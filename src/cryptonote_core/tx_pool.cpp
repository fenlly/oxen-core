--- conflicted
+++ resolved
@@ -1173,23 +1173,7 @@
 
     tx_stats stats{};
     const uint64_t now = time(NULL);
-<<<<<<< HEAD
     std::map<uint64_t, std::pair<uint32_t, uint64_t>> agebytes;
-=======
-    backlog.reserve(m_blockchain.get_txpool_tx_count(include_unrelayed_txes));
-    m_blockchain.for_all_txpool_txes([&backlog, now](const crypto::hash &txid, const txpool_tx_meta_t &meta, const std::string *bd){
-      backlog.push_back({meta.weight, meta.fee, meta.receive_time - now});
-      return true;
-    }, false, include_unrelayed_txes);
-  }
-  //------------------------------------------------------------------
-  void tx_memory_pool::get_transaction_stats(struct rpc::txpool_stats& stats, bool include_unrelayed_txes) const
-  {
-    auto locks = tools::unique_locks(m_transactions_lock, m_blockchain);
-
-    const uint64_t now = time(NULL);
-    std::map<uint64_t, rpc::txpool_histo> agebytes;
->>>>>>> e120075c
     stats.txs_total = m_blockchain.get_txpool_tx_count(include_unrelayed_txes);
     std::vector<uint32_t> weights;
     weights.reserve(stats.txs_total);
@@ -1271,100 +1255,24 @@
       }
     }
 
-<<<<<<< HEAD
     return stats;
-=======
-    m_blockchain.for_all_txpool_txes([&tx_infos, this, include_sensitive_data, post_process=std::move(post_process)](const crypto::hash &txid, const txpool_tx_meta_t &meta, const std::string *bd){
-      transaction tx;
-      if (!parse_and_validate_tx_from_blob(*bd, tx))
-      {
-        MERROR("Failed to parse tx from txpool");
-        // continue
-        return true;
-      }
-      tx_infos.emplace_back();
-      auto& txi = tx_infos.back();
-      txi.id_hash = tools::type_to_hex(txid);
-      txi.tx_blob = *bd;
-      tx.set_hash(txid);
-      txi.tx_json = obj_to_json_str(tx);
-      txi.blob_size = bd->size();
-      txi.weight = meta.weight;
-      txi.fee = meta.fee;
-      txi.kept_by_block = meta.kept_by_block;
-      txi.max_used_block_height = meta.max_used_block_height;
-      txi.max_used_block_id_hash = tools::type_to_hex(meta.max_used_block_id);
-      txi.last_failed_height = meta.last_failed_height;
-      txi.last_failed_id_hash = tools::type_to_hex(meta.last_failed_id);
-      // In restricted mode we do not include this data:
-      txi.receive_time = include_sensitive_data ? meta.receive_time : 0;
-      txi.relayed = meta.relayed;
-      // In restricted mode we do not include this data:
-      txi.last_relayed_time = include_sensitive_data ? meta.last_relayed_time : 0;
-      txi.do_not_relay = meta.do_not_relay;
-      txi.double_spend_seen = meta.double_spend_seen;
-      txi.blink = has_blink(txid);
-      if (post_process)
-        post_process(tx, txi);
-      return true;
-    }, true, include_sensitive_data);
-
-    txpool_tx_meta_t meta;
-    for (const key_images_container::value_type& kee : m_spent_key_images) {
-      const crypto::key_image& k_image = kee.first;
-      const std::unordered_set<crypto::hash>& kei_image_set = kee.second;
-      rpc::spent_key_image_info ki{};
-      ki.id_hash = tools::type_to_hex(k_image);
-      for (const crypto::hash& tx_id_hash : kei_image_set)
-      {
-        if (!include_sensitive_data)
-        {
-          try
-          {
-            if (!m_blockchain.get_txpool_tx_meta(tx_id_hash, meta))
-            {
-              MERROR("Failed to get tx meta from txpool");
-              return false;
-            }
-            if (!meta.relayed)
-              // Do not include that transaction if in restricted mode and it's not relayed
-              continue;
-          }
-          catch (const std::exception &e)
-          {
-            MERROR("Failed to get tx meta from txpool: " << e.what());
-            return false;
-          }
-        }
-        ki.txs_hashes.push_back(tools::type_to_hex(tx_id_hash));
-      }
-      // Only return key images for which we have at least one tx that we can show for them
-      if (!ki.txs_hashes.empty())
-        key_image_infos.push_back(ki);
-    }
+  }
+  //---------------------------------------------------------------------------------
+  bool tx_memory_pool::check_for_key_images(const std::vector<crypto::key_image>& key_images, std::vector<bool>& spent) const
+  {
+    auto locks = tools::unique_locks(m_transactions_lock, m_blockchain);
+
+    spent.clear();
+
+    for (const auto& image : key_images)
+    {
+      spent.push_back(m_spent_key_images.find(image) == m_spent_key_images.end() ? false : true);
+    }
+
     return true;
->>>>>>> e120075c
-  }
-  //---------------------------------------------------------------------------------
-  bool tx_memory_pool::check_for_key_images(const std::vector<crypto::key_image>& key_images, std::vector<bool>& spent) const
-  {
-    auto locks = tools::unique_locks(m_transactions_lock, m_blockchain);
-
-    spent.clear();
-
-    for (const auto& image : key_images)
-    {
-      spent.push_back(m_spent_key_images.find(image) == m_spent_key_images.end() ? false : true);
-    }
-
-    return true;
-  }
-  //---------------------------------------------------------------------------------
-<<<<<<< HEAD
-  int tx_memory_pool::find_transactions(const std::unordered_set<crypto::hash>& tx_hashes, std::vector<cryptonote::blobdata>& txblobs) const
-=======
-  int tx_memory_pool::find_transactions(const std::vector<crypto::hash> &tx_hashes, std::vector<std::string> &txblobs) const
->>>>>>> e120075c
+  }
+  //---------------------------------------------------------------------------------
+  int tx_memory_pool::find_transactions(const std::unordered_set<crypto::hash>& tx_hashes, std::vector<std::string>& txblobs) const
   {
     if (tx_hashes.empty())
       return 0;
