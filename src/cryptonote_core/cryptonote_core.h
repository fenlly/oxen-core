--- conflicted
+++ resolved
@@ -750,13 +750,8 @@
 
     /// Returns a reference to the BLSSigner, if this is a service node.  Throws if not a service
     /// node.
-<<<<<<< HEAD
     eth::BLSSigner& get_bls_signer() {
-        if (!m_bls_signer)
-=======
-    BLSSigner& get_bls_signer() {
         if (!m_service_keys.bls_signer)
->>>>>>> 799c21dc
             throw std::logic_error{"Not a service node: no BLS Signer available"};
         return *m_service_keys.bls_signer;
     }
@@ -1254,14 +1249,9 @@
     service_nodes::service_node_list m_service_node_list;
     service_nodes::quorum_cop m_quorum_cop;
 
-<<<<<<< HEAD
     std::unique_ptr<eth::L2Tracker> m_l2_tracker;
 
-    std::shared_ptr<eth::BLSSigner> m_bls_signer;
     std::unique_ptr<eth::BLSAggregator> m_bls_aggregator;
-=======
-    std::unique_ptr<BLSAggregator> m_bls_aggregator;
->>>>>>> 799c21dc
 
     i_cryptonote_protocol* m_pprotocol;        //!< cryptonote protocol instance
     cryptonote_protocol_stub m_protocol_stub;  //!< cryptonote protocol stub instance
