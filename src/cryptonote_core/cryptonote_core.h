--- conflicted
+++ resolved
@@ -508,22 +508,14 @@
       *
       * @note see Blockchain::get_transactions
       */
-<<<<<<< HEAD
-     bool get_transactions(const std::vector<crypto::hash>& txs_ids, std::vector<cryptonote::blobdata>& txs, std::unordered_set<crypto::hash>* missed_txs = nullptr) const;
-=======
-     bool get_transactions(const std::vector<crypto::hash>& txs_ids, std::vector<std::string>& txs, std::vector<crypto::hash>& missed_txs) const;
->>>>>>> e120075c
+     bool get_transactions(const std::vector<crypto::hash>& txs_ids, std::vector<std::string>& txs, std::unordered_set<crypto::hash>* missed_txs = nullptr) const;
 
      /**
       * @copydoc Blockchain::get_transactions
       *
       * @note see Blockchain::get_transactions
       */
-<<<<<<< HEAD
-     bool get_split_transactions_blobs(const std::vector<crypto::hash>& txs_ids, std::vector<std::tuple<crypto::hash, cryptonote::blobdata, crypto::hash, cryptonote::blobdata>>& txs, std::unordered_set<crypto::hash>* missed_txs = nullptr) const;
-=======
-     bool get_split_transactions_blobs(const std::vector<crypto::hash>& txs_ids, std::vector<std::tuple<crypto::hash, std::string, crypto::hash, std::string>>& txs, std::vector<crypto::hash>& missed_txs) const;
->>>>>>> e120075c
+     bool get_split_transactions_blobs(const std::vector<crypto::hash>& txs_ids, std::vector<std::tuple<crypto::hash, std::string, crypto::hash, std::string>>& txs, std::unordered_set<crypto::hash>* missed_txs = nullptr) const;
 
      /**
       * @copydoc Blockchain::get_transactions
