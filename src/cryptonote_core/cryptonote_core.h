--- conflicted
+++ resolved
@@ -1,16 +1,3 @@
-// Copyright (c) 2014-2019, The Monero Project
-//
-// All rights reserved.
-//
-// Redistribution and use in source and binary forms, with or without modification, are
-// permitted provided that the following conditions are met:
-//
-// 1. Redistributions of source code must retain the above copyright notice, this list of
-//    conditions and the following disclaimer.
-//
-// 2. Redistributions in binary form must reproduce the above copyright notice, this list
-//    of conditions and the following disclaimer in the documentation and/or other
-//    materials provided with the distribution.
 //
 // 3. Neither the name of the copyright holder nor the names of its contributors may be
 //    used to endorse or promote products derived from this software without specific
@@ -950,20 +937,11 @@
     const std::vector<service_nodes::key_image_blacklist_entry>&
     get_service_node_blacklisted_key_images() const;
 
-<<<<<<< HEAD
-    AggregateWithdrawalResponse aggregate_withdrawal_request(const crypto::eth_address& address);
+    BLSRewardsResponse bls_rewards_request(const crypto::eth_address& address);
     AggregateExitResponse aggregate_exit_request(const crypto::bls_public_key& bls_pubkey);
     AggregateExitResponse aggregate_liquidation_request(const crypto::bls_public_key& bls_pubkey);
     BLSRegistrationResponse bls_registration(
             const crypto::eth_address& ethereum_address, const uint64_t fee = 0) const;
-=======
-    BLSRewardsResponse bls_rewards_request(const std::string& eth_address);
-    aggregateExitResponse aggregate_exit_request(const std::string& bls_key);
-    aggregateExitResponse aggregate_liquidation_request(const std::string& bls_key);
-    std::vector<std::pair<std::string, uint64_t>> get_bls_pubkeys() const;
-    blsRegistrationResponse bls_registration(
-            const std::string& ethereum_address, const uint64_t fee = 0) const;
->>>>>>> 8a2b7e9f
 
     /**
      * @brief get a snapshot of the service node list state at the time of the call.
