// Copyright (c) 2014-2019, The Monero Project
// Copyright (c)      2018, The Loki Project
//
// All rights reserved.
//
// Redistribution and use in source and binary forms, with or without modification, are
// permitted provided that the following conditions are met:
//
// 1. Redistributions of source code must retain the above copyright notice, this list of
//    conditions and the following disclaimer.
//
// 2. Redistributions in binary form must reproduce the above copyright notice, this list
//    of conditions and the following disclaimer in the documentation and/or other
//    materials provided with the distribution.
//
// 3. Neither the name of the copyright holder nor the names of its contributors may be
//    used to endorse or promote products derived from this software without specific
//    prior written permission.
//
// THIS SOFTWARE IS PROVIDED BY THE COPYRIGHT HOLDERS AND CONTRIBUTORS "AS IS" AND ANY
// EXPRESS OR IMPLIED WARRANTIES, INCLUDING, BUT NOT LIMITED TO, THE IMPLIED WARRANTIES OF
// MERCHANTABILITY AND FITNESS FOR A PARTICULAR PURPOSE ARE DISCLAIMED. IN NO EVENT SHALL
// THE COPYRIGHT HOLDER OR CONTRIBUTORS BE LIABLE FOR ANY DIRECT, INDIRECT, INCIDENTAL,
// SPECIAL, EXEMPLARY, OR CONSEQUENTIAL DAMAGES (INCLUDING, BUT NOT LIMITED TO,
// PROCUREMENT OF SUBSTITUTE GOODS OR SERVICES; LOSS OF USE, DATA, OR PROFITS; OR BUSINESS
// INTERRUPTION) HOWEVER CAUSED AND ON ANY THEORY OF LIABILITY, WHETHER IN CONTRACT,
// STRICT LIABILITY, OR TORT (INCLUDING NEGLIGENCE OR OTHERWISE) ARISING IN ANY WAY OUT OF
// THE USE OF THIS SOFTWARE, EVEN IF ADVISED OF THE POSSIBILITY OF SUCH DAMAGE.
//
// Parts of this file are originally copyright (c) 2012-2013 The Cryptonote developers

#include <algorithm>
#include <chrono>
#include <cstdio>
#include <oxenc/endian.h>
#include <sodium.h>
#include <fmt/core.h>

#include "common/rules.h"
#include "common/hex.h"
#include "common/string_util.h"
#include "common/median.h"
#include "cryptonote_basic/cryptonote_basic.h"
#include "cryptonote_basic/cryptonote_basic_impl.h"
#include "cryptonote_basic/hardfork.h"
#include "cryptonote_core/cryptonote_tx_utils.h"
#include "ringct/rctTypes.h"
#include "tx_pool.h"
#include "blockchain.h"
#include "blockchain_db/blockchain_db.h"
#include "cryptonote_basic/cryptonote_boost_serialization.h"
#include "cryptonote_config.h"
#include "cryptonote_basic/miner.h"
#include "epee/int-util.h"
#include "epee/time_helper.h"
#include "common/threadpool.h"
#include "common/boost_serialization_helper.h"
#include "epee/warnings.h"
#include "crypto/hash.h"
#include "cryptonote_core.h"
#include "ringct/rctSigs.h"
#include "common/perf_timer.h"
#include "common/notify.h"
#include "service_node_voting.h"
#include "service_node_list.h"
#include "common/varint.h"
#include "common/pruning.h"
#include "common/lock.h"
#include "common/meta.h"
#include "common/sha256sum.h"

#ifdef ENABLE_SYSTEMD
extern "C" {
#  include <systemd/sd-daemon.h>
}
#endif

#undef OXEN_DEFAULT_LOG_CATEGORY
#define OXEN_DEFAULT_LOG_CATEGORY "blockchain"

#define FIND_BLOCKCHAIN_SUPPLEMENT_MAX_SIZE (100*1024*1024) // 100 MB

using namespace crypto;

//#include "serialization/json_archive.h"

/* TODO:
 *  Clean up code:
 *    Possibly change how outputs are referred to/indexed in blockchain and wallets
 *
 */

using namespace cryptonote;

DISABLE_VS_WARNINGS(4267)

#define MERROR_VER(x) MCERROR("verify", x)

// used to overestimate the block reward when estimating a per kB to use
#define BLOCK_REWARD_OVERESTIMATE (10 * 1000000000000)

Blockchain::block_extended_info::block_extended_info(const alt_block_data_t &src, block const &blk, checkpoint_t const *checkpoint)
{
  assert((src.checkpointed) == (checkpoint != nullptr));
  *this                         = {};
  this->bl                      = blk;
  this->checkpointed            = src.checkpointed;
  if (checkpoint) this->checkpoint = *checkpoint;
  this->height                  = src.height;
  this->block_cumulative_weight = src.cumulative_weight;
  this->cumulative_difficulty   = src.cumulative_difficulty;
  this->already_generated_coins = src.already_generated_coins;
}

//------------------------------------------------------------------
Blockchain::Blockchain(tx_memory_pool& tx_pool, service_nodes::service_node_list& service_node_list):
  m_db(), m_tx_pool(tx_pool), m_current_block_cumul_weight_limit(0), m_current_block_cumul_weight_median(0),
  m_max_prepare_blocks_threads(4), m_db_sync_on_blocks(true), m_db_sync_threshold(1), m_db_sync_mode(db_async), m_db_default_sync(false), m_fast_sync(true), m_show_time_stats(false), m_sync_counter(0), m_bytes_to_sync(0), m_cancel(false),
  m_long_term_block_weights_window(LONG_TERM_BLOCK_WEIGHT_WINDOW_SIZE),
  m_long_term_effective_median_block_weight(0),
  m_long_term_block_weights_cache_tip_hash(crypto::null_hash),
  m_long_term_block_weights_cache_rolling_median(LONG_TERM_BLOCK_WEIGHT_WINDOW_SIZE),
  m_service_node_list(service_node_list),
  m_btc_valid(false),
  m_batch_success(true),
  m_prepare_height(0)
{
  LOG_PRINT_L3("Blockchain::" << __func__);
}
//------------------------------------------------------------------
Blockchain::~Blockchain()
{
  try { deinit(); }
  catch (const std::exception &e) { /* ignore */ }
}
//------------------------------------------------------------------
bool Blockchain::have_tx(const crypto::hash &id) const
{
  LOG_PRINT_L3("Blockchain::" << __func__);
  // WARNING: this function does not take m_blockchain_lock, and thus should only call read only
  // m_db functions which do not depend on one another (ie, no getheight + gethash(height-1), as
  // well as not accessing class members, even read only (ie, m_invalid_blocks). The caller must
  // lock if it is otherwise needed.
  return m_db->tx_exists(id);
}
//------------------------------------------------------------------
bool Blockchain::have_tx_keyimg_as_spent(const crypto::key_image &key_im) const
{
  LOG_PRINT_L3("Blockchain::" << __func__);
  // WARNING: this function does not take m_blockchain_lock, and thus should only call read only
  // m_db functions which do not depend on one another (ie, no getheight + gethash(height-1), as
  // well as not accessing class members, even read only (ie, m_invalid_blocks). The caller must
  // lock if it is otherwise needed.
  return  m_db->has_key_image(key_im);
}
//------------------------------------------------------------------
// This function makes sure that each "input" in an input (mixins) exists
// and collects the public key for each from the transaction it was included in
// via the visitor passed to it.
template <class visitor_t>
bool Blockchain::scan_outputkeys_for_indexes(const txin_to_key& tx_in_to_key, visitor_t &vis, const crypto::hash &tx_prefix_hash, uint64_t* pmax_related_block_height) const
{
  LOG_PRINT_L3("Blockchain::" << __func__);

  // ND: Disable locking and make method private.
  //std::unique_lock lock{*this};

  // verify that the input has key offsets (that it exists properly, really)
  if(!tx_in_to_key.key_offsets.size())
    return false;

  // cryptonote_format_utils uses relative offsets for indexing to the global
  // outputs list.  that is to say that absolute offset #2 is absolute offset
  // #1 plus relative offset #2.
  // TODO: Investigate if this is necessary / why this is done.
  std::vector<uint64_t> absolute_offsets = relative_output_offsets_to_absolute(tx_in_to_key.key_offsets);
  std::vector<output_data_t> outputs;

  bool found = false;
  auto it = m_scan_table.find(tx_prefix_hash);
  if (it != m_scan_table.end())
  {
    auto its = it->second.find(tx_in_to_key.k_image);
    if (its != it->second.end())
    {
      outputs = its->second;
      found = true;
    }
  }

  if (!found)
  {
    try
    {
      m_db->get_output_key(epee::span<const uint64_t>(&tx_in_to_key.amount, 1), absolute_offsets, outputs, true);
      if (absolute_offsets.size() != outputs.size())
      {
        MERROR_VER("Output does not exist! amount = " << tx_in_to_key.amount);
        return false;
      }
    }
    catch (...)
    {
      MERROR_VER("Output does not exist! amount = " << tx_in_to_key.amount);
      return false;
    }
  }
  else
  {
    // check for partial results and add the rest if needed;
    if (outputs.size() < absolute_offsets.size() && outputs.size() > 0)
    {
      MDEBUG("Additional outputs needed: " << absolute_offsets.size() - outputs.size());
      std::vector < uint64_t > add_offsets;
      std::vector<output_data_t> add_outputs;
      add_outputs.reserve(absolute_offsets.size() - outputs.size());
      for (size_t i = outputs.size(); i < absolute_offsets.size(); i++)
        add_offsets.push_back(absolute_offsets[i]);
      try
      {
        m_db->get_output_key(epee::span<const uint64_t>(&tx_in_to_key.amount, 1), add_offsets, add_outputs, true);
        if (add_offsets.size() != add_outputs.size())
        {
          MERROR_VER("Output does not exist! amount = " << tx_in_to_key.amount);
          return false;
        }
      }
      catch (...)
      {
        MERROR_VER("Output does not exist! amount = " << tx_in_to_key.amount);
        return false;
      }
      outputs.insert(outputs.end(), add_outputs.begin(), add_outputs.end());
    }
  }

  size_t count = 0;
  for (const uint64_t& i : absolute_offsets)
  {
    try
    {
      output_data_t output_index;
      try
      {
        // get tx hash and output index for output
        if (count < outputs.size())
          output_index = outputs.at(count);
        else
          output_index = m_db->get_output_key(tx_in_to_key.amount, i);

        // call to the passed boost visitor to grab the public key for the output
        if (!vis.handle_output(output_index.unlock_time, output_index.pubkey, output_index.commitment))
        {
          MERROR_VER("Failed to handle_output for output no = " << count << ", with absolute offset " << i);
          return false;
        }
      }
      catch (...)
      {
        MERROR_VER("Output does not exist! amount = " << tx_in_to_key.amount << ", absolute_offset = " << i);
        return false;
      }

      // if on last output and pmax_related_block_height not null pointer
      if(++count == absolute_offsets.size() && pmax_related_block_height)
      {
        // set *pmax_related_block_height to tx block height for this output
        auto h = output_index.height;
        if(*pmax_related_block_height < h)
        {
          *pmax_related_block_height = h;
        }
      }

    }
    catch (const OUTPUT_DNE& e)
    {
      MERROR_VER("Output does not exist: " << e.what());
      return false;
    }
    catch (const TX_DNE& e)
    {
      MERROR_VER("Transaction does not exist: " << e.what());
      return false;
    }

  }

  return true;
}
//------------------------------------------------------------------
uint64_t Blockchain::get_current_blockchain_height(bool lock) const
{
  LOG_PRINT_L3("Blockchain::" << __func__);
  // WARNING: this function does not take m_blockchain_lock, and thus should only call read only
  // m_db functions which do not depend on one another (ie, no getheight + gethash(height-1), as
  // well as not accessing class members, even read only (ie, m_invalid_blocks). The caller must
  // lock if it is otherwise needed or set lock to true.
  std::unique_lock lock_{*this, std::defer_lock};
  if (lock) lock_.lock();
  return m_db->height();
}
//------------------------------------------------------------------
bool Blockchain::load_missing_blocks_into_oxen_subsystems()
{
  std::vector<uint64_t> start_height_options;
  uint64_t snl_height = std::max(hard_fork_begins(m_nettype, hf::hf9_service_nodes).value_or(0), m_service_node_list.height() + 1);
  uint64_t const ons_height = std::max(hard_fork_begins(m_nettype, hf::hf15_ons).value_or(0), m_ons_db.height() + 1);
  start_height_options.push_back(ons_height);
  uint64_t sqlite_height = 0;
  if (m_sqlite_db)
  {
    sqlite_height = std::max(hard_fork_begins(m_nettype, hf::hf19_reward_batching).value_or(0) - 1, m_sqlite_db->height + 1);
    start_height_options.push_back(sqlite_height);
  } else {
    if (m_nettype != network_type::FAKECHAIN)
      throw std::logic_error("Blockchain missing SQLite Database");
  }
  // If the batching database falls behind it NEEDS the service node list information at that point in time
  if (sqlite_height < snl_height)
  {
    m_service_node_list.blockchain_detached(sqlite_height, true);
    snl_height = std::min(sqlite_height, m_service_node_list.height()) + 1;
  }
  start_height_options.push_back(snl_height);
  uint64_t const end_height = m_db->height();
  start_height_options.push_back(end_height);
  uint64_t const start_height = *std::min_element(start_height_options.begin(), start_height_options.end());

  int64_t const total_blocks = static_cast<int64_t>(end_height) - static_cast<int64_t>(start_height);
  if (total_blocks <= 0) return true;
  if (total_blocks > 1)
    MGINFO("Loading blocks into oxen subsystems, scanning blockchain from height: " << start_height << " to: " << end_height << " (snl: " << snl_height << ", ons: " << ons_height << ", sqlite: " << sqlite_height << ")");

<<<<<<< HEAD
  using clock                   = std::chrono::steady_clock;
  using work_time               = std::chrono::duration<float>;
  constexpr int64_t BLOCK_COUNT = 1000;
  auto work_start               = clock::now();
  auto scan_start               = work_start;
  work_time ons_duration{}, snl_duration{}, sqlite_duration{}, ons_iteration_duration{}, snl_iteration_duration{}, sqlite_iteration_duration{};
=======
  using clock = std::chrono::steady_clock;
  using dseconds = std::chrono::duration<double>;
  int64_t constexpr BLOCK_COUNT = 500;
  auto work_start = clock::now();
  auto scan_start = work_start;
  dseconds ons_duration{}, snl_duration{}, sqlite_duration{}, ons_iteration_duration{}, snl_iteration_duration{}, sqlite_iteration_duration{};
>>>>>>> f6080918

  for (int64_t block_count = total_blocks,
               index       = 0;
       block_count > 0;
       block_count -= BLOCK_COUNT, index++)
  {
    auto duration = dseconds{clock::now() - work_start};
    if (duration >= 10s)
    {
      m_service_node_list.store();
      MGINFO(fmt::format("... scanning height {} ({:.3f}s) (snl: {:.3f}s, ons: {:.3f}s, batch: {:.3f}s)",
            start_height + (index * BLOCK_COUNT),
            duration.count(),
            snl_iteration_duration.count(),
            ons_iteration_duration.count(),
            sqlite_iteration_duration.count()));
#ifdef ENABLE_SYSTEMD
      // Tell systemd that we're doing something so that it should let us continue starting up
      // (giving us 120s until we have to send the next notification):
      sd_notify(0, ("EXTEND_TIMEOUT_USEC=120000000\nSTATUS=Recanning blockchain; height " + std::to_string(start_height + (index * BLOCK_COUNT))).c_str());
#endif
      work_start = clock::now();

      ons_duration += ons_iteration_duration;
      snl_duration += snl_iteration_duration;
      sqlite_duration += sqlite_iteration_duration;
      ons_iteration_duration = 0s;
      snl_iteration_duration = 0s;
      sqlite_iteration_duration = 0s;
    }

    std::vector<cryptonote::block> blocks;
    uint64_t height = start_height + (index * BLOCK_COUNT);
    if (!get_blocks_only(height, static_cast<uint64_t>(BLOCK_COUNT), blocks))
    {
      LOG_ERROR("Unable to get checkpointed historical blocks for updating oxen subsystems");
      return false;
    }

    for (cryptonote::block const &blk : blocks)
    {
      uint64_t block_height = get_block_height(blk);

      std::vector<cryptonote::transaction> txs;
      if (!get_transactions(blk.tx_hashes, txs))
      {
        MERROR("Unable to get transactions for block for updating ONS DB: " << cryptonote::get_block_hash(blk));
        return false;
      }

      if (block_height >= snl_height)
      {
        auto snl_start = clock::now();

        checkpoint_t *checkpoint_ptr = nullptr;
        checkpoint_t checkpoint;
        if (blk.major_version >= hf::hf13_enforce_checkpoints && get_checkpoint(block_height, checkpoint))
            checkpoint_ptr = &checkpoint;

        if (!m_service_node_list.block_added(blk, txs, checkpoint_ptr))
        {
          MFATAL("Unable to process block for updating service node list: " << cryptonote::get_block_hash(blk));
          return false;
        }
        snl_iteration_duration += clock::now() - snl_start;
      }

      if (m_ons_db.db && (block_height >= ons_height))
      {
        auto ons_start = clock::now();
        if (!m_ons_db.add_block(blk, txs))
        {
          MFATAL("Unable to process block for updating ONS DB: " << cryptonote::get_block_hash(blk));
          return false;
        }
        ons_iteration_duration += clock::now() - ons_start;
      }

      if (m_sqlite_db && (block_height >= sqlite_height))
      {
        auto sqlite_start = clock::now();
        if (!m_service_node_list.process_batching_rewards(blk))
        {
          MFATAL("Unable to process block for updating SQLite DB: " << cryptonote::get_block_hash(blk));
          return false;
        }
        sqlite_iteration_duration += clock::now() - sqlite_start;
      }
    }
  }

  if (total_blocks > 1)
  {
    MGINFO(fmt::format("Done recalculating oxen subsystems in {:.2f}s ({:.2f}s snl; {:.2f}s ons; {:.2f}s batch)",
          dseconds{clock::now() - scan_start}.count(), snl_duration.count(), ons_duration.count(), sqlite_duration.count()));
  }

  if (total_blocks > 0)
    m_service_node_list.store();

  return true;
}
//------------------------------------------------------------------
//FIXME: possibly move this into the constructor, to avoid accidentally
//       dereferencing a null BlockchainDB pointer
bool Blockchain::init(BlockchainDB* db, sqlite3 *ons_db, std::shared_ptr<cryptonote::BlockchainSQLite> sqlite_db, const network_type nettype, bool offline, const cryptonote::test_options *test_options, difficulty_type fixed_difficulty, const GetCheckpointsCallback& get_checkpoints/* = nullptr*/)

{
  LOG_PRINT_L3("Blockchain::" << __func__);

  CHECK_AND_ASSERT_MES(nettype != network_type::FAKECHAIN || test_options, false, "fake chain network type used without options");

  auto lock = tools::unique_locks(m_tx_pool, *this);

  if (db == nullptr)
  {
    LOG_ERROR("Attempted to init Blockchain with null DB");
    return false;
  }
  if (!db->is_open())
  {
    LOG_ERROR("Attempted to init Blockchain with unopened DB");
    delete db;
    return false;
  }

  m_db = db;

  m_nettype = test_options != NULL ? network_type::FAKECHAIN : nettype;

  if (!m_checkpoints.init(m_nettype, m_db))
    throw std::runtime_error("Failed to initialize checkpoints");

  m_offline = offline;
  m_fixed_difficulty = fixed_difficulty;

  if (test_options) // Fakechain mode
    fakechain_hardforks = test_options->hard_forks;
  if (sqlite_db)
  {
    m_sqlite_db = std::move(sqlite_db);
  } else {
    if (m_nettype != network_type::FAKECHAIN)
      throw std::logic_error("Blockchain missing SQLite Database");
  }

  // if the blockchain is new, add the genesis block
  // this feels kinda kludgy to do it this way, but can be looked at later.
  // TODO: add function to create and store genesis block,
  //       taking testnet into account
  if(!m_db->height())
  {
    MINFO("Blockchain not loaded, generating genesis block.");
    block bl;
    block_verification_context bvc{};
    generate_genesis_block(bl, m_nettype);
    db_wtxn_guard wtxn_guard(m_db);
    add_new_block(bl, bvc, nullptr /*checkpoint*/);
    CHECK_AND_ASSERT_MES(!bvc.m_verifivation_failed, false, "Failed to add genesis block to blockchain");
  }
  // TODO: if blockchain load successful, verify blockchain against both
  //       hard-coded and runtime-loaded (and enforced) checkpoints.
  else
  {
  }

  if (m_nettype != network_type::FAKECHAIN)
    m_db->fixup(m_nettype);

  db_rtxn_guard rtxn_guard(m_db);

  // check how far behind we are
  uint64_t top_block_timestamp = m_db->get_top_block_timestamp();
  uint64_t timestamp_diff = time(NULL) - top_block_timestamp;

  // genesis block has no timestamp, could probably change it to have timestamp of 1341378000...
  if(!top_block_timestamp)
    timestamp_diff = time(NULL) - 1341378000;

  // create general purpose async service queue

  m_async_work_idle = std::unique_ptr < boost::asio::io_service::work > (new boost::asio::io_service::work(m_async_service));
  m_async_thread = std::thread{[this] { m_async_service.run(); }};

#if defined(PER_BLOCK_CHECKPOINT)
  if (m_nettype != network_type::FAKECHAIN)
    load_compiled_in_block_hashes(get_checkpoints);
#endif

  MINFO("Blockchain initialized. last block: " << m_db->height() - 1 << ", " << epee::misc_utils::get_time_interval_string(timestamp_diff) << " time ago");
  rtxn_guard.stop();

  uint64_t num_popped_blocks = 0;
  while (!m_db->is_read_only())
  {
    uint64_t top_height;
    const crypto::hash top_id = m_db->top_block_hash(&top_height);
    const block top_block = m_db->get_top_block();
    const auto ideal_hf_version = get_network_version(top_height);
    if (ideal_hf_version < hf::hf7 || ideal_hf_version == top_block.major_version)
    {
      if (num_popped_blocks > 0)
        MGINFO("Initial popping done, top block: " << top_id << ", top height: " << top_height << ", block version: " << (uint64_t)top_block.major_version);
      break;
    }
    else
    {
      if (num_popped_blocks == 0)
        MGINFO("Current top block " << top_id << " at height " << top_height << " has version " << (uint64_t)top_block.major_version << " which disagrees with the ideal version " << (uint64_t)ideal_hf_version);
      if (num_popped_blocks % 100 == 0)
        MGINFO("Popping blocks... " << top_height);
      ++num_popped_blocks;
      block popped_block;
      std::vector<transaction> popped_txs;
      try
      {
        m_db->pop_block(popped_block, popped_txs);
        if (!m_service_node_list.pop_batching_rewards_block(popped_block))
        {
          LOG_ERROR("Failed to pop to batch rewards DB. throwing");
          throw;
        }
      }
      // anything that could cause this to throw is likely catastrophic,
      // so we re-throw
      catch (const std::exception& e)
      {
        MFATAL("Error popping block from blockchain: " << e.what());
        throw;
      }
      catch (...)
      {
        MFATAL("Error popping block from blockchain, throwing!");
        throw;
      }
    }
  }
  if (num_popped_blocks > 0)
  {
    m_cache.m_timestamps_and_difficulties_height = 0;
    m_tx_pool.on_blockchain_dec();
  }

  if (test_options && test_options->long_term_block_weight_window)
  {
    m_long_term_block_weights_window = test_options->long_term_block_weight_window;
    m_long_term_block_weights_cache_rolling_median = epee::misc_utils::rolling_median_t<uint64_t>(m_long_term_block_weights_window);
  }

  {
    db_txn_guard txn_guard(m_db, m_db->is_read_only());
    if (!update_next_cumulative_weight_limit())
      return false;
  }

  if (ons_db && !m_ons_db.init(this, nettype, ons_db))
  {
    MFATAL("ONS failed to initialise");
    return false;
  }


  hook_block_added(m_checkpoints);
  hook_blockchain_detached(m_checkpoints);
  for (InitHook* hook : m_init_hooks)
    hook->init();

  if (!m_db->is_read_only() && !load_missing_blocks_into_oxen_subsystems())
  {
    MFATAL("Failed to load blocks into oxen subsystems");
    return false;
  }

  return true;
}
//------------------------------------------------------------------
bool Blockchain::store_blockchain()
{
  LOG_PRINT_L3("Blockchain::" << __func__);
  // lock because the rpc_thread command handler also calls this
  std::unique_lock lock{*m_db};

  auto save = std::chrono::steady_clock::now();
  // TODO: make sure sync(if this throws that it is not simply ignored higher
  // up the call stack
  try
  {
    m_db->sync();
  }
  catch (const std::exception& e)
  {
    MERROR(std::string("Error syncing blockchain db: ") + e.what() + "-- shutting down now to prevent issues!");
    throw;
  }
  catch (...)
  {
    MERROR("There was an issue storing the blockchain, shutting down now to prevent issues!");
    throw;
  }

  if(m_show_time_stats)
    MINFO("Blockchain stored OK, took: " << tools::friendly_duration(std::chrono::steady_clock::now() - save));
  return true;
}
//------------------------------------------------------------------
bool Blockchain::deinit()
{
  LOG_PRINT_L3("Blockchain::" << __func__);

  MTRACE("Stopping blockchain read/write activity");

 // stop async service
  m_async_work_idle.reset();
  m_async_thread.join();
  m_async_service.stop();

  // as this should be called if handling a SIGSEGV, need to check
  // if m_db is a NULL pointer (and thus may have caused the illegal
  // memory operation), otherwise we may cause a loop.
  try
  {
    if (m_db)
    {
      m_db->close();
      MTRACE("Local blockchain read/write activity stopped successfully");
    }
  }
  catch (const std::exception& e)
  {
    LOG_ERROR(std::string("Error closing blockchain db: ") + e.what());
  }
  catch (...)
  {
    LOG_ERROR("There was an issue closing/storing the blockchain, shutting down now to prevent issues!");
  }

  delete m_db;
  m_db = nullptr;
  return true;
}
//------------------------------------------------------------------
// This function removes blocks from the top of blockchain.
// It starts a batch and calls private method pop_block_from_blockchain().
void Blockchain::pop_blocks(uint64_t nblocks)
{
  uint64_t i = 0;
  auto lock = tools::unique_locks(m_tx_pool, *this);

  bool stop_batch = m_db->batch_start();

  bool pop_batching_rewards;
  try
  {
    const uint64_t blockchain_height = m_db->height();
    if (blockchain_height > 0)
      nblocks = std::min(nblocks, blockchain_height - 1);

    uint64_t constexpr PERCENT_PER_PROGRESS_UPDATE = 10;
    uint64_t const blocks_per_update               = (nblocks / PERCENT_PER_PROGRESS_UPDATE);

    tools::PerformanceTimer timer;
    pop_batching_rewards = m_service_node_list.state_history_exists(blockchain_height - nblocks);
    for (int progress = 0; i < nblocks; ++i)
    {
      if (nblocks >= BLOCKS_PER_DAY && (i != 0 && (i % blocks_per_update == 0)))
      {
        MGINFO("... popping blocks " << (++progress * PERCENT_PER_PROGRESS_UPDATE) << "% completed, height: " << (blockchain_height - i) << " (" << tools::friendly_duration(timer.value()) << "s)");
        timer.reset();
      }
      pop_block_from_blockchain(pop_batching_rewards);
    }
  }
  catch (const std::exception& e)
  {
    LOG_ERROR("Error when popping blocks after processing " << i << " blocks: " << e.what());
    if (stop_batch)
      m_db->batch_abort();
    return;
  }

  auto split_height = m_db->height();
  for (BlockchainDetachedHook* hook : m_blockchain_detached_hooks)
    hook->blockchain_detached(split_height, true /*by_pop_blocks*/);
  if (!pop_batching_rewards)
    m_service_node_list.reset_batching_to_latest_height();
  load_missing_blocks_into_oxen_subsystems();

  if (stop_batch)
    m_db->batch_stop();
}
//------------------------------------------------------------------
// This function tells BlockchainDB to remove the top block from the
// blockchain and then returns all transactions (except the miner tx, of course)
// from it to the tx_pool
block Blockchain::pop_block_from_blockchain(bool pop_batching_rewards = true)
{
  LOG_PRINT_L3("Blockchain::" << __func__);
  std::unique_lock lock{*this};

  m_cache.m_timestamps_and_difficulties_height = 0;

  block popped_block;
  std::vector<transaction> popped_txs;

  CHECK_AND_ASSERT_THROW_MES(m_db->height() > 1, "Cannot pop the genesis block");


  try
  {
    m_db->pop_block(popped_block, popped_txs);
  }
  // anything that could cause this to throw is likely catastrophic,
  // so we re-throw
  catch (const std::exception& e)
  {
    LOG_ERROR("Error popping block from blockchain: " << e.what());
    throw;
  }
  catch (...)
  {
    LOG_ERROR("Error popping block from blockchain, throwing!");
    throw;
  }

  if (pop_batching_rewards && !m_service_node_list.pop_batching_rewards_block(popped_block))
  {
    LOG_ERROR("Failed to pop to batch rewards DB. throwing");
    throw;
  }

  m_ons_db.block_detach(*this, m_db->height());

  // return transactions from popped block to the tx_pool
  size_t pruned = 0;
  for (transaction& tx : popped_txs)
  {
    if (tx.pruned)
    {
      ++pruned;
      continue;
    }
    if (!is_coinbase(tx))
    {
      cryptonote::tx_verification_context tvc{};

      auto version = get_network_version(m_db->height());

      // We assume that if they were in a block, the transactions are already
      // known to the network as a whole. However, if we had mined that block,
      // that might not be always true. Unlikely though, and always relaying
      // these again might cause a spike of traffic as many nodes re-relay
      // all the transactions in a popped block when a reorg happens.
      bool r = m_tx_pool.add_tx(tx, tvc, tx_pool_options::from_block(), version);
      if (!r)
      {
        LOG_ERROR("Error returning transaction to tx_pool");
      }
    }
  }
  if (pruned)
    MWARNING(pruned << " pruned txes could not be added back to the txpool");

  m_blocks_longhash_table.clear();
  m_scan_table.clear();
  m_blocks_txs_check.clear();

  CHECK_AND_ASSERT_THROW_MES(update_next_cumulative_weight_limit(), "Error updating next cumulative weight limit");
  m_tx_pool.on_blockchain_dec();
  invalidate_block_template_cache();
  return popped_block;
}
//------------------------------------------------------------------
bool Blockchain::reset_and_set_genesis_block(const block& b)
{
  LOG_PRINT_L3("Blockchain::" << __func__);
  std::unique_lock lock{*this};
  m_cache.m_timestamps_and_difficulties_height = 0;
  invalidate_block_template_cache();
  m_db->reset();
  m_db->drop_alt_blocks();

  for (InitHook* hook : m_init_hooks)
    hook->init();

  db_wtxn_guard wtxn_guard(m_db);
  block_verification_context bvc{};
  add_new_block(b, bvc, nullptr /*checkpoint*/);
  if (!update_next_cumulative_weight_limit())
    return false;
  return bvc.m_added_to_main_chain && !bvc.m_verifivation_failed;
}
//------------------------------------------------------------------
crypto::hash Blockchain::get_tail_id(uint64_t& height) const
{
  LOG_PRINT_L3("Blockchain::" << __func__);
  std::unique_lock lock{*this};
  return m_db->top_block_hash(&height);
}
//------------------------------------------------------------------
crypto::hash Blockchain::get_tail_id() const
{
  LOG_PRINT_L3("Blockchain::" << __func__);
  // WARNING: this function does not take m_blockchain_lock, and thus should only call read only
  // m_db functions which do not depend on one another (ie, no getheight + gethash(height-1), as
  // well as not accessing class members, even read only (ie, m_invalid_blocks). The caller must
  // lock if it is otherwise needed.
  return m_db->top_block_hash();
}
//------------------------------------------------------------------
/* Builds a list of block hashes representing certain blocks from the blockchain in reverse
 * chronological order; used when synchronizing to verify that a peer's chain matches ours.
 *
 * The blocks chosen for height H, are:
 *   - the most recent 11 (H-1, H-2, ..., H-10, H-11)
 *   - base-2 exponential drop off from there, so: H-13, H-17, H-25, etc... (going down to, at smallest, height 1)
 *   - the genesis block (height 0)
 */
void Blockchain::get_short_chain_history(std::list<crypto::hash>& ids) const
{
  LOG_PRINT_L3("Blockchain::" << __func__);
  std::unique_lock lock{*this};
  uint64_t sz = m_db->height();
  if(!sz)
    return;

  db_rtxn_guard rtxn_guard(m_db);
  for (uint64_t i = 0, decr = 1, offset = 1; offset < sz; ++i)
  {
    ids.push_back(m_db->get_block_hash_from_height(sz - offset));
    if (i >= 10) decr *= 2;
    offset += decr;
  }
  ids.push_back(m_db->get_block_hash_from_height(0));
}
//------------------------------------------------------------------
crypto::hash Blockchain::get_block_id_by_height(uint64_t height) const
{
  LOG_PRINT_L3("Blockchain::" << __func__);
  // WARNING: this function does not take m_blockchain_lock, and thus should only call read only
  // m_db functions which do not depend on one another (ie, no getheight + gethash(height-1), as
  // well as not accessing class members, even read only (ie, m_invalid_blocks). The caller must
  // lock if it is otherwise needed.
  try
  {
    return m_db->get_block_hash_from_height(height);
  }
  catch (const BLOCK_DNE& e)
  {
  }
  catch (const std::exception& e)
  {
    MERROR(std::string("Something went wrong fetching block hash by height: ") + e.what());
    throw;
  }
  catch (...)
  {
    MERROR(std::string("Something went wrong fetching block hash by height"));
    throw;
  }
  return null_hash;
}
//------------------------------------------------------------------
crypto::hash Blockchain::get_pending_block_id_by_height(uint64_t height) const
{
  if (m_prepare_height && height >= m_prepare_height && height - m_prepare_height < m_prepare_nblocks)
    return (*m_prepare_blocks)[height - m_prepare_height].hash;
  return get_block_id_by_height(height);
}
//------------------------------------------------------------------
bool Blockchain::get_block_by_hash(const crypto::hash &h, block &blk, bool *orphan) const
{
  LOG_PRINT_L3("Blockchain::" << __func__);
  std::unique_lock lock{*this};

  // try to find block in main chain
  try
  {
    blk = m_db->get_block(h);
    if (orphan)
      *orphan = false;
    return true;
  }
  // try to find block in alternative chain
  catch (const BLOCK_DNE& e)
  {
    alt_block_data_t data;
    std::string blob;
    if (m_db->get_alt_block(h, &data, &blob, nullptr /*checkpoint*/))
    {
      if (!cryptonote::parse_and_validate_block_from_blob(blob, blk))
      {
        MERROR("Found block " << h << " in alt chain, but failed to parse it");
        throw std::runtime_error("Found block in alt chain, but failed to parse it");
      }
      if (orphan)
        *orphan = true;
      return true;
    }
  }
  catch (const std::exception& e)
  {
    MERROR(std::string("Something went wrong fetching block by hash: ") + e.what());
    throw;
  }
  catch (...)
  {
    MERROR(std::string("Something went wrong fetching block hash by hash"));
    throw;
  }

  return false;
}
//------------------------------------------------------------------
bool Blockchain::get_block_by_height(uint64_t height, block &blk) const
{
  try
  {
    blk = m_db->get_block_from_height(height);
    return true;
  }
  catch (const BLOCK_DNE& e) { }
  return false;
}
//------------------------------------------------------------------
// This function aggregates the cumulative difficulties and timestamps of the
// last DIFFICULTY_WINDOW blocks and passes them to next_difficulty,
// returning the result of that call.  Ignores the genesis block, and can use
// less blocks than desired if there aren't enough.
difficulty_type Blockchain::get_difficulty_for_next_block(bool pulse)
{
  LOG_PRINT_L3("Blockchain::" << __func__);
  if (m_fixed_difficulty)
  {
    return m_db->height() ? m_fixed_difficulty : 1;
  }

  // All blocks generated by a Quorum in Pulse have difficulty fixed to
  // 1'000'000 such that, when we have to fallback to PoW difficulty is
  // a reasonable value to allow continuing the network onwards.
  if (pulse)
    return PULSE_FIXED_DIFFICULTY;

  const auto hf_version = get_network_version();
  crypto::hash top_hash = get_tail_id();
  {
    std::unique_lock diff_lock{m_cache.m_difficulty_lock};
    // we can call this without the blockchain lock, it might just give us
    // something a bit out of date, but that's fine since anything which
    // requires the blockchain lock will have acquired it in the first place,
    // and it will be unlocked only when called from the getinfo RPC
    if (top_hash == m_cache.m_difficulty_for_next_block_top_hash)
      return m_cache.m_difficulty_for_next_miner_block;
  }

  std::unique_lock lock{*this};
  uint64_t top_block_height = 0;
  top_hash                  = get_tail_id(top_block_height); // get it again now that we have the lock
  uint64_t chain_height     = top_block_height + 1;

  m_db->fill_timestamps_and_difficulties_for_pow(
      m_nettype, m_cache.m_timestamps, m_cache.m_difficulties, chain_height, m_cache.m_timestamps_and_difficulties_height);
  uint64_t diff = next_difficulty_v2(m_cache.m_timestamps,
                                     m_cache.m_difficulties,
                                     tools::to_seconds(TARGET_BLOCK_TIME),
                                     difficulty_mode(m_nettype, chain_height));

  m_cache.m_timestamps_and_difficulties_height = chain_height;

  std::unique_lock diff_lock{m_cache.m_difficulty_lock};
  m_cache.m_difficulty_for_next_block_top_hash = top_hash;
  m_cache.m_difficulty_for_next_miner_block    = diff;
  return diff;
}
//------------------------------------------------------------------
std::vector<time_t> Blockchain::get_last_block_timestamps(unsigned int blocks) const
{
  uint64_t height = m_db->height();
  if (blocks > height)
    blocks = height;
  std::vector<time_t> timestamps(blocks);
  while (blocks--)
    timestamps[blocks] = m_db->get_block_timestamp(height - blocks - 1);
  return timestamps;
}
//------------------------------------------------------------------
// This function removes blocks from the blockchain until it gets to the
// position where the blockchain switch started and then re-adds the blocks
// that had been removed.
bool Blockchain::rollback_blockchain_switching(const std::list<block_and_checkpoint>& original_chain, uint64_t rollback_height)
{
  LOG_PRINT_L3("Blockchain::" << __func__);
  std::unique_lock lock{*this};

  // fail if rollback_height passed is too high
  if (rollback_height > m_db->height())
  {
    return true;
  }

  m_cache.m_timestamps_and_difficulties_height = 0;

  // remove blocks from blockchain until we get back to where we should be.
  while (m_db->height() != rollback_height)
  {
    pop_block_from_blockchain();
  }

  // Revert all changes from switching to the alt chain before adding the original chain back in
  for (BlockchainDetachedHook* hook : m_blockchain_detached_hooks)
    hook->blockchain_detached(rollback_height, false /*by_pop_blocks*/);
  load_missing_blocks_into_oxen_subsystems();

  //return back original chain
  for (auto& entry : original_chain)
  {
    block_verification_context bvc{};
    bool r = handle_block_to_main_chain(entry.block, cryptonote::get_block_hash(entry.block), bvc, entry.checkpointed ? &entry.checkpoint : nullptr, false);
    CHECK_AND_ASSERT_MES(r && bvc.m_added_to_main_chain, false, "PANIC! failed to add (again) block while chain switching during the rollback!");
  }

  MINFO("Rollback to height " << rollback_height << " was successful.");
  if (!original_chain.empty())
  {
    MINFO("Restoration to previous blockchain successful as well.");
  }
  return true;
}
//------------------------------------------------------------------
bool Blockchain::blink_rollback(uint64_t rollback_height)
{
  auto lock = tools::unique_locks(m_tx_pool, *this);
  bool stop_batch = m_db->batch_start();
  MDEBUG("Rolling back to height " << rollback_height);
  bool ret = rollback_blockchain_switching({}, rollback_height);
  if (stop_batch)
    m_db->batch_stop();
  return ret;
}
//------------------------------------------------------------------
// This function attempts to switch to an alternate chain, returning
// boolean based on success therein.
bool Blockchain::switch_to_alternative_blockchain(const std::list<block_extended_info>& alt_chain, bool keep_disconnected_chain)
{
  LOG_PRINT_L3("Blockchain::" << __func__);
  std::unique_lock lock{*this};

  m_cache.m_timestamps_and_difficulties_height = 0;

  // if empty alt chain passed (not sure how that could happen), return false
  CHECK_AND_ASSERT_MES(alt_chain.size(), false, "switch_to_alternative_blockchain: empty chain passed");

  // verify that main chain has front of alt chain's parent block
  if (!m_db->block_exists(alt_chain.front().bl.prev_id))
  {
    LOG_ERROR("Attempting to move to an alternate chain, but it doesn't appear to connect to the main chain!");
    return false;
  }

  // pop blocks from the blockchain until the top block is the parent
  // of the front block of the alt chain.
  std::list<block_and_checkpoint> disconnected_chain; // TODO(oxen): use a vector and rbegin(), rend() because we don't have push_front
  while (m_db->top_block_hash() != alt_chain.front().bl.prev_id)
  {
    block_and_checkpoint entry = {};
    entry.block                = pop_block_from_blockchain();
    entry.checkpointed         = m_db->get_block_checkpoint(cryptonote::get_block_height(entry.block), entry.checkpoint);
    disconnected_chain.push_front(entry);
  }

  auto split_height = m_db->height();
  for (BlockchainDetachedHook* hook : m_blockchain_detached_hooks)
    hook->blockchain_detached(split_height, false /*by_pop_blocks*/);
  load_missing_blocks_into_oxen_subsystems();

  //connecting new alternative chain
  for(auto alt_ch_iter = alt_chain.begin(); alt_ch_iter != alt_chain.end(); alt_ch_iter++)
  {
    const auto &bei = *alt_ch_iter;
    block_verification_context bvc{};

    // add block to main chain
    bool r = handle_block_to_main_chain(bei.bl, cryptonote::get_block_hash(bei.bl), bvc, bei.checkpointed ? &bei.checkpoint : nullptr, false);

    // if adding block to main chain failed, rollback to previous state and
    // return false
    if(!r || !bvc.m_added_to_main_chain)
    {
      MERROR("Failed to switch to alternative blockchain");
      // rollback_blockchain_switching should be moved to two different
      // functions: rollback and apply_chain, but for now we pretend it is
      // just the latter (because the rollback was done above).
      rollback_blockchain_switching(disconnected_chain, split_height);

      const crypto::hash blkid = cryptonote::get_block_hash(bei.bl);
      add_block_as_invalid(bei.bl);
      MERROR("The block was inserted as invalid while connecting new alternative chain, block_id: " << blkid);
      m_db->remove_alt_block(blkid);
      alt_ch_iter++;

      for(auto alt_ch_to_orph_iter = alt_ch_iter; alt_ch_to_orph_iter != alt_chain.end(); )
      {
        const auto &bei = *alt_ch_to_orph_iter++;
        add_block_as_invalid(bei.bl);
        m_db->remove_alt_block(blkid);
      }
      return false;
    }
  }

  if (keep_disconnected_chain) //pushing old chain as alternative chain
  {
    for (auto &old_ch_ent : disconnected_chain)
    {
      block_verification_context bvc{};
      bool r = handle_alternative_block(old_ch_ent.block, cryptonote::get_block_hash(old_ch_ent.block), bvc, old_ch_ent.checkpointed ? &old_ch_ent.checkpoint : nullptr);
      if (!r)
      {
        MERROR("Failed to push ex-main chain blocks to alternative chain ");
        // previously this would fail the blockchain switching, but I don't
        // think this is bad enough to warrant that.
      }
    }
  }

  //removing alt_chain entries from alternative chains container
  for (const auto &bei: alt_chain)
  {
    m_db->remove_alt_block(cryptonote::get_block_hash(bei.bl));
  }

  get_block_longhash_reorg(split_height);

  std::shared_ptr<tools::Notify> reorg_notify = m_reorg_notify;
  if (reorg_notify)
    reorg_notify->notify("%s", std::to_string(split_height).c_str(), "%h", std::to_string(m_db->height()).c_str(),
        "%n", std::to_string(m_db->height() - split_height).c_str(), NULL);

  std::shared_ptr<tools::Notify> block_notify = m_block_notify;
  if (block_notify)
    for (const auto &bei: alt_chain)
      block_notify->notify("%s", tools::type_to_hex(get_block_hash(bei.bl)).c_str(), NULL);

  MGINFO_GREEN("REORGANIZE SUCCESS! on height: " << split_height << ", new blockchain size: " << m_db->height());
  return true;
}
//------------------------------------------------------------------
// This function calculates the difficulty target for the block being added to
// an alternate chain.
difficulty_type Blockchain::get_difficulty_for_alternative_chain(const std::list<block_extended_info>& alt_chain, uint64_t alt_block_height, bool pulse) const
{
  if (m_fixed_difficulty)
  {
    return m_db->height() ? m_fixed_difficulty : 1;
  }

  if (pulse)
    return PULSE_FIXED_DIFFICULTY;

  LOG_PRINT_L3("Blockchain::" << __func__);

  uint64_t block_count = 0;
  {
    bool before_hf16 = true;
    if (alt_chain.size())
      before_hf16 = alt_chain.back().bl.major_version < hf::hf16_pulse;
    else
      before_hf16 = !is_hard_fork_at_least(m_nettype, hf::hf16_pulse, get_current_blockchain_height());

    block_count = old::DIFFICULTY_BLOCKS_COUNT(before_hf16);
  }

  std::vector<uint64_t> timestamps;
  std::vector<difficulty_type> cumulative_difficulties;
  // if the alt chain isn't long enough to calculate the difficulty target
  // based on its blocks alone, need to get more blocks from the main chain
  if(alt_chain.size() < block_count)
  {
    std::unique_lock lock{*this};

    // Figure out start and stop offsets for main chain blocks
    size_t main_chain_stop_offset = alt_chain.size() ? alt_chain.front().height : alt_block_height;
    size_t main_chain_count = block_count - std::min(static_cast<size_t>(block_count), alt_chain.size());
    main_chain_count = std::min(main_chain_count, main_chain_stop_offset);
    size_t main_chain_start_offset = main_chain_stop_offset - main_chain_count;

    if(!main_chain_start_offset)
      ++main_chain_start_offset; //skip genesis block

    // get difficulties and timestamps from relevant main chain blocks
    for(; main_chain_start_offset < main_chain_stop_offset; ++main_chain_start_offset)
    {
      timestamps.push_back(m_db->get_block_timestamp(main_chain_start_offset));
      cumulative_difficulties.push_back(m_db->get_block_cumulative_difficulty(main_chain_start_offset));
    }

    // make sure we haven't accidentally grabbed too many blocks...maybe don't need this check?
    CHECK_AND_ASSERT_MES((alt_chain.size() + timestamps.size()) <= block_count, false, "Internal error, alt_chain.size()[" << alt_chain.size() << "] + vtimestampsec.size()[" << timestamps.size() << "] NOT <= DIFFICULTY_WINDOW[]" << block_count);

    for (const auto &bei : alt_chain)
    {
      timestamps.push_back(bei.bl.timestamp);
      cumulative_difficulties.push_back(bei.cumulative_difficulty);
    }
  }
  // if the alt chain is long enough for the difficulty calc, grab difficulties
  // and timestamps from it alone
  else
  {
    timestamps.resize(static_cast<size_t>(block_count));
    cumulative_difficulties.resize(static_cast<size_t>(block_count));
    size_t count = 0;
    size_t max_i = timestamps.size()-1;
    // get difficulties and timestamps from most recent blocks in alt chain
    for (auto it = alt_chain.rbegin(); it != alt_chain.rend(); ++it)
    {
      const auto& bei = *it;
      timestamps[max_i - count] = bei.bl.timestamp;
      cumulative_difficulties[max_i - count] = bei.cumulative_difficulty;
      count++;
      if(count >= block_count)
        break;
    }
  }

  // calculate the difficulty target for the block and return it
  uint64_t height = (alt_chain.size() ? alt_chain.front().height : alt_block_height) + alt_chain.size() + 1;
  return next_difficulty_v2(timestamps,
                            cumulative_difficulties,
                            tools::to_seconds(TARGET_BLOCK_TIME),
                            difficulty_mode(m_nettype, height));
}
//------------------------------------------------------------------
// This function does a sanity check on basic things that all miner
// transactions have in common, such as:
//   one input, of type txin_gen, with height set to the block's height
//   correct miner tx unlock time
//   a non-overflowing tx amount (dubious necessity on this check)
bool Blockchain::prevalidate_miner_transaction(const block& b, uint64_t height, hf hf_version)
{
  LOG_PRINT_L3("Blockchain::" << __func__);
  if (b.miner_tx.vout.size() > 0)
  {
    CHECK_AND_ASSERT_MES(b.miner_tx.vin.size() == 1, false, "coinbase transaction in the block has no inputs");
    CHECK_AND_ASSERT_MES(std::holds_alternative<txin_gen>(b.miner_tx.vin[0]), false, "coinbase transaction in the block has the wrong type");
    if (var::get<txin_gen>(b.miner_tx.vin[0]).height != height)
    {
      MWARNING("The miner transaction in block has invalid height: " << var::get<txin_gen>(b.miner_tx.vin[0]).height << ", expected: " << height);
      return false;
    }
    MDEBUG("Miner tx hash: " << get_transaction_hash(b.miner_tx));
    CHECK_AND_ASSERT_MES(b.miner_tx.unlock_time == height + MINED_MONEY_UNLOCK_WINDOW, false, "coinbase transaction transaction has the wrong unlock time=" << b.miner_tx.unlock_time << ", expected " << height + MINED_MONEY_UNLOCK_WINDOW);

    if (hf_version >= hf::hf12_checkpointing)
    {
      if (b.miner_tx.type != txtype::standard)
      {
        MERROR("Coinbase invalid transaction type for coinbase transaction.");
        return false;
      }

      txversion min_version = transaction::get_max_version_for_hf(hf_version);
      txversion max_version = transaction::get_min_version_for_hf(hf_version);
      if (b.miner_tx.version < min_version || b.miner_tx.version > max_version)
      {
        MERROR_VER("Coinbase invalid version: " << b.miner_tx.version <<
                " for hardfork: " << static_cast<int>(hf_version) <<
                " min/max version:  " << min_version << "/" << max_version);
        return false;
      }
    }

    if (hf_version >= feature::REJECT_SIGS_IN_COINBASE) // Enforce empty rct signatures for miner transactions,
      CHECK_AND_ASSERT_MES(b.miner_tx.rct_signatures.type == rct::RCTType::Null, false, "RingCT signatures not allowed in coinbase transactions");

    //check outs overflow
    //NOTE: not entirely sure this is necessary, given that this function is
    //      designed simply to make sure the total amount for a transaction
    //      does not overflow a uint64_t, and this transaction *is* a uint64_t...
    if(!check_outs_overflow(b.miner_tx))
    {
      MERROR("miner transaction has money overflow in block " << get_block_hash(b));
      return false;
    }
  }

  return true;
}
//------------------------------------------------------------------
// This function validates the miner transaction reward
bool Blockchain::validate_miner_transaction(const block& b, size_t cumulative_block_weight, uint64_t fee, uint64_t& base_reward, uint64_t already_generated_coins, hf version)
{
  LOG_PRINT_L3("Blockchain::" << __func__);
  //validate reward
  uint64_t const money_in_use = get_outs_money_amount(b.miner_tx);
  if (b.miner_tx.vout.size() == 0) {
    if (b.major_version < hf::hf19_reward_batching) {
      MERROR_VER("miner tx has no outputs");
      return false;
    }
  }

  uint64_t median_weight;
  if (version >= feature::EFFECTIVE_SHORT_TERM_MEDIAN_IN_PENALTY)
  {
    median_weight = m_current_block_cumul_weight_median;
  }
  else
  {
    std::vector<uint64_t> last_blocks_weights;
    get_last_n_blocks_weights(last_blocks_weights, REWARD_BLOCKS_WINDOW);
    median_weight = tools::median(std::move(last_blocks_weights));
  }

  uint64_t height                                = cryptonote::get_block_height(b);
  oxen_block_reward_context block_reward_context = {};
  block_reward_context.fee                       = fee;
  block_reward_context.height                    = height;
  if (!calc_batched_governance_reward(height, block_reward_context.batched_governance))
  {
    MERROR_VER("Failed to calculate batched governance reward");
    return false;
  }

  block_reward_parts reward_parts{0};

  if (!get_oxen_block_reward(median_weight, cumulative_block_weight, already_generated_coins, version, reward_parts, block_reward_context))
    return false;

  std::vector<cryptonote::batch_sn_payment> batched_sn_payments;
  if (m_sqlite_db)
  {
    batched_sn_payments = m_sqlite_db->get_sn_payments(height);
  } else {
    if (m_nettype != network_type::FAKECHAIN)
      throw std::logic_error("Blockchain missing SQLite Database");
  }
  cryptonote::block bl = b;
  for (ValidateMinerTxHook* hook : m_validate_miner_tx_hooks)
  {
    if (!hook->validate_miner_tx(b, reward_parts, batched_sn_payments))
      return false;
  }

  if (already_generated_coins != 0 && block_has_governance_output(nettype(), b) && version < hf::hf19_reward_batching)
  {
    if (version >= hf::hf10_bulletproofs && reward_parts.governance_paid == 0)
    {
      MERROR("Governance reward should not be 0 after hardfork v10 if this height has a governance output because it is the batched payout height");
      return false;
    }

    if (b.miner_tx.vout.back().amount != reward_parts.governance_paid)
    {
      MERROR("Governance reward amount incorrect.  Should be: " << print_money(reward_parts.governance_paid) << ", is: " << print_money(b.miner_tx.vout.back().amount));
      return false;
    }


    if (!validate_governance_reward_key(
                m_db->height(),
                cryptonote::get_config(m_nettype).governance_wallet_address(version),
                b.miner_tx.vout.size() - 1,
                var::get<txout_to_key>(b.miner_tx.vout.back().target).key,
                m_nettype))
    {
      MERROR("Governance reward public key incorrect.");
      return false;
    }
  }

  // +1 here to allow a 1 atomic unit error in the calculation (which can happen because of floating point errors or rounding)
  // TODO(oxen): eliminate all floating point math in reward calculations.
  uint64_t max_base_reward = reward_parts.governance_paid + 1;

  if (version >= hf::hf19_reward_batching) {
    max_base_reward += std::accumulate(batched_sn_payments.begin(), batched_sn_payments.end(), uint64_t{0}, [&](auto a, auto b){return a + b.amount;});
  } else {
    max_base_reward += reward_parts.base_miner + reward_parts.service_node_total;
  }

  uint64_t max_money_in_use = max_base_reward + reward_parts.miner_fee;

  if (money_in_use > max_money_in_use)
  {
    MERROR_VER("coinbase transaction spends too much money (" << print_money(money_in_use) << "). Maximum block reward is "
            << print_money(max_money_in_use) << " (= " << print_money(max_base_reward) << " base + " << print_money(reward_parts.miner_fee) << " fees)");
    return false;
  }

  if (version < hf::hf19_reward_batching) {
    CHECK_AND_ASSERT_MES(money_in_use >= reward_parts.miner_fee, false, "base reward calculation bug");
    base_reward = money_in_use - reward_parts.miner_fee;
  }

  if (b.reward > reward_parts.base_miner + reward_parts.miner_fee + reward_parts.service_node_total)
  {
    MERROR_VER("block reward to be batched spends too much money (" << print_money(b.reward) << "). Maximum block reward is "
            << print_money(max_money_in_use) << " (= " << print_money(max_base_reward) << " base + " << print_money(reward_parts.miner_fee) << " fees)");
    return false;
  }

  return true;
}
//------------------------------------------------------------------
// get the block weights of the last <count> blocks, and return by reference <sz>.
void Blockchain::get_last_n_blocks_weights(std::vector<uint64_t>& weights, size_t count) const
{
  LOG_PRINT_L3("Blockchain::" << __func__);
  std::unique_lock lock{*this};
  auto h = m_db->height();

  // this function is meaningless for an empty blockchain...granted it should never be empty
  if(h == 0)
    return;

  // add weight of last <count> blocks to vector <weights> (or less, if blockchain size < count)
  size_t start_offset = h - std::min<size_t>(h, count);
  weights = m_db->get_block_weights(start_offset, count);
}
//------------------------------------------------------------------
uint64_t Blockchain::get_long_term_block_weight_median(uint64_t start_height, size_t count) const
{
  LOG_PRINT_L3("Blockchain::" << __func__);
  std::unique_lock lock{*this};

  PERF_TIMER(get_long_term_block_weights);

  CHECK_AND_ASSERT_THROW_MES(count > 0, "count == 0");

  bool cached = false;
  uint64_t blockchain_height = m_db->height();
  uint64_t tip_height = start_height + count - 1;
  crypto::hash tip_hash = crypto::null_hash;
  if (tip_height < blockchain_height && count == (size_t)m_long_term_block_weights_cache_rolling_median.size())
  {
    tip_hash = m_db->get_block_hash_from_height(tip_height);
    cached = tip_hash == m_long_term_block_weights_cache_tip_hash;
  }

  if (cached)
  {
    MTRACE("requesting " << count << " from " << start_height << ", cached");
    return m_long_term_block_weights_cache_rolling_median.median();
  }

  // in the vast majority of uncached cases, most is still cached,
  // as we just move the window one block up:
  if (tip_height > 0 && count == (size_t)m_long_term_block_weights_cache_rolling_median.size() && tip_height < blockchain_height)
  {
    crypto::hash old_tip_hash = m_db->get_block_hash_from_height(tip_height - 1);
    if (old_tip_hash == m_long_term_block_weights_cache_tip_hash)
    {
      MTRACE("requesting " << count << " from " << start_height << ", incremental");
      m_long_term_block_weights_cache_tip_hash = tip_hash;
      m_long_term_block_weights_cache_rolling_median.insert(m_db->get_block_long_term_weight(tip_height));
      return m_long_term_block_weights_cache_rolling_median.median();
    }
  }

  MTRACE("requesting " << count << " from " << start_height << ", uncached");
  std::vector<uint64_t> weights = m_db->get_long_term_block_weights(start_height, count);
  m_long_term_block_weights_cache_tip_hash = tip_hash;
  m_long_term_block_weights_cache_rolling_median.clear();
  for (uint64_t w: weights)
    m_long_term_block_weights_cache_rolling_median.insert(w);
  return m_long_term_block_weights_cache_rolling_median.median();
}
//------------------------------------------------------------------
uint64_t Blockchain::get_current_cumulative_block_weight_limit() const
{
  LOG_PRINT_L3("Blockchain::" << __func__);
  return m_current_block_cumul_weight_limit;
}
//------------------------------------------------------------------
uint64_t Blockchain::get_current_cumulative_block_weight_median() const
{
  LOG_PRINT_L3("Blockchain::" << __func__);
  return m_current_block_cumul_weight_median;
}
//------------------------------------------------------------------
//TODO: This function only needed minor modification to work with BlockchainDB,
//      and *works*.  As such, to reduce the number of things that might break
//      in moving to BlockchainDB, this function will remain otherwise
//      unchanged for the time being.
//
// This function makes a new block for a miner to mine the hash for
bool Blockchain::create_block_template_internal(block& b, const crypto::hash *from_block, const block_template_info& info, difficulty_type& diffic, uint64_t& height, uint64_t& expected_reward, const std::string& ex_nonce)
{
  LOG_PRINT_L3("Blockchain::" << __func__);
  size_t median_weight;
  uint64_t already_generated_coins;
  uint64_t pool_cookie;

  auto lock = tools::unique_locks(m_tx_pool, *this);
  if (m_btc_valid && !from_block)
  {
    // The pool cookie is atomic. The lack of locking is OK, as if it changes
    // just as we compare it, we'll just use a slightly old template, but
    // this would be the case anyway if we'd lock, and the change happened
    // just after the block template was created
    if (info.miner_address != m_btc_address && m_btc_nonce == ex_nonce
      && m_btc_pool_cookie == m_tx_pool.cookie() && m_btc.prev_id == get_tail_id()) {
      MDEBUG("Using cached template");
      const uint64_t now = time(NULL);
      if (m_btc.timestamp < now /*ensures it can't get below the median of the last few blocks*/ || !info.is_miner)
        m_btc.timestamp = now;
      b = m_btc;
      diffic = get_difficulty_for_next_block(!info.is_miner);
      height = m_btc_height;
      expected_reward = m_btc_expected_reward;
      return true;
    }
    MDEBUG("Not using cached template: address " << (bool)(info.miner_address != m_btc_address) << ", nonce " << (m_btc_nonce == ex_nonce) << ", cookie " << (m_btc_pool_cookie == m_tx_pool.cookie()) << ", from_block " << (!!from_block));
    invalidate_block_template_cache();
  }

  // from_block is usually nullptr, used to build altchains
  if (from_block)
  {
    //build alternative subchain, front -> mainchain, back -> alternative head
    //block is not related with head of main chain
    //first of all - look in alternative chains container
    alt_block_data_t prev_data;
    bool parent_in_alt = m_db->get_alt_block(*from_block, &prev_data, NULL, nullptr /*checkpoint*/);
    bool parent_in_main = m_db->block_exists(*from_block);
    if (!parent_in_alt && !parent_in_main)
    {
      MERROR("Unknown from block");
      return false;
    }

    //we have new block in alternative chain
    std::list<block_extended_info> alt_chain;
    block_verification_context bvc{};
    std::vector<uint64_t> timestamps;
    if (!build_alt_chain(*from_block, alt_chain, timestamps, bvc, nullptr /*num_alt_checkpoints*/, nullptr /*num_checkpoints*/))
      return false;

    if (parent_in_main)
    {
      cryptonote::block prev_block;
      CHECK_AND_ASSERT_MES(get_block_by_hash(*from_block, prev_block), false, "From block not found"); // TODO
      uint64_t from_block_height = cryptonote::get_block_height(prev_block);
      height = from_block_height + 1;
    }
    else
    {
      height = alt_chain.back().height + 1;
    }
    auto [maj, min] = get_ideal_block_version(m_nettype, height);
    b.major_version = maj;
    b.minor_version = min;
    b.prev_id = *from_block;

    // cheat and use the weight of the block we start from, virtually certain to be acceptable
    // and use 1.9 times rather than 2 times so we're even more sure
    if (parent_in_main)
    {
      median_weight = m_db->get_block_weight(height - 1);
      already_generated_coins = m_db->get_block_already_generated_coins(height - 1);
    }
    else
    {
      median_weight = prev_data.cumulative_weight - prev_data.cumulative_weight / 20;
      already_generated_coins = alt_chain.back().already_generated_coins;
    }

    // FIXME: consider moving away from block_extended_info at some point
    block_extended_info bei{};
    bei.bl = b;
    bei.height = alt_chain.size() ? prev_data.height + 1 : m_db->get_block_height(*from_block) + 1;

    diffic = get_difficulty_for_alternative_chain(alt_chain, bei.height, !info.is_miner);
  }
  else
  {
    // Creates the block template for next block on main chain
    height                  = m_db->height();
    auto [maj, min] = get_ideal_block_version(m_nettype, height);
    b.major_version = maj;
    b.minor_version = min;
    b.prev_id               = get_tail_id();
    median_weight           = m_current_block_cumul_weight_limit / 2;
    diffic                  = get_difficulty_for_next_block(!info.is_miner);
    already_generated_coins = m_db->get_block_already_generated_coins(height - 1);
  }
  b.timestamp = time(NULL);

  uint64_t median_ts;
  if (!check_block_timestamp(b, median_ts))
  {
    b.timestamp = median_ts;
  }

  CHECK_AND_ASSERT_MES(diffic, false, "difficulty overhead.");

  auto hf_version = b.major_version;
  size_t txs_weight;
  uint64_t fee;

  // Add transactions in mempool to block
  if (!m_tx_pool.fill_block_template(b, median_weight, already_generated_coins, txs_weight, fee, expected_reward, b.major_version, height))
  {
    return false;
  }
  pool_cookie = m_tx_pool.cookie();

  /*
   two-phase miner transaction generation: we don't know exact block weight until we prepare block, but we don't know reward until we know
   block weight, so first miner transaction generated with fake amount of money, and with phase we know think we know expected block weight
   */
  //make blocks coin-base tx looks close to real coinbase tx to get truthful blob weight
  auto miner_tx_context =
      info.is_miner
          ? oxen_miner_tx_context::miner_block(m_nettype, info.miner_address, m_service_node_list.get_block_leader())
          : oxen_miner_tx_context::pulse_block(m_nettype, info.service_node_payout, m_service_node_list.get_block_leader());
  if (!calc_batched_governance_reward(height, miner_tx_context.batched_governance))
  {
    LOG_ERROR("Failed to calculate batched governance reward");
    return false;
  }

  // This will check the batching database for who is due to be paid out in this block
  std::vector<cryptonote::batch_sn_payment> sn_rwds;
  if (hf_version >= hf::hf19_reward_batching)
  {
    sn_rwds = m_sqlite_db->get_sn_payments(height); //Rewards to pay out
  }

  auto [r, block_rewards] = construct_miner_tx(height, median_weight, already_generated_coins, txs_weight, fee, b.miner_tx, miner_tx_context, sn_rwds, ex_nonce, hf_version);

  CHECK_AND_ASSERT_MES(r, false, "Failed to construct miner tx, first chance");
  size_t cumulative_weight = txs_weight + get_transaction_weight(b.miner_tx);
  for (size_t try_count = 0; try_count != 10; ++try_count)
  {
    auto [r, block_rewards] = construct_miner_tx(height, median_weight, already_generated_coins, cumulative_weight, fee, b.miner_tx, miner_tx_context, sn_rwds, ex_nonce, hf_version);

    CHECK_AND_ASSERT_MES(r, false, "Failed to construct miner tx, second chance");
    size_t coinbase_weight = get_transaction_weight(b.miner_tx);
    if (coinbase_weight > cumulative_weight - txs_weight)
    {
      cumulative_weight = txs_weight + coinbase_weight;
      continue;
    }

    if (coinbase_weight < cumulative_weight - txs_weight)
    {
      size_t delta = cumulative_weight - txs_weight - coinbase_weight;
      b.miner_tx.extra.insert(b.miner_tx.extra.end(), delta, 0);
      //here  could be 1 byte difference, because of extra field counter is varint, and it can become from 1-byte len to 2-bytes len.
      if (cumulative_weight != txs_weight + get_transaction_weight(b.miner_tx))
      {
        CHECK_AND_ASSERT_MES(cumulative_weight + 1 == txs_weight + get_transaction_weight(b.miner_tx), false, "unexpected case: cumulative_weight=" << cumulative_weight << " + 1 is not equal txs_cumulative_weight=" << txs_weight << " + get_transaction_weight(b.miner_tx)=" << get_transaction_weight(b.miner_tx));
        b.miner_tx.extra.resize(b.miner_tx.extra.size() - 1);
        if (cumulative_weight != txs_weight + get_transaction_weight(b.miner_tx))
        {
          //fuck, not lucky, -1 makes varint-counter size smaller, in that case we continue to grow with cumulative_weight
          MDEBUG("Miner tx creation has no luck with delta_extra size = " << delta << " and " << delta - 1);
          cumulative_weight += delta - 1;
          continue;
        }
        MDEBUG("Setting extra for block: " << b.miner_tx.extra.size() << ", try_count=" << try_count);
      }
    }
    CHECK_AND_ASSERT_MES(cumulative_weight == txs_weight + get_transaction_weight(b.miner_tx), false, "unexpected case: cumulative_weight=" << cumulative_weight << " is not equal txs_cumulative_weight=" << txs_weight << " + get_transaction_weight(b.miner_tx)=" << get_transaction_weight(b.miner_tx));

    if (!from_block)
      cache_block_template(b, info.miner_address, ex_nonce, diffic, height, expected_reward, pool_cookie);

    if (miner_tx_context.pulse)
      b.service_node_winner_key = miner_tx_context.pulse_block_producer.key;
    else
      b.service_node_winner_key = {0};

    b.reward = block_rewards;
    b.height = height;
    return true;
  }
  LOG_ERROR("Failed to create_block_template with " << 10 << " tries");
  return false;
}
//------------------------------------------------------------------
bool Blockchain::create_miner_block_template(block& b, const crypto::hash *from_block, const account_public_address& miner_address, difficulty_type& diffic, uint64_t& height, uint64_t& expected_reward, const std::string& ex_nonce)
{
  block_template_info info = {};
  info.is_miner            = true;
  info.miner_address       = miner_address;
  return create_block_template_internal(b, from_block, info, diffic, height, expected_reward, ex_nonce);
}
//------------------------------------------------------------------
bool Blockchain::create_next_miner_block_template(block& b, const account_public_address& miner_address, difficulty_type& diffic, uint64_t& height, uint64_t& expected_reward, const std::string& ex_nonce)
{
  return create_miner_block_template(b, nullptr /*from_block*/, miner_address, diffic, height, expected_reward, ex_nonce);
}
//------------------------------------------------------------------
bool Blockchain::create_next_pulse_block_template(block& b, const service_nodes::payout& block_producer, uint8_t round, uint16_t validator_bitset, uint64_t& height)
{
  uint64_t expected_reward = 0;
  block_template_info info = {};
  info.service_node_payout = block_producer;
  uint64_t diffic          = 0;
  std::string nonce           = {};

  bool result = create_block_template_internal(b, NULL /*from_block*/, info, diffic, height, expected_reward, nonce);
  b.pulse.round = round;
  b.pulse.validator_bitset = validator_bitset;
  return result;
}
//------------------------------------------------------------------
// for an alternate chain, get the timestamps from the main chain to complete
// the needed number of timestamps for the BLOCKCHAIN_TIMESTAMP_CHECK_WINDOW.
bool Blockchain::complete_timestamps_vector(uint64_t start_top_height, std::vector<uint64_t>& timestamps) const
{
  LOG_PRINT_L3("Blockchain::" << __func__);

  if(timestamps.size() >= BLOCKCHAIN_TIMESTAMP_CHECK_WINDOW)
    return true;

  std::unique_lock lock{*this};
  size_t need_elements = BLOCKCHAIN_TIMESTAMP_CHECK_WINDOW - timestamps.size();
  CHECK_AND_ASSERT_MES(start_top_height < m_db->height(), false, "internal error: passed start_height not < " << " m_db->height() -- " << start_top_height << " >= " << m_db->height());
  size_t stop_offset = start_top_height > need_elements ? start_top_height - need_elements : 0;
  timestamps.reserve(timestamps.size() + start_top_height - stop_offset);
  while (start_top_height != stop_offset)
  {
    timestamps.push_back(m_db->get_block_timestamp(start_top_height));
    --start_top_height;
  }
  return true;
}
//------------------------------------------------------------------
bool Blockchain::build_alt_chain(const crypto::hash &prev_id,
                                 std::list<block_extended_info> &alt_chain,
                                 std::vector<uint64_t> &timestamps,
                                 block_verification_context &bvc,
                                 int *num_alt_checkpoints,
                                 int *num_checkpoints)
{
    //build alternative subchain, front -> mainchain, back -> alternative head
    cryptonote::alt_block_data_t data;
    std::string blob;
    timestamps.clear();

    int alt_checkpoint_count = 0;
    int checkpoint_count     = 0;
    crypto::hash prev_hash = crypto::null_hash;
    block_extended_info bei = {};
    std::string checkpoint_blob;
    for(bool found = m_db->get_alt_block(prev_id, &data, &blob, &checkpoint_blob);
        found;
        found = m_db->get_alt_block(prev_hash, &data, &blob, &checkpoint_blob))
    {
      CHECK_AND_ASSERT_MES(cryptonote::parse_and_validate_block_from_blob(blob, bei.bl), false, "Failed to parse alt block");
      if (data.checkpointed) // Take checkpoint from blob stored alongside alt block
      {
        CHECK_AND_ASSERT_MES(t_serializable_object_from_blob(bei.checkpoint, checkpoint_blob), false, "Failed to parse alt checkpoint from blob");
        alt_checkpoint_count++;
      }

      // NOTE: If we receive or pre-define a checkpoint for a historical block
      // that conflicts with current blocks on the blockchain, upon receipt of
      // a new alt block, along this alt chain we should also double check all
      // blocks that are checkpointed along this chain in m_checkpoints

      // This is particularly relevant for receiving checkpoints via P2P votes
      // Which can form checkpoints retrospectively, that may conflict with
      // your canonical chain.
      bool height_is_checkpointed = false;
      bool alt_block_matches_checkpoint = m_checkpoints.check_block(data.height, get_block_hash(bei.bl), &height_is_checkpointed, nullptr);

      if (height_is_checkpointed)
      {
        if (alt_block_matches_checkpoint)
        {
          if (!data.checkpointed)
          {
            data.checkpointed = true;
            CHECK_AND_ASSERT_MES(get_checkpoint(data.height, bei.checkpoint), false, "Unexpected failure to retrieve checkpoint after checking it existed");
            alt_checkpoint_count++;
          }
        }
        else
          checkpoint_count++; // One of our stored-checkpoints references another block that's not this alt block.
      }

      bei.height                  = data.height;
      bei.block_cumulative_weight = data.cumulative_weight;
      bei.cumulative_difficulty   = data.cumulative_difficulty;
      bei.already_generated_coins = data.already_generated_coins;
      bei.checkpointed            = data.checkpointed;

      prev_hash = bei.bl.prev_id;
      timestamps.push_back(bei.bl.timestamp);
      alt_chain.push_front(std::move(bei));
      bei = {};
    }

    if (num_alt_checkpoints) *num_alt_checkpoints = alt_checkpoint_count;
    if (num_checkpoints) *num_checkpoints = checkpoint_count;

    // if block to be added connects to known blocks that aren't part of the
    // main chain -- that is, if we're adding on to an alternate chain
    if(!alt_chain.empty())
    {
      bool failed = false;
      uint64_t blockchain_height = m_db->height();
      // make sure alt chain doesn't somehow start past the end of the main chain
      if (blockchain_height < alt_chain.front().height)
      {
        LOG_PRINT_L1("main blockchain wrong height: " << m_db->height() << ", alt_chain: " << alt_chain.front().height);
        failed = true;
      }

      // make sure that the blockchain contains the block that should connect
      // this alternate chain with it.
      if (!failed && !m_db->block_exists(alt_chain.front().bl.prev_id))
      {
        LOG_PRINT_L1("alternate chain does not appear to connect to main chain...: " << alt_chain.front().bl.prev_id);
        failed = true;
      }

      // make sure block connects correctly to the main chain
      auto h = m_db->get_block_hash_from_height(alt_chain.front().height - 1);
      if (!failed && h != alt_chain.front().bl.prev_id)
      {
        LOG_PRINT_L1("alternative chain has wrong connection to main chain: " << h << ", mismatched with: " << alt_chain.front().bl.prev_id);
        failed = true;
      }

      if (!failed && !m_checkpoints.is_alternative_block_allowed(blockchain_height, alt_chain.front().height, nullptr /*service_node_checkpoint*/))
      {
        LOG_PRINT_L2("alternative chain is too old to consider: " << h);
        failed = true;
      }

      if (failed)
      {
        // Cleanup alt chain, it's invalid
        bvc.m_verifivation_failed = true;
        for (auto const &bei : alt_chain)
          m_db->remove_alt_block(cryptonote::get_block_hash(bei.bl));

        return false;
      }

      complete_timestamps_vector(m_db->get_block_height(alt_chain.front().bl.prev_id), timestamps);
    }
    // if block not associated with known alternate chain
    else
    {
      // if block parent is not part of main chain or an alternate chain,
      // we ignore it
      bool parent_in_main = m_db->block_exists(prev_id);
      CHECK_AND_ASSERT_MES(parent_in_main, false, "internal error: broken imperative condition: parent_in_main");

      complete_timestamps_vector(m_db->get_block_height(prev_id), timestamps);
    }

    return true;
}
//------------------------------------------------------------------
// If a block is to be added and its parent block is not the current
// main chain top block, then we need to see if we know about its parent block.
// If its parent block is part of a known forked chain, then we need to see
// if that chain is long enough to become the main chain and re-org accordingly
// if so.  If not, we need to hang on to the block in case it becomes part of
// a long forked chain eventually.
bool Blockchain::handle_alternative_block(const block& b, const crypto::hash& id, block_verification_context& bvc, checkpoint_t const *checkpoint)
{
  LOG_PRINT_L3("Blockchain::" << __func__);
  std::unique_lock lock{*this};

  uint64_t const blk_height   = get_block_height(b);
  uint64_t const chain_height = get_current_blockchain_height();

  // NOTE: Check block parent's existence
  alt_block_data_t prev_data = {};
  bool parent_in_alt  = m_db->get_alt_block(b.prev_id, &prev_data, NULL, nullptr /*checkpoint_blob*/);
  bool parent_in_main = m_db->block_exists(b.prev_id);
  if (!(parent_in_main || parent_in_alt))
  {
    bvc.m_marked_as_orphaned = true;
    MERROR_VER("Block recognized as orphaned and rejected, id = " << id << ", height " << blk_height
        << ", parent in alt " << parent_in_alt << ", parent in main " << parent_in_main
        << " (parent " << b.prev_id << ", current top " << get_tail_id() << ", chain height " << chain_height << ")");
    return true;
  }

  // NOTE: Basic sanity checks
  if (!basic_block_checks(b, true /*alt_block*/))
  {
    bvc.m_verifivation_failed = true;
    return false;
  }

  // NOTE: Reset timestamp/difficulty cache
  m_cache.m_timestamps_and_difficulties_height = 0;

  // NOTE: Build the alternative chain for checking reorg-ability
  std::list<block_extended_info> alt_chain;
  std::vector<uint64_t> timestamps;
  int num_checkpoints_on_alt_chain = 0;
  int num_checkpoints_on_chain     = 0;
  if (!build_alt_chain(b.prev_id, alt_chain, timestamps, bvc, &num_checkpoints_on_alt_chain, &num_checkpoints_on_chain))
    return false;

  // NOTE: verify that the block's timestamp is within the acceptable range
  // (not earlier than the median of the last X blocks in the built alt chain)
  if(!check_block_timestamp(std::move(timestamps), b))
  {
    MERROR_VER("Block with id: " << id << std::endl << " for alternative chain, has invalid timestamp: " << b.timestamp);
    bvc.m_verifivation_failed = true;
    return false;
  }

  bool const pulse_block      = cryptonote::block_has_pulse_components(b);
  std::string_view block_type = pulse_block ? "PULSE"sv : "MINER"sv;

  // NOTE: Check proof of work
  block_pow_verified blk_pow         = {};
  difficulty_type const current_diff = get_difficulty_for_alternative_chain(alt_chain, blk_height, pulse_block);
  if (pulse_block)
  {
    // NOTE: Pulse blocks don't use PoW. They use Service Node signatures.
    // Delay signature verification until Service Node List adds the block in
    // the block_added hook.
  }
  else
  {
    block_pow_verified const blk_pow = verify_block_pow(b, current_diff, chain_height, true /*alt_block*/);
    if (!blk_pow.valid)
    {
      bvc.m_verifivation_failed = true;
      return false;
    }
  }

  // NOTE: Calculate cumulative difficulty
  cryptonote::alt_block_data_t alt_data = {};
  {
    alt_data.cumulative_difficulty = current_diff;
    if (alt_chain.size())
      alt_data.cumulative_difficulty += prev_data.cumulative_difficulty;
    else // passed-in block's previous block's cumulative difficulty, found on the main chain
      alt_data.cumulative_difficulty += m_db->get_block_cumulative_difficulty(m_db->get_block_height(b.prev_id));
  }

  // NOTE: Add alt block to DB storage and alt chain
  {
    CHECK_AND_ASSERT_MES(!m_db->get_alt_block(id, NULL, NULL, NULL), false, "insertion of new alternative block returned as it already exists");

    std::string checkpoint_blob;
    if (checkpoint)
    {
      alt_data.checkpointed = true;
      checkpoint_blob       = t_serializable_object_to_blob(*checkpoint);
      num_checkpoints_on_alt_chain++;
    }

    alt_data.height            = blk_height;
    alt_data.cumulative_weight = cryptonote::get_transaction_weight(b.miner_tx);
    for (const crypto::hash &txid: b.tx_hashes)
    {
      cryptonote::txpool_tx_meta_t tx_meta;
      std::string blob;
      if (get_txpool_tx_meta(txid, tx_meta))
      {
        alt_data.cumulative_weight += tx_meta.weight;
      }
      else if (m_db->get_pruned_tx_blob(txid, blob))
      {
        cryptonote::transaction tx;
        if (!cryptonote::parse_and_validate_tx_base_from_blob(blob, tx))
        {
          MERROR_VER("Block with id: " << tools::type_to_hex(id) << " (as alternative) refers to unparsable transaction hash " << txid << ".");
          bvc.m_verifivation_failed = true;
          return false;
        }
        alt_data.cumulative_weight += cryptonote::get_pruned_transaction_weight(tx);
      }
      else
      {
        // we can't determine the block weight, set it to 0 and break out of the loop
        alt_data.cumulative_weight = 0;
        break;
      }
    }

    uint64_t block_reward = get_outs_money_amount(b.miner_tx);
    const uint64_t prev_generated_coins = alt_chain.size() ? prev_data.already_generated_coins : m_db->get_block_already_generated_coins(blk_height - 1);
    alt_data.already_generated_coins = (block_reward < (oxen::MONEY_SUPPLY - prev_generated_coins)) ? prev_generated_coins + block_reward : oxen::MONEY_SUPPLY;
    m_db->add_alt_block(id, alt_data, cryptonote::block_to_blob(b), checkpoint_blob.empty() ? nullptr : &checkpoint_blob);

    // Check current height for pre-existing checkpoint
    bool height_is_checkpointed = false;
    bool alt_block_matches_checkpoint = m_checkpoints.check_block(alt_data.height, id, &height_is_checkpointed, nullptr);
    if (height_is_checkpointed)
    {
      if (!alt_block_matches_checkpoint)
        num_checkpoints_on_chain++;
    }

    alt_chain.push_back(block_extended_info(alt_data, b, checkpoint));
  }

  // NOTE: Block is within the allowable service node reorg window due to passing is_alternative_block_allowed().
  // So we don't need to check that this block matches the checkpoint unless it's a hardcoded checkpoint, in which
  // case it must. Otherwise if it fails a Service Node checkpoint that's fine because we're allowed to replace it in
  // this window
  if (bool service_node_checkpoint = false;
      !checkpoint && !m_checkpoints.check_block(blk_height, id, nullptr, &service_node_checkpoint))
  {
    if (!service_node_checkpoint)
    {
      LOG_ERROR("CHECKPOINT VALIDATION FAILED FOR ALT BLOCK");
      bvc.m_verifivation_failed = true;
      return false;
    }
  }

  // NOTE: Execute Alt Block Hooks
  {
    std::vector<transaction> txs;
    std::unordered_set<crypto::hash> missed;
    if (!get_transactions(b.tx_hashes, txs, &missed))
    {
      bvc.m_verifivation_failed = true;
      return false;
    }

    // NOTE: Foreign blocks will not necessarily have TX's stored in the main-db
    // (because they are not part of the main chain) but instead sitting in the
    // mempool.
    for (crypto::hash const &missed_tx : missed)
    {
      std::string blob;
      if (!m_tx_pool.get_transaction(missed_tx, blob))
      {
        MERROR_VER("Alternative block references unknown TX, rejected alt block " << blk_height << " " << id);
        return false;
      }

      transaction tx;
      if (!parse_and_validate_tx_from_blob(blob, tx))
      {
        MERROR_VER("Failed to parse block blob from tx pool when querying the missed transactions in block " << blk_height << " " << id);
        return false;
      }

      txs.push_back(tx);
    }

    for (AltBlockAddedHook *hook : m_alt_block_added_hooks)
    {
      if (!hook->alt_block_added(b, txs, checkpoint))
          return false;
    }
  }

  bool const alt_chain_has_more_checkpoints  = (num_checkpoints_on_alt_chain > num_checkpoints_on_chain);
  bool const alt_chain_has_equal_checkpoints = (num_checkpoints_on_alt_chain == num_checkpoints_on_chain);

  if (b.major_version >= hf::hf16_pulse)
  {
    // In Pulse, we move away from the concept of difficulty to solve ties
    // between chains. We calculate the preferred chain using a simpler system.
    bool alt_chain_wins = alt_chain_has_more_checkpoints;
    if (!alt_chain_wins && alt_chain_has_equal_checkpoints)
    {
      uint64_t start = alt_chain.front().height;
      uint64_t end   = std::max(alt_chain.back().height + 1, m_db->height());

      std::vector<block> blocks;
      if (!get_blocks_only(start, end - start, blocks, nullptr /*txs*/))
      {
        MERROR("Unexpected failure to query blocks for alt chain switching calculation from " << start << " to " << (end - 1));
        return false;
      }

      // Smallest number divisible by all integers from 1..32.  (This is fairly arbitrary,
      // but avoids remainders below in most cases, while being small enough that we can
      // add up a large number of blocks without risk of overflow).
      constexpr uint64_t PULSE_BASE_WEIGHT = 144403552893600ULL;

      // Minimal value increase for a longer chain so that two chains with the same cumulative
      // weight calculation below will marginally prefer the longer chain.  Also for mined blocks
      // we *only* get this longer chain value, effectively making mined blocks only matter
      // when there is no other chain contention.
      constexpr uint64_t MIN_WEIGHT_INCREMENT = 1;

      uint64_t alt_chain_weight  = 0;
      for (auto const &block : alt_chain)
      {
        alt_chain_weight += MIN_WEIGHT_INCREMENT;
        if (cryptonote::block_has_pulse_components(block.bl))
          alt_chain_weight += PULSE_BASE_WEIGHT / (1 + block.bl.pulse.round); // (0-based pulse_round)
      }

      uint64_t main_chain_weight = 0;
      for (auto const &block : blocks)
      {
        main_chain_weight += MIN_WEIGHT_INCREMENT;
        if (cryptonote::block_has_pulse_components(block))
          main_chain_weight += PULSE_BASE_WEIGHT / (1 + block.pulse.round);
      }

      alt_chain_wins = alt_chain_weight > main_chain_weight;
    }

    if (alt_chain_wins) // More checkpoints or equal checkpoints and more weight
    {
      bool r = switch_to_alternative_blockchain(alt_chain, false /*keep_alt_chain*/);
      if (r)
        bvc.m_added_to_main_chain = true;
      else
        bvc.m_verifivation_failed = true;
      return r;
    }
    else
    {
      std::stringstream stream;
      stream << "----- " << block_type << " BLOCK ADDED AS ALTERNATIVE ON HEIGHT " << blk_height << "\n" << "id: " << id;
      if (!pulse_block) stream << " PoW: " << blk_pow.proof_of_work;
      stream << " difficulty: " << current_diff;

      MGINFO_BLUE(stream.str());
      return true;
    }
  }
  else
  {
    difficulty_type const main_chain_cumulative_difficulty = m_db->get_block_cumulative_difficulty(m_db->height() - 1);
    bool const alt_chain_has_greater_pow       = alt_data.cumulative_difficulty > main_chain_cumulative_difficulty;

    if (b.major_version >= hf::hf13_enforce_checkpoints)
    {
      if (alt_chain_has_more_checkpoints || (alt_chain_has_greater_pow && alt_chain_has_equal_checkpoints))
      {
        bool keep_alt_chain = false;
        if (alt_chain_has_more_checkpoints)
        {
          MGINFO_GREEN("###### REORGANIZE on height: " << alt_chain.front().height << " of " << m_db->height() - 1 << ", checkpoint is found in alternative chain on height " << blk_height);
        }
        else
        {
          keep_alt_chain = true;
          MGINFO_GREEN("###### REORGANIZE on height: " << alt_chain.front().height << " of " << m_db->height() - 1 << " with cum_difficulty " << m_db->get_block_cumulative_difficulty(m_db->height() - 1) << "\n" << " alternative blockchain size: " << alt_chain.size() << " with cum_difficulty " << alt_data.cumulative_difficulty);
        }

        bool r = switch_to_alternative_blockchain(alt_chain, keep_alt_chain);
        if (r)
          bvc.m_added_to_main_chain = true;
        else
          bvc.m_verifivation_failed = true;
        return r;
      }
      else
      {
        MGINFO_BLUE("----- " << block_type << " BLOCK ADDED AS ALTERNATIVE ON HEIGHT " << blk_height << "\n" << "id:\t" << id << "\n" << "PoW:\t" << blk_pow.proof_of_work << "\n" << "difficulty:\t" << current_diff);
        return true;
      }
    }
    else
    {
      if (alt_chain_has_greater_pow)
      {
        MGINFO_GREEN("###### REORGANIZE on height: " << alt_chain.front().height << " of " << m_db->height() - 1 << " with cum_difficulty " << m_db->get_block_cumulative_difficulty(m_db->height() - 1) << "\n" << " alternative blockchain size: " << alt_chain.size() << " with cum_difficulty " << alt_data.cumulative_difficulty);
        bool r = switch_to_alternative_blockchain(alt_chain, true);
        if (r)
          bvc.m_added_to_main_chain = true;
        else
          bvc.m_verifivation_failed = true;
        return r;
      }
      else
      {
        MGINFO_BLUE("----- " << block_type << " BLOCK ADDED AS ALTERNATIVE ON HEIGHT " << blk_height << "\n" << "id:\t" << id << "\n" << "PoW:\t" << blk_pow.proof_of_work << "\n" << "difficulty:\t" << current_diff);
        return true;
      }
    }
  }

  return true;
}
//------------------------------------------------------------------
bool Blockchain::get_blocks_only(uint64_t start_offset, size_t count, std::vector<block>& blocks, std::vector<std::string>* txs) const
{
  LOG_PRINT_L3("Blockchain::" << __func__);
  std::unique_lock lock{*this};
  const uint64_t height = m_db->height();
  if(start_offset >= height)
    return false;

  const size_t num_blocks = std::min<uint64_t>(height - start_offset, count);
  blocks.reserve(blocks.size() + num_blocks);
  for(size_t i = 0; i < num_blocks; i++)
  {
    try
    {
      blocks.emplace_back(m_db->get_block_from_height(start_offset + i));
    }
    catch(std::exception const &e)
    {
      LOG_ERROR("Invalid block at height " << start_offset + i << ". " << e.what());
      return false;
    }
  }

  if (txs)
  {
    for(const auto& blk : blocks)
    {
      std::unordered_set<crypto::hash> missed_ids;
      get_transactions_blobs(blk.tx_hashes, *txs, &missed_ids);
      CHECK_AND_ASSERT_MES(!missed_ids.size(), false, "has missed transactions in own block in main blockchain");
    }
  }

  return true;
}
//------------------------------------------------------------------
bool Blockchain::get_blocks(uint64_t start_offset, size_t count, std::vector<std::pair<std::string,block>>& blocks, std::vector<std::string>& txs) const
{
  LOG_PRINT_L3("Blockchain::" << __func__);
  std::unique_lock lock{*this};
  if(start_offset >= m_db->height())
    return false;

  if (!get_blocks(start_offset, count, blocks))
  {
    return false;
  }

  for(const auto& blk : blocks)
  {
    std::unordered_set<crypto::hash> missed_ids;
    get_transactions_blobs(blk.second.tx_hashes, txs, &missed_ids);
    CHECK_AND_ASSERT_MES(!missed_ids.size(), false, "has missed transactions in own block in main blockchain");
  }

  return true;
}
//------------------------------------------------------------------
bool Blockchain::get_blocks(uint64_t start_offset, size_t count, std::vector<std::pair<std::string,block>>& blocks) const
{
  LOG_PRINT_L3("Blockchain::" << __func__);
  std::unique_lock lock{*this};
  const uint64_t height = m_db->height();
  if(start_offset >= height)
    return false;

  const size_t num_blocks = std::min<uint64_t>(height - start_offset, count);
  blocks.reserve(blocks.size() + num_blocks);
  for(size_t i = 0; i < num_blocks; i++)
  {
    blocks.emplace_back(m_db->get_block_blob_from_height(start_offset + i), block{});
    if (!parse_and_validate_block_from_blob(blocks.back().first, blocks.back().second))
    {
      LOG_ERROR("Invalid block");
      return false;
    }
  }
  return true;
}
//------------------------------------------------------------------
//TODO: This function *looks* like it won't need to be rewritten
//      to use BlockchainDB, as it calls other functions that were,
//      but it warrants some looking into later.
//
//FIXME: This function appears to want to return false if any transactions
//       that belong with blocks are missing, but not if blocks themselves
//       are missing.
bool Blockchain::handle_get_blocks(NOTIFY_REQUEST_GET_BLOCKS::request& arg, NOTIFY_RESPONSE_GET_BLOCKS::request& rsp)
{
  LOG_PRINT_L3("Blockchain::" << __func__);
  std::unique_lock blockchain_lock{m_blockchain_lock, std::defer_lock};
  auto blink_lock = m_tx_pool.blink_shared_lock(std::defer_lock);
  std::lock(blockchain_lock, blink_lock);

  db_rtxn_guard rtxn_guard (m_db);
  rsp.current_blockchain_height = get_current_blockchain_height();
  std::vector<std::pair<std::string,block>> blocks;
  {
    std::unordered_set<crypto::hash> missed_ids;
    get_blocks(arg.blocks, blocks, &missed_ids);
    rsp.missed_ids.insert(rsp.missed_ids.end(), missed_ids.begin(), missed_ids.end());
  }

  uint64_t const top_height = (m_db->height() - 1);
  uint64_t const earliest_height_to_sync_checkpoints_granularly =
      (top_height < service_nodes::CHECKPOINT_STORE_PERSISTENTLY_INTERVAL)
          ? 0
          : top_height - service_nodes::CHECKPOINT_STORE_PERSISTENTLY_INTERVAL;

  for (auto& bl: blocks)
  {
    auto &block_blob = bl.first;
    auto &block = bl.second;

    rsp.blocks.push_back(block_complete_entry());
    block_complete_entry& block_entry = rsp.blocks.back();

    uint64_t const block_height  = get_block_height(block);
    uint64_t checkpoint_interval = service_nodes::CHECKPOINT_STORE_PERSISTENTLY_INTERVAL;
    if (block_height >= earliest_height_to_sync_checkpoints_granularly)
      checkpoint_interval = service_nodes::CHECKPOINT_INTERVAL;

    if ((block_height % checkpoint_interval) == 0)
    {
      try
      {
        checkpoint_t checkpoint;
        if (get_checkpoint(block_height, checkpoint))
          block_entry.checkpoint = t_serializable_object_to_blob(checkpoint);
      }
      catch (const std::exception &e)
      {
        MERROR("Get block checkpoint from DB failed non-trivially at height: " << block_height << ", what = " << e.what());
        return false;
      }
    }

    // FIXME: s/rsp.missed_ids/missed_tx_id/ ?  Seems like rsp.missed_ids
    //        is for missed blocks, not missed transactions as well.
    std::unordered_set<crypto::hash> missed_tx_ids;
    get_transactions_blobs(block.tx_hashes, block_entry.txs, &missed_tx_ids);

    for (auto &h : block.tx_hashes)
    {
      if (auto blink = m_tx_pool.get_blink(h))
      {
        auto l = blink->shared_lock();
        block_entry.blinks.emplace_back();
        blink->fill_serialization_data(block_entry.blinks.back());
      }
    }

    if (missed_tx_ids.size() != 0)
    {
      // do not display an error if the peer asked for an unpruned block which we are not meant to have
      if (tools::has_unpruned_block(get_block_height(block), get_current_blockchain_height(), get_blockchain_pruning_seed()))
      {
        LOG_ERROR("Error retrieving blocks, missed " << missed_tx_ids.size()
            << " transactions for block with hash: " << get_block_hash(block)
            << std::endl
        );
      }

      rsp.missed_ids.insert(rsp.missed_ids.end(), missed_tx_ids.begin(), missed_tx_ids.end());
      return false;
    }

    //pack block
    block_entry.block = std::move(block_blob);
  }

  return true;
}
//------------------------------------------------------------------
bool Blockchain::handle_get_txs(NOTIFY_REQUEST_GET_TXS::request& arg, NOTIFY_NEW_TRANSACTIONS::request& rsp)
{
  LOG_PRINT_L3("Blockchain::" << __func__);
  std::unique_lock blockchain_lock{m_blockchain_lock, std::defer_lock};
  auto blink_lock = m_tx_pool.blink_shared_lock(std::defer_lock);
  std::lock(blockchain_lock, blink_lock);

  db_rtxn_guard rtxn_guard (m_db);
  std::unordered_set<crypto::hash> missed;

  // First check the blockchain for any txs:
  get_transactions_blobs(arg.txs, rsp.txs, &missed);

  // Look for any missed txes in the mempool:
  m_tx_pool.find_transactions(missed, rsp.txs);

  for (auto &h : arg.txs)
  {
    if (auto blink = m_tx_pool.get_blink(h))
    {
      rsp.blinks.emplace_back();
      auto l = blink->shared_lock();
      blink->fill_serialization_data(rsp.blinks.back());
    }
  }

  return true;
}
//------------------------------------------------------------------
bool Blockchain::get_alternative_blocks(std::vector<block>& blocks) const
{
  LOG_PRINT_L3("Blockchain::" << __func__);
  std::unique_lock lock{*this};

  blocks.reserve(m_db->get_alt_block_count());
  m_db->for_all_alt_blocks([&blocks](const crypto::hash &blkid, const cryptonote::alt_block_data_t &data, const std::string *block_blob, const std::string *checkpoint_blob) {
    if (!block_blob)
    {
      MERROR("No blob, but blobs were requested");
      return false;
    }
    cryptonote::block bl;
    if (cryptonote::parse_and_validate_block_from_blob(*block_blob, bl))
      blocks.push_back(std::move(bl));
    else
      MERROR("Failed to parse block from blob");
    return true;
  }, true);
  return true;
}
//------------------------------------------------------------------
size_t Blockchain::get_alternative_blocks_count() const
{
  LOG_PRINT_L3("Blockchain::" << __func__);
  std::unique_lock lock{*this};
  return m_db->get_alt_block_count();
}
//------------------------------------------------------------------
// This function adds the output specified by <amount, i> to the result_outs container
// unlocked and other such checks should be done by here.
uint64_t Blockchain::get_num_mature_outputs(uint64_t amount) const
{
  uint64_t num_outs = m_db->get_num_outputs(amount);
  // ensure we don't include outputs that aren't yet eligible to be used
  // outpouts are sorted by height
  const uint64_t blockchain_height = m_db->height();
  while (num_outs > 0)
  {
    const tx_out_index toi = m_db->get_output_tx_and_index(amount, num_outs - 1);
    const uint64_t height = m_db->get_tx_block_height(toi.first);
    if (height + DEFAULT_TX_SPENDABLE_AGE <= blockchain_height)
      break;
    --num_outs;
  }

  return num_outs;
}

crypto::public_key Blockchain::get_output_key(uint64_t amount, uint64_t global_index) const
{
  output_data_t data = m_db->get_output_key(amount, global_index);
  return data.pubkey;
}

//------------------------------------------------------------------
bool Blockchain::get_outs(const rpc::GET_OUTPUTS_BIN::request& req, rpc::GET_OUTPUTS_BIN::response& res) const
{
  LOG_PRINT_L3("Blockchain::" << __func__);
  std::unique_lock lock{*this};

  res.outs.clear();
  res.outs.reserve(req.outputs.size());

  std::vector<cryptonote::output_data_t> data;
  try
  {
    std::vector<uint64_t> amounts, offsets;
    amounts.reserve(req.outputs.size());
    offsets.reserve(req.outputs.size());
    for (const auto &i: req.outputs)
    {
      amounts.push_back(i.amount);
      offsets.push_back(i.index);
    }
    m_db->get_output_key(epee::span<const uint64_t>(amounts.data(), amounts.size()), offsets, data);
    if (data.size() != req.outputs.size())
    {
      MERROR("Unexpected output data size: expected " << req.outputs.size() << ", got " << data.size());
      return false;
    }
    for (const auto &t: data)
      res.outs.push_back({t.pubkey, t.commitment, is_output_spendtime_unlocked(t.unlock_time), t.height, crypto::null_hash});

    if (req.get_txid)
    {
      for (size_t i = 0; i < req.outputs.size(); ++i)
      {
        tx_out_index toi = m_db->get_output_tx_and_index(req.outputs[i].amount, req.outputs[i].index);
        res.outs[i].txid = toi.first;
      }
    }
  }
  catch (const std::exception &e)
  {
    return false;
  }
  return true;
}
//------------------------------------------------------------------
void Blockchain::get_output_key_mask_unlocked(const uint64_t& amount, const uint64_t& index, crypto::public_key& key, rct::key& mask, bool& unlocked) const
{
  const auto o_data = m_db->get_output_key(amount, index);
  key = o_data.pubkey;
  mask = o_data.commitment;
  unlocked = is_output_spendtime_unlocked(o_data.unlock_time);
}
//------------------------------------------------------------------
bool Blockchain::get_output_distribution(uint64_t amount, uint64_t from_height, uint64_t to_height, uint64_t &start_height, std::vector<uint64_t> &distribution, uint64_t &base) const
{
  // rct outputs don't exist before v4, NOTE(oxen): we started from v7 so our start is always 0
  start_height = 0;
  base = 0;

  if (to_height > 0 && to_height < from_height)
    return false;

  if (from_height > start_height)
    start_height = from_height;

  distribution.clear();
  uint64_t db_height = m_db->height();
  if (db_height == 0)
    return false;
  if (start_height >= db_height || to_height >= db_height)
    return false;

  if (amount == 0)
  {
    std::vector<uint64_t> heights;
    heights.reserve(to_height + 1 - start_height);
    const uint64_t real_start_height = start_height > 0 ? start_height-1 : start_height;
    for (uint64_t h = real_start_height; h <= to_height; ++h)
      heights.push_back(h);
    distribution = m_db->get_block_cumulative_rct_outputs(heights);
    if (start_height > 0)
    {
      base = distribution[0];
      distribution.erase(distribution.begin());
    }
    return true;
  }
  else
  {
    return m_db->get_output_distribution(amount, start_height, to_height, distribution, base);
  }
}
//------------------------------------------------------------------
void Blockchain::get_output_blacklist(std::vector<uint64_t> &blacklist) const
{
  m_db->get_output_blacklist(blacklist);
}
//------------------------------------------------------------------
// This function takes a list of block hashes from another node
// on the network to find where the split point is between us and them.
// This is used to see what to send another node that needs to sync.
bool Blockchain::find_blockchain_supplement(const std::list<crypto::hash>& qblock_ids, uint64_t& starter_offset) const
{
  LOG_PRINT_L3("Blockchain::" << __func__);
  std::unique_lock lock{*this};

  // make sure the request includes at least the genesis block, otherwise
  // how can we expect to sync from the client that the block list came from?
  if(qblock_ids.empty())
  {
    MCERROR("net.p2p", "Client sent wrong NOTIFY_REQUEST_CHAIN: m_block_ids.size()=" << qblock_ids.size() << ", dropping connection");
    return false;
  }

  db_rtxn_guard rtxn_guard(m_db);
  // make sure that the last block in the request's block list matches
  // the genesis block
  auto gen_hash = m_db->get_block_hash_from_height(0);
  if(qblock_ids.back() != gen_hash)
  {
    MCERROR("net.p2p", "Client sent wrong NOTIFY_REQUEST_CHAIN: genesis block mismatch: " << std::endl << "id: " << qblock_ids.back() << ", " << std::endl << "expected: " << gen_hash << "," << std::endl << " dropping connection");
    return false;
  }

  // Find the first block the foreign chain has that we also have.
  // Assume qblock_ids is in reverse-chronological order.
  auto bl_it = qblock_ids.begin();
  uint64_t split_height = 0;
  for(; bl_it != qblock_ids.end(); bl_it++)
  {
    try
    {
      if (m_db->block_exists(*bl_it, &split_height))
        break;
    }
    catch (const std::exception& e)
    {
      MWARNING("Non-critical error trying to find block by hash in BlockchainDB, hash: " << *bl_it);
      return false;
    }
  }

  // this should be impossible, as we checked that we share the genesis block,
  // but just in case...
  if(bl_it == qblock_ids.end())
  {
    MERROR("Internal error handling connection, can't find split point");
    return false;
  }

  //we start to put block ids INCLUDING last known id, just to make other side be sure
  starter_offset = split_height;
  return true;
}
//------------------------------------------------------------------
uint64_t Blockchain::block_difficulty(uint64_t i) const
{
  LOG_PRINT_L3("Blockchain::" << __func__);
  // WARNING: this function does not take m_blockchain_lock, and thus should only call read only
  // m_db functions which do not depend on one another (ie, no getheight + gethash(height-1), as
  // well as not accessing class members, even read only (ie, m_invalid_blocks). The caller must
  // lock if it is otherwise needed.
  try
  {
    return m_db->get_block_difficulty(i);
  }
  catch (const BLOCK_DNE& e)
  {
    MERROR("Attempted to get block difficulty for height above blockchain height");
  }
  return 0;
}
//------------------------------------------------------------------
//TODO: return type should be void, throw on exception
//       alternatively, return true only if no blocks missed
bool Blockchain::get_blocks(const std::vector<crypto::hash>& block_ids, std::vector<std::pair<std::string,block>>& blocks, std::unordered_set<crypto::hash>* missed_bs) const
{
  LOG_PRINT_L3("Blockchain::" << __func__);
  std::unique_lock lock{*this};

  blocks.reserve(block_ids.size());
  for (const auto& block_hash : block_ids)
  {
    try
    {
      uint64_t height = 0;
      if (m_db->block_exists(block_hash, &height))
      {
        blocks.push_back(std::make_pair(m_db->get_block_blob_from_height(height), block()));
        if (!parse_and_validate_block_from_blob(blocks.back().first, blocks.back().second))
        {
          LOG_ERROR("Invalid block: " << block_hash);
          blocks.pop_back();
          if (missed_bs) missed_bs->insert(block_hash);
        }
      }
      else
        if (missed_bs) missed_bs->insert(block_hash);
    }
    catch (const std::exception& e)
    {
      return false;
    }
  }
  return true;
}
//------------------------------------------------------------------
//TODO: return type should be void, throw on exception
//       alternatively, return true only if no transactions missed
bool Blockchain::get_transactions_blobs(const std::vector<crypto::hash>& txs_ids, std::vector<std::string>& txs, std::unordered_set<crypto::hash>* missed_txs, bool pruned) const
{
  LOG_PRINT_L3("Blockchain::" << __func__);
  std::unique_lock lock{*this};

  txs.reserve(txs_ids.size());
  for (const auto& tx_hash : txs_ids)
  {
    try
    {
      std::string tx;
      if (pruned && m_db->get_pruned_tx_blob(tx_hash, tx))
        txs.push_back(std::move(tx));
      else if (!pruned && m_db->get_tx_blob(tx_hash, tx))
        txs.push_back(std::move(tx));
      else if (missed_txs)
        missed_txs->insert(tx_hash);
    }
    catch (const std::exception& e)
    {
      return false;
    }
  }
  return true;
}
//------------------------------------------------------------------
std::vector<uint64_t> Blockchain::get_transactions_heights(const std::vector<crypto::hash>& txs_ids) const
{
  LOG_PRINT_L3("Blockchain::" << __func__);
  std::unique_lock lock{*this};

  auto heights = m_db->get_tx_block_heights(txs_ids);
  for (auto &h : heights)
    if (h == std::numeric_limits<uint64_t>::max())
      h = 0;

  return heights;
}
//------------------------------------------------------------------
size_t get_transaction_version(const std::string &bd)
{
  size_t version;
  const char* begin = static_cast<const char*>(bd.data());
  const char* end = begin + bd.size();
  int read = tools::read_varint(begin, end, version);
  if (read <= 0)
    throw std::runtime_error("Internal error getting transaction version");
  return version;
}
//------------------------------------------------------------------
bool Blockchain::get_split_transactions_blobs(const std::vector<crypto::hash>& txs_ids, std::vector<std::tuple<crypto::hash, std::string, crypto::hash, std::string>>& txs, std::unordered_set<crypto::hash>* missed_txs) const
{
  LOG_PRINT_L3("Blockchain::" << __func__);
  std::unique_lock lock{*this};

  txs.reserve(txs_ids.size());
  for (const auto& tx_hash : txs_ids)
  {
    try
    {
      std::string tx;
      if (m_db->get_pruned_tx_blob(tx_hash, tx))
      {
        auto& [hash, pruned, pruned_hash, prunable] = txs.emplace_back(tx_hash, std::move(tx), crypto::null_hash, std::string());
        if (!is_v1_tx(pruned) && !m_db->get_prunable_tx_hash(tx_hash, pruned_hash))
        {
          MERROR("Prunable data hash not found for " << tx_hash);
          return false;
        }
        if (!m_db->get_prunable_tx_blob(tx_hash, prunable))
          prunable.clear();
      }
      else if (missed_txs)
        missed_txs->insert(tx_hash);
    }
    catch (const std::exception& e)
    {
      return false;
    }
  }
  return true;
}
//------------------------------------------------------------------
bool Blockchain::get_transactions(const std::vector<crypto::hash>& txs_ids, std::vector<transaction>& txs, std::unordered_set<crypto::hash>* missed_txs) const
{
  LOG_PRINT_L3("Blockchain::" << __func__);
  std::unique_lock lock{*this};

  txs.reserve(txs_ids.size());
  std::string tx;
  for (const auto& tx_hash : txs_ids)
  {
    tx.clear();
    try
    {
      if (m_db->get_tx_blob(tx_hash, tx))
      {
        txs.emplace_back();
        if (!parse_and_validate_tx_from_blob(tx, txs.back()))
        {
          LOG_ERROR("Invalid transaction");
          return false;
        }
      }
      else if (missed_txs)
        missed_txs->insert(tx_hash);
    }
    catch (const std::exception& e)
    {
      return false;
    }
  }
  return true;
}
//------------------------------------------------------------------
// Find the split point between us and foreign blockchain and return
// (by reference) the most recent common block hash along with up to
// BLOCKS_IDS_SYNCHRONIZING_DEFAULT_COUNT additional (more recent) hashes.
bool Blockchain::find_blockchain_supplement(const std::list<crypto::hash>& qblock_ids, std::vector<crypto::hash>& hashes, uint64_t& start_height, uint64_t& current_height, bool clip_pruned) const
{
  LOG_PRINT_L3("Blockchain::" << __func__);
  std::unique_lock lock{*this};

  // if we can't find the split point, return false
  if(!find_blockchain_supplement(qblock_ids, start_height))
  {
    return false;
  }

  db_rtxn_guard rtxn_guard(m_db);
  current_height = get_current_blockchain_height();
  uint64_t stop_height = current_height;
  if (clip_pruned)
  {
    const uint32_t pruning_seed = get_blockchain_pruning_seed();
    start_height = tools::get_next_unpruned_block_height(start_height, current_height, pruning_seed);
    stop_height = tools::get_next_pruned_block_height(start_height, current_height, pruning_seed);
  }
  size_t count = 0;
  hashes.reserve(std::min((size_t)(stop_height - start_height), BLOCKS_IDS_SYNCHRONIZING_DEFAULT_COUNT));
  for(size_t i = start_height; i < stop_height && count < BLOCKS_IDS_SYNCHRONIZING_DEFAULT_COUNT; i++, count++)
  {
    hashes.push_back(m_db->get_block_hash_from_height(i));
  }

  return true;
}

bool Blockchain::find_blockchain_supplement(const std::list<crypto::hash>& qblock_ids, NOTIFY_RESPONSE_CHAIN_ENTRY::request& resp) const
{
  LOG_PRINT_L3("Blockchain::" << __func__);
  std::unique_lock lock{*this};

  bool result = find_blockchain_supplement(qblock_ids, resp.m_block_ids, resp.start_height, resp.total_height, true);
  if (result)
    resp.cumulative_difficulty = m_db->get_block_cumulative_difficulty(resp.total_height - 1);

  return result;
}
//------------------------------------------------------------------
//FIXME: change argument to std::vector, low priority
// find split point between ours and foreign blockchain (or start at
// blockchain height <req_start_block>), and return up to max_count FULL
// blocks by reference.
bool Blockchain::find_blockchain_supplement(const uint64_t req_start_block, const std::list<crypto::hash>& qblock_ids, std::vector<std::pair<std::pair<std::string, crypto::hash>, std::vector<std::pair<crypto::hash, std::string> > > >& blocks, uint64_t& total_height, uint64_t& start_height, bool pruned, bool get_miner_tx_hash, size_t max_count) const
{
  LOG_PRINT_L3("Blockchain::" << __func__);
  std::unique_lock lock{*this};

  // if a specific start height has been requested
  if(req_start_block > 0)
  {
    // if requested height is higher than our chain, return false -- we can't help
    if (req_start_block >= m_db->height())
    {
      return false;
    }
    start_height = req_start_block;
  }
  else
  {
    if(!find_blockchain_supplement(qblock_ids, start_height))
    {
      return false;
    }
  }

  db_rtxn_guard rtxn_guard(m_db);
  total_height = get_current_blockchain_height();
  size_t count = 0, size = 0;
  blocks.reserve(std::min(std::min(max_count, (size_t)10000), (size_t)(total_height - start_height)));
  for(uint64_t i = start_height; i < total_height && count < max_count && (size < FIND_BLOCKCHAIN_SUPPLEMENT_MAX_SIZE || count < 3); i++, count++)
  {
    blocks.resize(blocks.size()+1);
    blocks.back().first.first = m_db->get_block_blob_from_height(i);
    block b;
    CHECK_AND_ASSERT_MES(parse_and_validate_block_from_blob(blocks.back().first.first, b), false, "internal error, invalid block");
    blocks.back().first.second = get_miner_tx_hash ? cryptonote::get_transaction_hash(b.miner_tx) : crypto::null_hash;
    std::vector<std::string> txs;
    if (pruned)
    {
      CHECK_AND_ASSERT_MES(m_db->get_pruned_tx_blobs_from(b.tx_hashes.front(), b.tx_hashes.size(), txs), false, "Failed to retrieve all transactions needed");
    }
    else
    {
      std::unordered_set<crypto::hash> mis;
      get_transactions_blobs(b.tx_hashes, txs, &mis, pruned);
      CHECK_AND_ASSERT_MES(mis.empty(), false, "internal error, transaction from block not found");
    }
    size += blocks.back().first.first.size();
    for (const auto &t: txs)
      size += t.size();

    CHECK_AND_ASSERT_MES(txs.size() == b.tx_hashes.size(), false, "mismatched sizes of b.tx_hashes and txs");
    blocks.back().second.reserve(txs.size());
    for (size_t i = 0; i < txs.size(); ++i)
    {
      blocks.back().second.push_back(std::make_pair(b.tx_hashes[i], std::move(txs[i])));
    }
  }
  return true;
}
//------------------------------------------------------------------
bool Blockchain::add_block_as_invalid(cryptonote::block const &block)
{
  LOG_PRINT_L3("Blockchain::" << __func__);
  std::unique_lock lock{*this};
  auto i_res = m_invalid_blocks.insert(get_block_hash(block));
  CHECK_AND_ASSERT_MES(i_res.second, false, "at insertion invalid block returned status failed");
  MINFO("BLOCK ADDED AS INVALID: " << (*i_res.first) << std::endl << ", prev_id=" << block.prev_id << ", m_invalid_blocks count=" << m_invalid_blocks.size());
  return true;
}

hf Blockchain::get_network_version(std::optional<uint64_t> height) const {
  if (!height) height = get_current_blockchain_height();
  return cryptonote::get_network_version(m_nettype, *height);
}

//------------------------------------------------------------------
void Blockchain::flush_invalid_blocks()
{
  LOG_PRINT_L3("Blockchain::" << __func__);
  std::unique_lock lock{*this};
  m_invalid_blocks.clear();
}
//------------------------------------------------------------------
bool Blockchain::have_block(const crypto::hash& id) const
{
  LOG_PRINT_L3("Blockchain::" << __func__);
  std::unique_lock lock{*this};

  if(m_db->block_exists(id))
  {
    LOG_PRINT_L2("block " << id << " found in main chain");
    return true;
  }

  if(m_db->get_alt_block(id, NULL, NULL, NULL))
  {
    LOG_PRINT_L2("block " << id << " found in alternative chains");
    return true;
  }

  if(m_invalid_blocks.count(id))
  {
    LOG_PRINT_L2("block " << id << " found in m_invalid_blocks");
    return true;
  }

  return false;
}
//------------------------------------------------------------------
size_t Blockchain::get_total_transactions() const
{
  LOG_PRINT_L3("Blockchain::" << __func__);
  // WARNING: this function does not take m_blockchain_lock, and thus should only call read only
  // m_db functions which do not depend on one another (ie, no getheight + gethash(height-1), as
  // well as not accessing class members, even read only (ie, m_invalid_blocks). The caller must
  // lock if it is otherwise needed.

  return m_db->get_tx_count();
}
//------------------------------------------------------------------
// This function checks each input in the transaction <tx> to make sure it
// has not been used already, and adds its key to the container <keys_this_block>.
//
// This container should be managed by the code that validates blocks so we don't
// have to store the used keys in a given block in the permanent storage only to
// remove them later if the block fails validation.
bool Blockchain::check_for_double_spend(const transaction& tx, key_images_container& keys_this_block) const
{
  LOG_PRINT_L3("Blockchain::" << __func__);
  std::unique_lock lock{*this};
  auto add_transaction_input_visitor = [&keys_this_block, this](const auto& in) {
    using T = std::decay_t<decltype(in)>;
    if constexpr (std::is_same_v<T, txin_to_key>)
    {
      // attempt to insert the newly-spent key into the container of
      // keys spent this block.  If this fails, the key was spent already
      // in this block, return false to flag that a double spend was detected.
      //
      // if the insert into the block-wide spent keys container succeeds,
      // check the blockchain-wide spent keys container and make sure the
      // key wasn't used in another block already.
      auto r = keys_this_block.insert(in.k_image);
      return r.second && !m_db->has_key_image(in.k_image);
    }
    else if constexpr (std::is_same_v<T, txin_gen>)
      return true;
    else // txin_to_script*
      return false;
  };

  for (const txin_v& in : tx.vin)
  {
    if (!var::visit(add_transaction_input_visitor, in))
    {
      LOG_ERROR("Double spend detected!");
      return false;
    }
  }

  return true;
}
//------------------------------------------------------------------
bool Blockchain::get_tx_outputs_gindexs(const crypto::hash& tx_id, size_t n_txes, std::vector<std::vector<uint64_t>>& indexs) const
{
  LOG_PRINT_L3("Blockchain::" << __func__);
  std::unique_lock lock{*this};
  uint64_t tx_index;
  if (!m_db->tx_exists(tx_id, tx_index))
  {
    MERROR_VER("get_tx_outputs_gindexs failed to find transaction with id = " << tx_id);
    return false;
  }
  indexs = m_db->get_tx_amount_output_indices(tx_index, n_txes);
  CHECK_AND_ASSERT_MES(n_txes == indexs.size(), false, "Wrong indexs size");

  return true;
}
//------------------------------------------------------------------
bool Blockchain::get_tx_outputs_gindexs(const crypto::hash& tx_id, std::vector<uint64_t>& indexs) const
{
  LOG_PRINT_L3("Blockchain::" << __func__);
  std::unique_lock lock{*this};
  uint64_t tx_index;
  if (!m_db->tx_exists(tx_id, tx_index))
  {
    MERROR_VER("get_tx_outputs_gindexs failed to find transaction with id = " << tx_id);
    return false;
  }
  std::vector<std::vector<uint64_t>> indices = m_db->get_tx_amount_output_indices(tx_index, 1);
  CHECK_AND_ASSERT_MES(indices.size() == 1, false, "Wrong indices size");
  indexs = indices.front();
  return true;
}
//------------------------------------------------------------------
void Blockchain::on_new_tx_from_block(const cryptonote::transaction &tx)
{
#if defined(PER_BLOCK_CHECKPOINT)
  // check if we're doing per-block checkpointing
  if (m_db->height() < m_blocks_hash_check.size())
  {
    auto a = std::chrono::steady_clock::now();
    m_blocks_txs_check.push_back(get_transaction_hash(tx));
    if(m_show_time_stats)
    {
      size_t ring_size = 0;
      if (!tx.vin.empty() && std::holds_alternative<txin_to_key>(tx.vin[0]))
        ring_size = var::get<txin_to_key>(tx.vin[0]).key_offsets.size();
      MINFO("HASH: " << "-" << " I/M/O: " << tx.vin.size() << "/" << ring_size << "/" << tx.vout.size() << " H: " << 0 << " chcktx: " <<
              tools::friendly_duration(std::chrono::steady_clock::now() - a));
    }
  }
#endif
}
//------------------------------------------------------------------
//FIXME: it seems this function is meant to be merely a wrapper around
//       another function of the same name, this one adding one bit of
//       functionality.  Should probably move anything more than that
//       (getting the hash of the block at height max_used_block_id)
//       to the other function to keep everything in one place.
// This function overloads its sister function with
// an extra value (hash of highest block that holds an output used as input)
// as a return-by-reference.
bool Blockchain::check_tx_inputs(transaction& tx, uint64_t& max_used_block_height, crypto::hash& max_used_block_id, tx_verification_context &tvc, bool kept_by_block, std::unordered_set<crypto::key_image>* key_image_conflicts)
{
  LOG_PRINT_L3("Blockchain::" << __func__);
  std::unique_lock lock{*this};

#if defined(PER_BLOCK_CHECKPOINT)
  // check if we're doing per-block checkpointing
  if (m_db->height() < m_blocks_hash_check.size() && kept_by_block)
  {
    max_used_block_id = null_hash;
    max_used_block_height = 0;
    return true;
  }
#endif

  auto a = std::chrono::steady_clock::now();
  bool res = check_tx_inputs(tx, tvc, &max_used_block_height, key_image_conflicts);
  if(m_show_time_stats)
  {
    size_t ring_size = 0;
    if (!tx.vin.empty() && std::holds_alternative<txin_to_key>(tx.vin[0]))
      ring_size = var::get<txin_to_key>(tx.vin[0]).key_offsets.size();
    MINFO("HASH: " <<  get_transaction_hash(tx) << " I/M/O: " << tx.vin.size() << "/" << ring_size << "/" << tx.vout.size() <<
        " H: " << max_used_block_height << " time: " << tools::friendly_duration(std::chrono::steady_clock::now() - a + m_fake_scan_time) <<
        " B: " << get_object_blobsize(tx) << " W: " << get_transaction_weight(tx));
  }
  if (!res)
    return false;

  CHECK_AND_ASSERT_MES(max_used_block_height < m_db->height(), false, 
      "internal error: max used block index=" << max_used_block_height << " is not less then blockchain size = " << m_db->height());
  max_used_block_id = m_db->get_block_hash_from_height(max_used_block_height);
  return true;
}
//------------------------------------------------------------------
bool Blockchain::check_tx_outputs(const transaction& tx, tx_verification_context &tvc) const
{
  LOG_PRINT_L3("Blockchain::" << __func__);
  std::unique_lock lock{*this};

  for (const auto &o: tx.vout) {
    if (o.amount != 0) { // in a v2 tx, all outputs must have 0 amount NOTE(oxen): All oxen tx's are atleast v2 from the beginning
      tvc.m_invalid_output = true;
      return false;
    }

    // from hardfork v4, forbid invalid pubkeys NOTE(oxen): We started from hf7 so always execute branch
    if (auto* out_to_key = std::get_if<txout_to_key>(&o.target); out_to_key && !crypto::check_key(out_to_key->key)) {
      tvc.m_invalid_output = true;
      return false;
    }
  }

  // Test suite hack: allow some tests to violate these restrictions (necessary when old HF rules
  // are specifically required because older TX types can't be constructed anymore).
  if (hack::test_suite_permissive_txes)
    return true;

  // from v10, allow bulletproofs
  auto height = get_current_blockchain_height();
  const auto hf_version = get_network_version(height);
  if (hf_version < hf::hf10_bulletproofs) {
    const bool bulletproof = rct::is_rct_bulletproof(tx.rct_signatures.type);
    if (bulletproof || !tx.rct_signatures.p.bulletproofs.empty())
    {
      MERROR_VER("Bulletproofs are not allowed before v10");
      tvc.m_invalid_output = true;
      return false;
    }
  }
  else if (rct::is_rct_borromean(tx.rct_signatures.type))
  {
    // The HF10 block height itself was allowed to (and did) have a Borromean tx as an exception
    // to the HF10 rules so that a borderline tx didn't end up unmineable, hence the strict `>`
    // here:
    if (auto hf10_height = hard_fork_begins(m_nettype, hf::hf10_bulletproofs);
        hf10_height && height > *hf10_height)
    {
      MERROR_VER("Borromean range proofs are not allowed after v10");
      tvc.m_invalid_output = true;
      return false;
    }
  }

  if (hf_version < feature::SMALLER_BP) {
    if (tx.rct_signatures.type == rct::RCTType::Bulletproof2)
    {
      MERROR_VER("Ringct type " << (unsigned)rct::RCTType::Bulletproof2 << " is not allowed before v" << static_cast<int>(feature::SMALLER_BP));
      tvc.m_invalid_output = true;
      return false;
    }
  }

  if (hf_version > feature::SMALLER_BP) {
    if (tx.version >= txversion::v4_tx_types && tx.is_transfer())
    {
      if (tx.rct_signatures.type == rct::RCTType::Bulletproof)
      {
        MERROR_VER("Ringct type " << (unsigned)rct::RCTType::Bulletproof << " is not allowed after v" << static_cast<int>(feature::SMALLER_BP));
        tvc.m_invalid_output = true;
        return false;
      }
    }
  }

  // Disallow CLSAGs before the CLSAG hardfork
  if (hf_version < feature::CLSAG) {
    if (tx.version >= txversion::v4_tx_types && tx.is_transfer()) {
      if (tx.rct_signatures.type == rct::RCTType::CLSAG)
      {
        MERROR_VER("Ringct type " << (unsigned)rct::RCTType::CLSAG << " is not allowed before v" << static_cast<int>(feature::CLSAG));
        tvc.m_invalid_output = true;
        return false;
      }
    }
  }

  // Require CLSAGs starting 10 blocks after the CLSAG-enabling hard fork (the 10 block buffer is to
  // allow staggling txes around fork time to still make it into a block).
  // NB: there *are* such txes on mainnet in this 10-block window so this code has to stay.
  if (hf_version >= feature::CLSAG
      && tx.rct_signatures.type < rct::RCTType::CLSAG
      && tx.version >= txversion::v4_tx_types && tx.is_transfer()
      && (hf_version > feature::CLSAG || height >= 10 + *hard_fork_begins(m_nettype, feature::CLSAG)))
  {
    MERROR_VER("Ringct type " << (unsigned)tx.rct_signatures.type << " is not allowed from v" << static_cast<int>(feature::CLSAG));
    tvc.m_invalid_output = true;
    return false;
  }

  return true;
}
//------------------------------------------------------------------
bool Blockchain::have_tx_keyimges_as_spent(const transaction &tx) const
{
  LOG_PRINT_L3("Blockchain::" << __func__);
  for (const txin_v& in: tx.vin)
  {
    if (!std::holds_alternative<txin_gen>(in))
    {
      CHECKED_GET_SPECIFIC_VARIANT(in, txin_to_key, in_to_key, true);
      if(have_tx_keyimg_as_spent(in_to_key.k_image))
        return true;
    }
  }
  return false;
}
bool Blockchain::expand_transaction_2(transaction &tx, const crypto::hash &tx_prefix_hash, const std::vector<std::vector<rct::ctkey>> &pubkeys) const
{
  PERF_TIMER(expand_transaction_2);
  CHECK_AND_ASSERT_MES(tx.version >= txversion::v2_ringct, false, "Transaction version is not 2 or greater");

  rct::rctSig &rv = tx.rct_signatures;

  // message - hash of the transaction prefix
  rv.message = rct::hash2rct(tx_prefix_hash);

  // mixRing - full and simple store it in opposite ways
  if (rv.type == rct::RCTType::Full)
  {
    CHECK_AND_ASSERT_MES(!pubkeys.empty() && !pubkeys[0].empty(), false, "empty pubkeys");
    rv.mixRing.resize(pubkeys[0].size());
    for (size_t m = 0; m < pubkeys[0].size(); ++m)
      rv.mixRing[m].clear();
    for (size_t n = 0; n < pubkeys.size(); ++n)
    {
      CHECK_AND_ASSERT_MES(pubkeys[n].size() <= pubkeys[0].size(), false, "More inputs that first ring");
      for (size_t m = 0; m < pubkeys[n].size(); ++m)
      {
        rv.mixRing[m].push_back(pubkeys[n][m]);
      }
    }
  }
  else if (tools::equals_any(rv.type, rct::RCTType::Simple, rct::RCTType::Bulletproof, rct::RCTType::Bulletproof2, rct::RCTType::CLSAG))
  {
    CHECK_AND_ASSERT_MES(!pubkeys.empty() && !pubkeys[0].empty(), false, "empty pubkeys");
    rv.mixRing.resize(pubkeys.size());
    for (size_t n = 0; n < pubkeys.size(); ++n)
    {
      rv.mixRing[n].clear();
      for (size_t m = 0; m < pubkeys[n].size(); ++m)
      {
        rv.mixRing[n].push_back(pubkeys[n][m]);
      }
    }
  }
  else
  {
    CHECK_AND_ASSERT_MES(false, false, "Unsupported rct tx type: " + std::to_string(std::underlying_type_t<rct::RCTType>(rv.type)));
  }

  // II
  if (rv.type == rct::RCTType::Full)
  {
    rv.p.MGs.resize(1);
    rv.p.MGs[0].II.resize(tx.vin.size());
    for (size_t n = 0; n < tx.vin.size(); ++n)
      rv.p.MGs[0].II[n] = rct::ki2rct(var::get<txin_to_key>(tx.vin[n]).k_image);
  }
  else if (tools::equals_any(rv.type, rct::RCTType::Simple, rct::RCTType::Bulletproof, rct::RCTType::Bulletproof2))
  {
    CHECK_AND_ASSERT_MES(rv.p.MGs.size() == tx.vin.size(), false, "Bad MGs size");
    for (size_t n = 0; n < tx.vin.size(); ++n)
    {
      rv.p.MGs[n].II.resize(1);
      rv.p.MGs[n].II[0] = rct::ki2rct(var::get<txin_to_key>(tx.vin[n]).k_image);
    }
  }
  else if (rv.type == rct::RCTType::CLSAG)
  {
    if (!tx.pruned)
    {
      CHECK_AND_ASSERT_MES(rv.p.CLSAGs.size() == tx.vin.size(), false, "Bad CLSAGs size");
      for (size_t n = 0; n < tx.vin.size(); ++n)
      {
        rv.p.CLSAGs[n].I = rct::ki2rct(var::get<txin_to_key>(tx.vin[n]).k_image);
      }
    }
  }
  else
  {
    CHECK_AND_ASSERT_MES(false, false, "Unsupported rct tx type: " + std::to_string(static_cast<std::underlying_type_t<rct::RCTType>>(rv.type)));
  }

  // outPk was already done by handle_incoming_tx

  return true;
}
//------------------------------------------------------------------
// This function validates transaction inputs and their keys.
// FIXME: consider moving functionality specific to one input into
//        check_tx_input() rather than here, and use this function simply
//        to iterate the inputs as necessary (splitting the task
//        using threads, etc.)
bool Blockchain::check_tx_inputs(transaction& tx, tx_verification_context &tvc, uint64_t* pmax_used_block_height, std::unordered_set<crypto::key_image>* key_image_conflicts)
{
  PERF_TIMER(check_tx_inputs);
  LOG_PRINT_L3("Blockchain::" << __func__);
  uint64_t max_used_block_height = 0;
  if (!pmax_used_block_height)
    pmax_used_block_height = &max_used_block_height;
  *pmax_used_block_height = 0;

  const auto hf_version = get_network_version();

  // Min/Max Type/Version Check
  {
    txtype max_type       = transaction::get_max_type_for_hf(hf_version);
    txversion min_version = transaction::get_min_version_for_hf(hf_version);
    txversion max_version = transaction::get_max_version_for_hf(hf_version);
    tvc.m_invalid_type    = (tx.type > max_type);
    tvc.m_invalid_version = tx.version < min_version || tx.version > max_version;
    if (tvc.m_invalid_version || tvc.m_invalid_type)
    {
      if (tvc.m_invalid_version) MERROR_VER("TX Invalid version: " << tx.version << " for hardfork: " << (int)hf_version << " min/max version:  " << min_version << "/" << max_version);
      if (tvc.m_invalid_type)    MERROR_VER("TX Invalid type: " << tx.type << " for hardfork: " << (int)hf_version << " max type: " << max_type);
      return false;
    }
  }

  if (tx.is_transfer())
  {
    if (tx.type != txtype::oxen_name_system && !std::holds_alternative<txin_gen>(tx.vin[0]) && hf_version >= feature::MIN_2_OUTPUTS && tx.vout.size() < 2)
    {
      MERROR_VER("Tx " << get_transaction_hash(tx) << " has fewer than two outputs, which is not allowed as of hardfork " << static_cast<int>(feature::MIN_2_OUTPUTS));
      tvc.m_too_few_outputs = true;
      return false;
    }

    crypto::hash tx_prefix_hash = get_transaction_prefix_hash(tx);

    std::vector<std::vector<rct::ctkey>> pubkeys(tx.vin.size());
    size_t sig_index = 0;
    const crypto::key_image *last_key_image = NULL;
    for (size_t sig_index = 0; sig_index < tx.vin.size(); sig_index++)
    {
      const auto& txin = tx.vin[sig_index];

      //
      // Monero Checks
      //
      // make sure output being spent is of type txin_to_key, rather than e.g.  txin_gen, which is only used for miner transactions
      CHECK_AND_ASSERT_MES(std::holds_alternative<txin_to_key>(txin), false, "wrong type id in tx input at Blockchain::check_tx_inputs");
      const txin_to_key& in_to_key = var::get<txin_to_key>(txin);
      {
        // make sure tx output has key offset(s) (is signed to be used)
        CHECK_AND_ASSERT_MES(in_to_key.key_offsets.size(), false, "empty in_to_key.key_offsets in transaction with id " << get_transaction_hash(tx));

        // Mixin Check, from hard fork 7, we require mixin at least 9, always.
        if (in_to_key.key_offsets.size() - 1 != cryptonote::TX_OUTPUT_DECOYS)
        {
          MERROR_VER("Tx " << get_transaction_hash(tx) << " has incorrect ring size (" << in_to_key.key_offsets.size() - 1 << ", expected (" << cryptonote::TX_OUTPUT_DECOYS << ")");
          tvc.m_low_mixin = true;
          return false;
        }

        // from v7, sorted ins
        {
          if (last_key_image && memcmp(&in_to_key.k_image, last_key_image, sizeof(*last_key_image)) >= 0)
          {
            MERROR_VER("transaction has unsorted inputs");
            tvc.m_verifivation_failed = true;
            return false;
          }
          last_key_image = &in_to_key.k_image;
        }

        if(have_tx_keyimg_as_spent(in_to_key.k_image))
        {
          MERROR_VER("Key image already spent in blockchain: " << tools::type_to_hex(in_to_key.k_image));
          if (key_image_conflicts)
            key_image_conflicts->insert(in_to_key.k_image);
          else
          {
            tvc.m_double_spend = true;
            return false;
          }
        }

        // make sure that output being spent matches up correctly with the
        // signature spending it.
        if (!check_tx_input(in_to_key, tx_prefix_hash, pubkeys[sig_index], pmax_used_block_height))
        {
          MERROR_VER("Failed to check ring signature for tx " << get_transaction_hash(tx) << "  vin key with k_image: " << in_to_key.k_image << "  sig_index: " << sig_index);
          if (pmax_used_block_height) // a default value of NULL is used when called from Blockchain::handle_block_to_main_chain()
          {
            MERROR_VER("  *pmax_used_block_height: " << *pmax_used_block_height);
          }

          return false;
        }
      }

      //
      // Service Node Checks
      //
      if (hf_version >= hf::hf11_infinite_staking)
      {
        const auto &blacklist = m_service_node_list.get_blacklisted_key_images();
        for (const auto &entry : blacklist)
        {
          if (in_to_key.k_image == entry.key_image) // Check if key image is on the blacklist
          {
            MERROR_VER("Key image: " << tools::type_to_hex(entry.key_image) << " is blacklisted by the service node network");
            tvc.m_key_image_blacklisted = true;
            return false;
          }
        }

        uint64_t unlock_height = 0;
        if (m_service_node_list.is_key_image_locked(in_to_key.k_image, &unlock_height))
        {
          MERROR_VER("Key image: " << tools::type_to_hex(in_to_key.k_image) << " is locked in a stake until height: " << unlock_height);
          tvc.m_key_image_locked_by_snode = true;
          return false;
        }
      }
    }

    if (hf_version >= feature::ENFORCE_MIN_AGE)
    {
      CHECK_AND_ASSERT_MES(*pmax_used_block_height + DEFAULT_TX_SPENDABLE_AGE <= m_db->height(),
          false, "Transaction spends at least one output which is too young");
    }

    if (!expand_transaction_2(tx, tx_prefix_hash, pubkeys))
    {
      MERROR_VER("Failed to expand rct signatures!");
      return false;
    }

    // from version 2, check ringct signatures
    // obviously, the original and simple rct APIs use a mixRing that's indexes
    // in opposite orders, because it'd be too simple otherwise...
    const rct::rctSig &rv = tx.rct_signatures;
    switch (rv.type)
    {
    case rct::RCTType::Null: {
      // we only accept no signatures for coinbase txes
      if (!std::holds_alternative<txin_gen>(tx.vin[0]))
      {
        MERROR_VER("Null rct signature on non-coinbase tx");
        return false;
      }
      break;
    }
    case rct::RCTType::Simple:
    case rct::RCTType::Bulletproof:
    case rct::RCTType::Bulletproof2:
    case rct::RCTType::CLSAG:
    {
      // check all this, either reconstructed (so should really pass), or not
      {
        if (pubkeys.size() != rv.mixRing.size())
        {
          MERROR_VER("Failed to check ringct signatures: mismatched pubkeys/mixRing size");
          return false;
        }
        for (size_t i = 0; i < pubkeys.size(); ++i)
        {
          if (pubkeys[i].size() != rv.mixRing[i].size())
          {
            MERROR_VER("Failed to check ringct signatures: mismatched pubkeys/mixRing size");
            return false;
          }
        }

        for (size_t n = 0; n < pubkeys.size(); ++n)
        {
          for (size_t m = 0; m < pubkeys[n].size(); ++m)
          {
            if (pubkeys[n][m].dest != rct::rct2pk(rv.mixRing[n][m].dest))
            {
              MERROR_VER("Failed to check ringct signatures: mismatched pubkey at vin " << n << ", index " << m);
              return false;
            }
            if (pubkeys[n][m].mask != rct::rct2pk(rv.mixRing[n][m].mask))
            {
              MERROR_VER("Failed to check ringct signatures: mismatched commitment at vin " << n << ", index " << m);
              return false;
            }
          }
        }
      }

      const size_t n_sigs = rv.type == rct::RCTType::CLSAG ? rv.p.CLSAGs.size() : rv.p.MGs.size();
      if (n_sigs != tx.vin.size())
      {
        MERROR_VER("Failed to check ringct signatures: mismatched MGs/vin sizes");
        return false;
      }
      for (size_t n = 0; n < tx.vin.size(); ++n)
      {
        bool error;
        if (rv.type == rct::RCTType::CLSAG)
          error = memcmp(&var::get<txin_to_key>(tx.vin[n]).k_image, &rv.p.CLSAGs[n].I, 32);
        else
          error = rv.p.MGs[n].II.empty() || memcmp(&var::get<txin_to_key>(tx.vin[n]).k_image, &rv.p.MGs[n].II[0], 32);
        if (error)
        {
          MERROR_VER("Failed to check ringct signatures: mismatched key image");
          return false;
        }
      }

      if (!rct::verRctNonSemanticsSimple(rv))
      {
        MERROR_VER("Failed to check ringct signatures!");
        return false;
      }
      break;
    }
    case rct::RCTType::Full:
    {
      // check all this, either reconstructed (so should really pass), or not
      {
        bool size_matches = true;
        for (size_t i = 0; i < pubkeys.size(); ++i)
          size_matches &= pubkeys[i].size() == rv.mixRing.size();
        for (size_t i = 0; i < rv.mixRing.size(); ++i)
          size_matches &= pubkeys.size() == rv.mixRing[i].size();
        if (!size_matches)
        {
          MERROR_VER("Failed to check ringct signatures: mismatched pubkeys/mixRing size");
          return false;
        }

        for (size_t n = 0; n < pubkeys.size(); ++n)
        {
          for (size_t m = 0; m < pubkeys[n].size(); ++m)
          {
            if (pubkeys[n][m].dest != rct::rct2pk(rv.mixRing[m][n].dest))
            {
              MERROR_VER("Failed to check ringct signatures: mismatched pubkey at vin " << n << ", index " << m);
              return false;
            }
            if (pubkeys[n][m].mask != rct::rct2pk(rv.mixRing[m][n].mask))
            {
              MERROR_VER("Failed to check ringct signatures: mismatched commitment at vin " << n << ", index " << m);
              return false;
            }
          }
        }
      }

      if (rv.p.MGs.size() != 1)
      {
        MERROR_VER("Failed to check ringct signatures: Bad MGs size");
        return false;
      }
      if (rv.p.MGs.empty() || rv.p.MGs[0].II.size() != tx.vin.size())
      {
        MERROR_VER("Failed to check ringct signatures: mismatched II/vin sizes");
        return false;
      }
      for (size_t n = 0; n < tx.vin.size(); ++n)
      {
        if (memcmp(&var::get<txin_to_key>(tx.vin[n]).k_image, &rv.p.MGs[0].II[n], 32))
        {
          MERROR_VER("Failed to check ringct signatures: mismatched II/vin sizes");
          return false;
        }
      }

      if (!rct::verRct(rv, false))
      {
        MERROR_VER("Failed to check ringct signatures!");
        return false;
      }
      break;
    }
    default:
      MERROR_VER(__func__ << ": Unsupported rct type: " << (int)rv.type);
      return false;
    }

    // for bulletproofs, check they're only multi-output after v8
    if (rct::is_rct_bulletproof(rv.type) && hf_version < hf::hf10_bulletproofs)
    {
      for (const rct::Bulletproof &proof: rv.p.bulletproofs)
      {
        if (proof.V.size() > 1 && !hack::test_suite_permissive_txes)
        {
          MERROR_VER("Multi output bulletproofs are invalid before v10");
          return false;
        }
      }
    }

    if (tx.type == txtype::oxen_name_system)
    {
      cryptonote::tx_extra_oxen_name_system data;
      std::string fail_reason;
      if (!m_ons_db.validate_ons_tx(hf_version, get_current_blockchain_height(), tx, data, &fail_reason))
      {
        MERROR_VER("Failed to validate ONS TX reason: " << fail_reason);
        tvc.m_verbose_error = std::move(fail_reason);
        return false;
      }
    }
  }
  else
  {
    CHECK_AND_ASSERT_MES(tx.vin.size() == 0, false, "TX type: " << tx.type << " should have 0 inputs. This should have been rejected in check_tx_semantic!");

    if (tx.rct_signatures.txnFee != 0)
    {
      tvc.m_invalid_input = true;
      tvc.m_verifivation_failed = true;
      MERROR_VER("TX type: " << tx.type << " should have 0 fee!");
      return false;
    }

    if (tx.type == txtype::state_change)
    {
      tx_extra_service_node_state_change state_change;
      if (!get_service_node_state_change_from_tx_extra(tx.extra, state_change, hf_version))
      {
        MERROR_VER("TX did not have the state change metadata in the tx_extra");
        return false;
      }

      auto quorum = m_service_node_list.get_quorum(service_nodes::quorum_type::obligations, state_change.block_height);
      if (!quorum)
      {
        MERROR_VER("could not get obligations quorum for recent state change tx");
        return false;
      }

      if (!service_nodes::verify_tx_state_change(state_change, get_current_blockchain_height(), tvc, *quorum, hf_version))
      {
        // will be set by the above on serious failures (i.e. illegal value), but not for less
        // serious ones like state change heights slightly outside of allowed bounds:
        //tvc.m_verifivation_failed = true;
        MERROR_VER("tx " << get_transaction_hash(tx) << ": state change tx could not be completely verified reason: " << print_vote_verification_context(tvc.m_vote_ctx));
        return false;
      }

      crypto::public_key const &state_change_service_node_pubkey = quorum->workers[state_change.service_node_index];
      //
      // NOTE: Query the Service Node List for the in question Service Node the state change is for and disallow if conflicting
      //
      std::vector<service_nodes::service_node_pubkey_info> service_node_array = m_service_node_list.get_service_node_list_state({state_change_service_node_pubkey});
      if (service_node_array.empty())
      {
        MERROR_VER("Service Node no longer exists on the network, state change can be ignored");
        return hf_version < hf::hf12_checkpointing; // NOTE: Used to be allowed pre HF12.
      }

      const auto& service_node_info = *service_node_array[0].info;
      if (!service_node_info.can_transition_to_state(hf_version, state_change.block_height, state_change.state))
      {
        MERROR_VER("State change trying to vote Service Node into the same state it invalid (expired, already applied, or impossible)");
        tvc.m_double_spend = true;
        return false;
      }
    }
    else if (tx.type == txtype::key_image_unlock)
    {
      cryptonote::tx_extra_tx_key_image_unlock unlock;
      if (!cryptonote::get_field_from_tx_extra(tx.extra, unlock))
      {
        MERROR("TX extra didn't have key image unlock in the tx_extra");
        return false;
      }

      service_nodes::service_node_info::contribution_t contribution = {};
      uint64_t unlock_height = 0;
      if (!m_service_node_list.is_key_image_locked(unlock.key_image, &unlock_height, &contribution))
      {
        MERROR_VER("Requested key image: " << tools::type_to_hex(unlock.key_image) << " to unlock is not locked");
        tvc.m_invalid_input = true;
        return false;
      }

      if (!crypto::check_signature(service_nodes::generate_request_stake_unlock_hash(unlock.nonce),
                  contribution.key_image_pub_key, unlock.signature))
      {
        MERROR("Could not verify key image unlock transaction signature for tx: " << get_transaction_hash(tx));
        return false;
      }

      // Otherwise is a locked key image, if the unlock_height is set, it has been previously requested to unlock
      if (unlock_height != service_nodes::KEY_IMAGE_AWAITING_UNLOCK_HEIGHT)
      {
        tvc.m_double_spend = true;
        return false;
      }
    }
    else
    {
      MERROR_VER("Unhandled tx type: " << tx.type << " rejecting tx: " << get_transaction_hash(tx));
      tvc.m_invalid_type = true;;
      return false;
    }
  }

  return true;
}

//------------------------------------------------------------------
void Blockchain::check_ring_signature(const crypto::hash &tx_prefix_hash, const crypto::key_image &key_image, const std::vector<rct::ctkey> &pubkeys, const std::vector<crypto::signature>& sig, uint64_t &result) const
{
  std::vector<const crypto::public_key *> p_output_keys;
  p_output_keys.reserve(pubkeys.size());
  for (auto &key : pubkeys)
  {
    // rct::key and crypto::public_key have the same structure, avoid object ctor/memcpy
    p_output_keys.push_back(&(const crypto::public_key&)key.dest);
  }

  result = crypto::check_ring_signature(tx_prefix_hash, key_image, p_output_keys, sig.data()) ? 1 : 0;
}

//------------------------------------------------------------------
uint64_t Blockchain::get_fee_quantization_mask()
{
  static uint64_t mask = 0;
  if (mask == 0)
  {
    mask = 1;
    for (size_t n = FEE_QUANTIZATION_DECIMALS; n < oxen::DISPLAY_DECIMAL_POINT; ++n)
      mask *= 10;
  }
  return mask;
}

//------------------------------------------------------------------
byte_and_output_fees Blockchain::get_dynamic_base_fee(uint64_t block_reward, size_t median_block_weight, hf version)
{
  const uint64_t min_block_weight = get_min_block_weight(version);
  if (median_block_weight < min_block_weight)
    median_block_weight = min_block_weight;
  byte_and_output_fees fees{0, 0};
  uint64_t hi, &lo = fees.first;

  if (version >= feature::PER_BYTE_FEE)
  {
    // fee = block_reward * DYNAMIC_FEE_REFERENCE_TRANSACTION_WEIGHT / min_block_weight / median_block_weight / 5
    // (but done in 128-bit math).  Note that the wallet uses FEE_PER_BYTE as a fallback if it can't
    // get the dynamic fee from the daemon, so it needs to satisfy
    // FEE_PER_BYTE >= BLOCK_REWARD * DYNAMIC_FEE_REFERENCE_TRANSACTION_WEIGHT / (min_block_weight)^2 / 5
    // (The square because median_block_weight >= min_block_weight).
    // As of writing we are past block 300000 with base block reward of ~32.04; and so the fee is below 214
    // (hence the use of 215 in cryptonote_config.h).
    //
    // In v12 we increase the reference transaction fee by 80 (to 240000), and so the
    // FEE_PER_BYTE fallback also goes up (to a conservative estimate of 17200).
    //
    // This calculation was painful for large txes (in particular sweeps and SN stakes), which
    // wasn't intended, so in v13 we reduce the reference tx fee back to what it was before and
    // introduce a per-output fee instead.  (This is why this is an hard == instead of a >=).
    const uint64_t reference_fee = version != feature::INCREASE_FEE ? DYNAMIC_FEE_REFERENCE_TRANSACTION_WEIGHT : old::DYNAMIC_FEE_REFERENCE_TRANSACTION_WEIGHT_V12;
    lo = mul128(block_reward, reference_fee, &hi);
    div128_32(hi, lo, min_block_weight, &hi, &lo);
    div128_32(hi, lo, median_block_weight, &hi, &lo);
    assert(hi == 0);
    lo /= 5;

    if (version >= hf::hf18)
      fees.second = FEE_PER_OUTPUT_V18;
    else if (version >= feature::PER_OUTPUT_FEE)
      fees.second = old::FEE_PER_OUTPUT_V13;

    return fees;
  }

  constexpr uint64_t fee_base = old::DYNAMIC_FEE_PER_KB_BASE_FEE_V5;

  uint64_t unscaled_fee_base = (fee_base * min_block_weight / median_block_weight);
  lo = mul128(unscaled_fee_base, block_reward, &hi);
  static_assert(old::DYNAMIC_FEE_PER_KB_BASE_BLOCK_REWARD % 1000000 == 0, "DYNAMIC_FEE_PER_KB_BASE_BLOCK_REWARD must be divisible by 1000000");
  static_assert(old::DYNAMIC_FEE_PER_KB_BASE_BLOCK_REWARD / 1000000 <= std::numeric_limits<uint32_t>::max(), "DYNAMIC_FEE_PER_KB_BASE_BLOCK_REWARD is too large");

  // divide in two steps, since the divisor must be 32 bits, but DYNAMIC_FEE_PER_KB_BASE_BLOCK_REWARD isn't
  div128_32(hi, lo, old::DYNAMIC_FEE_PER_KB_BASE_BLOCK_REWARD / 1000000, &hi, &lo);
  div128_32(hi, lo, 1000000, &hi, &lo);
  assert(hi == 0);

  // quantize fee up to 8 decimals
  uint64_t mask = get_fee_quantization_mask();
  uint64_t qlo = (lo + mask - 1) / mask * mask;
  MDEBUG("lo " << print_money(lo) << ", qlo " << print_money(qlo) << ", mask " << mask);

  fees.first = qlo;
  return fees;
}

//------------------------------------------------------------------
bool Blockchain::check_fee(size_t tx_weight, size_t tx_outs, uint64_t fee, uint64_t burned, const tx_pool_options &opts) const
{
  const auto version = get_network_version();
  const uint64_t blockchain_height = get_current_blockchain_height();

  uint64_t median = m_current_block_cumul_weight_limit / 2;
  uint64_t already_generated_coins = blockchain_height ? m_db->get_block_already_generated_coins(blockchain_height - 1) : 0;
  uint64_t base_reward, base_reward_unpenalized;
  if (!get_base_block_reward(median, 1, already_generated_coins, base_reward, base_reward_unpenalized, version, blockchain_height))
    return false;

  uint64_t needed_fee;
  if (version >= feature::PER_BYTE_FEE)
  {
    const bool use_long_term_median_in_fee = version >= feature::LONG_TERM_BLOCK_WEIGHT;
    auto fees = get_dynamic_base_fee(base_reward, use_long_term_median_in_fee ? std::min<uint64_t>(median, m_long_term_effective_median_block_weight) : median, version);
    MDEBUG("Using " << print_money(fees.first) << "/byte + " << print_money(fees.second) << "/out fee");
    needed_fee = tx_weight * fees.first + tx_outs * fees.second;
    // quantize fee up to 8 decimals
    const uint64_t mask = get_fee_quantization_mask();
    needed_fee = (needed_fee + mask - 1) / mask * mask;
  }
  else
  {
    auto fees = get_dynamic_base_fee(base_reward, median, version);
    assert(fees.second == 0);
    MDEBUG("Using " << print_money(fees.first) << "/kB fee");

    needed_fee = tx_weight / 1024;
    needed_fee += (tx_weight % 1024) ? 1 : 0;
    needed_fee *= fees.first;
  }

  uint64_t required_percent = std::max(opts.fee_percent, uint64_t{100});

  needed_fee -= needed_fee / 50; // keep a little 2% buffer on acceptance

  uint64_t base_miner_fee = needed_fee;
  needed_fee = needed_fee * required_percent / 100;

  if (fee < needed_fee)
  {
    MERROR_VER("transaction fee is not enough: " << print_money(fee) << ", minimum fee: " << print_money(needed_fee));
    return false;
  }

  if (opts.burn_fixed || opts.burn_percent)
  {
    uint64_t need_burned = opts.burn_fixed + base_miner_fee * opts.burn_percent / 100;
    if (burned < need_burned)
    {
      MERROR_VER("transaction burned fee is not enough: " << print_money(burned) << ", minimum fee: " << print_money(need_burned));
      return false;
    }
  }
  return true;
}

//------------------------------------------------------------------
byte_and_output_fees Blockchain::get_dynamic_base_fee_estimate(uint64_t grace_blocks) const
{
  const auto version = get_network_version();
  const uint64_t db_height = m_db->height();

  if (grace_blocks >= REWARD_BLOCKS_WINDOW)
    grace_blocks = REWARD_BLOCKS_WINDOW - 1;

  const uint64_t min_block_weight = get_min_block_weight(version);
  std::vector<uint64_t> weights;
  get_last_n_blocks_weights(weights, REWARD_BLOCKS_WINDOW - grace_blocks);
  weights.reserve(grace_blocks);
  for (size_t i = 0; i < grace_blocks; ++i)
    weights.push_back(min_block_weight);

  uint64_t median = tools::median(std::move(weights));
  if(median <= min_block_weight)
    median = min_block_weight;

  uint64_t already_generated_coins = db_height ? m_db->get_block_already_generated_coins(db_height - 1) : 0;
  uint64_t base_reward, base_reward_unpenalized;
  if (!get_base_block_reward(m_current_block_cumul_weight_limit / 2, 1, already_generated_coins, base_reward, base_reward_unpenalized, version, m_db->height()))
  {
    MERROR("Failed to determine block reward, using placeholder " << print_money(BLOCK_REWARD_OVERESTIMATE) << " as a high bound");
    base_reward = BLOCK_REWARD_OVERESTIMATE;
  }

  const bool use_long_term_median_in_fee = version >= feature::LONG_TERM_BLOCK_WEIGHT;
  const uint64_t use_median_value = use_long_term_median_in_fee ? std::min<uint64_t>(median, m_long_term_effective_median_block_weight) : median;
  auto fee = get_dynamic_base_fee(base_reward, use_median_value, version);
  const bool per_byte = version < feature::PER_BYTE_FEE;
  MDEBUG("Estimating " << grace_blocks << "-block fee at " << print_money(fee.first) << "/" << (per_byte ? "byte" : "kB") <<
      " + " << print_money(fee.second) << "/out");
  return fee;
}

//------------------------------------------------------------------
// This function checks to see if a tx is unlocked.  unlock_time is either
// a block index or a unix time.
bool Blockchain::is_output_spendtime_unlocked(uint64_t unlock_time) const
{
  LOG_PRINT_L3("Blockchain::" << __func__);
  return cryptonote::rules::is_output_unlocked(unlock_time, m_db->height());
}
//------------------------------------------------------------------
// This function locates all outputs associated with a given input (mixins)
// and validates that they exist and are usable.
bool Blockchain::check_tx_input(const txin_to_key& txin, const crypto::hash& tx_prefix_hash, std::vector<rct::ctkey> &output_keys, uint64_t* pmax_related_block_height)
{
  LOG_PRINT_L3("Blockchain::" << __func__);

  // ND:
  // 1. Disable locking and make method private.
  //std::unique_lock lock{*this};

  struct outputs_visitor
  {
    std::vector<rct::ctkey >& m_output_keys;
    const Blockchain& m_bch;
    outputs_visitor(std::vector<rct::ctkey>& output_keys, const Blockchain& bch) :
      m_output_keys(output_keys), m_bch(bch)
    {
    }
    bool handle_output(uint64_t unlock_time, const crypto::public_key &pubkey, const rct::key &commitment)
    {
      //check tx unlock time
      if (!m_bch.is_output_spendtime_unlocked(unlock_time))
      {
        MERROR_VER("One of outputs for one of inputs has wrong tx.unlock_time = " << unlock_time);
        return false;
      }

      // The original code includes a check for the output corresponding to this input
      // to be a txout_to_key. This is removed, as the database does not store this info,
      // but only txout_to_key outputs are stored in the DB in the first place, done in
      // Blockchain*::add_output

      m_output_keys.push_back(rct::ctkey({rct::pk2rct(pubkey), commitment}));
      return true;
    }
  };

  output_keys.clear();

  // collect output keys
  outputs_visitor vi(output_keys, *this);
  if (!scan_outputkeys_for_indexes(txin, vi, tx_prefix_hash, pmax_related_block_height))
  {
    MERROR_VER("Failed to get output keys for tx with amount = " << print_money(txin.amount) << " and count indexes " << txin.key_offsets.size());
    return false;
  }

  if(txin.key_offsets.size() != output_keys.size())
  {
    MERROR_VER("Output keys for tx with amount = " << txin.amount << " and count indexes " << txin.key_offsets.size() << " returned wrong keys count " << output_keys.size());
    return false;
  }
  // rct_signatures will be expanded after this
  return true;
}
//------------------------------------------------------------------
//TODO: Is this intended to do something else?  Need to look into the todo there.
uint64_t Blockchain::get_adjusted_time() const
{
  LOG_PRINT_L3("Blockchain::" << __func__);
  //TODO: add collecting median time
  return time(NULL);
}
//------------------------------------------------------------------
//TODO: revisit, has changed a bit on upstream
bool Blockchain::check_block_timestamp(std::vector<uint64_t> timestamps, const block& b, uint64_t& median_ts) const
{
  LOG_PRINT_L3("Blockchain::" << __func__);
  median_ts = tools::median(std::move(timestamps));

  if(b.timestamp < median_ts)
  {
    MERROR_VER("Timestamp of block with id: " << get_block_hash(b) << ", " << b.timestamp << ", less than median of last " << BLOCKCHAIN_TIMESTAMP_CHECK_WINDOW << " blocks, " << median_ts);
    return false;
  }

  return true;
}
//------------------------------------------------------------------
// This function grabs the timestamps from the most recent <n> blocks,
// where n = BLOCKCHAIN_TIMESTAMP_CHECK_WINDOW.  If there are not those many
// blocks in the blockchain, the timestap is assumed to be valid.  If there
// are, this function returns:
//   true if the block's timestamp is not less than the timestamp of the
//       median of the selected blocks
//   false otherwise
bool Blockchain::check_block_timestamp(const block& b, uint64_t& median_ts) const
{
  LOG_PRINT_L3("Blockchain::" << __func__);
  uint64_t cryptonote_block_future_time_limit = old::BLOCK_FUTURE_TIME_LIMIT_V2;
  if(b.timestamp > get_adjusted_time() + cryptonote_block_future_time_limit)
  {
    MERROR_VER("Timestamp of block with id: " << get_block_hash(b) << ", " << b.timestamp << ", bigger than adjusted time + 2 hours");
    return false;
  }

  const auto h = m_db->height();

  // if not enough blocks, no proper median yet, return true
  if(h < BLOCKCHAIN_TIMESTAMP_CHECK_WINDOW)
  {
    return true;
  }

  std::vector<uint64_t> timestamps;

  // need most recent 60 blocks, get index of first of those
  size_t offset = h - BLOCKCHAIN_TIMESTAMP_CHECK_WINDOW;
  timestamps.reserve(h - offset);
  for(;offset < h; ++offset)
  {
    timestamps.push_back(m_db->get_block_timestamp(offset));
  }

  return check_block_timestamp(std::move(timestamps), b, median_ts);
}
//------------------------------------------------------------------
void Blockchain::return_tx_to_pool(std::vector<std::pair<transaction, std::string>> &txs)
{
  auto version = get_network_version();
  for (auto& tx : txs)
  {
    cryptonote::tx_verification_context tvc{};
    // We assume that if they were in a block, the transactions are already
    // known to the network as a whole. However, if we had mined that block,
    // that might not be always true. Unlikely though, and always relaying
    // these again might cause a spike of traffic as many nodes re-relay
    // all the transactions in a popped block when a reorg happens.
    const size_t weight = get_transaction_weight(tx.first, tx.second.size());
    const crypto::hash tx_hash = get_transaction_hash(tx.first);
    if (!m_tx_pool.add_tx(tx.first, tx_hash, tx.second, weight, tvc, tx_pool_options::from_block(), version))
    {
      MERROR("Failed to return taken transaction with hash: " << get_transaction_hash(tx.first) << " to tx_pool");
    }
  }
}
//------------------------------------------------------------------
bool Blockchain::flush_txes_from_pool(const std::vector<crypto::hash> &txids)
{
  std::unique_lock lock{m_tx_pool};

  bool res = true;
  for (const auto &txid: txids)
  {
    cryptonote::transaction tx;
    std::string txblob;
    size_t tx_weight;
    uint64_t fee;
    bool relayed, do_not_relay, double_spend_seen;
    MINFO("Removing txid " << txid << " from the pool");
    if(m_tx_pool.have_tx(txid) && !m_tx_pool.take_tx(txid, tx, txblob, tx_weight, fee, relayed, do_not_relay, double_spend_seen))
    {
      MERROR("Failed to remove txid " << txid << " from the pool");
      res = false;
    }
  }
  return res;
}

Blockchain::block_pow_verified Blockchain::verify_block_pow(cryptonote::block const &blk, difficulty_type difficulty, uint64_t chain_height, bool alt_block)
{
  block_pow_verified result = {};
  std::memset(result.proof_of_work.data, 0xff, sizeof(result.proof_of_work.data));
  crypto::hash const blk_hash = cryptonote::get_block_hash(blk);
  uint64_t const blk_height   = cryptonote::get_block_height(blk);

  // There is a difficulty bug in oxend that caused a network disagreement at height 526483 where
  // somewhere around half the network had a slightly-too-high difficulty value and accepted the
  // block while nodes with the correct difficulty value rejected it.  However this not-quite-enough
  // difficulty chain had enough of the network following it that it got checkpointed several times
  // and so cannot be rolled back.
  //
  // Hence this hack: starting at that block until the next hard fork, we allow a slight grace
  // (0.2%) on the required difficulty (but we don't *change* the actual difficulty value used for
  // diff calculation).
  if (cryptonote::get_block_height(blk) >= 526483 && get_network_version() < hf::hf16_pulse)
    difficulty = (difficulty * 998) / 1000;

  CHECK_AND_ASSERT_MES(difficulty, result, "!!!!!!!!! difficulty overhead !!!!!!!!!");
  if (alt_block)
  {
    randomx_longhash_context randomx_context = {};
    if (blk.major_version >= hf::hf12_checkpointing)
    {
      randomx_context.current_blockchain_height = chain_height;
      randomx_context.seed_height               = rx_seedheight(blk_height);
      randomx_context.seed_block_hash           = get_block_id_by_height(randomx_context.seed_height);
    }

    result.proof_of_work = get_altblock_longhash(m_nettype, randomx_context, blk, blk_height);
  }
  else
  {
    // Formerly the code below contained an if loop with the following condition
    // !m_checkpoints.is_in_checkpoint_zone(get_current_blockchain_height())
    // however, this caused the daemon to not bother checking PoW for blocks
    // before checkpoints, which is very dangerous behaviour. We moved the PoW
    // validation out of the next chunk of code to make sure that we correctly
    // check PoW now.
    // FIXME: height parameter is not used...should it be used or should it not
    // be a parameter?
    // validate proof_of_work versus difficulty target
#if defined(PER_BLOCK_CHECKPOINT)
    if (chain_height < m_blocks_hash_check.size())
    {
      const auto &expected_hash = m_blocks_hash_check[chain_height];
      if (expected_hash != crypto::null_hash)
      {
        if (blk_hash != expected_hash)
        {
          MERROR_VER("Block with id is INVALID: " << blk_hash << ", expected " << expected_hash);
          result.valid = false;
          return result;
        }

        result.per_block_checkpointed = true;
      }
      else
      {
        MCINFO("verify", "No pre-validated hash at height " << chain_height << ", verifying fully");
      }
    }
#endif

    if (!result.per_block_checkpointed)
    {
      auto it = m_blocks_longhash_table.find(blk_hash);
      if (it != m_blocks_longhash_table.end())
      {
        result.precomputed   = true;
        result.proof_of_work = it->second;
      }
      else
        result.proof_of_work = get_block_longhash_w_blockchain(m_nettype, this, blk, chain_height, 0);
    }
  }

  if (result.per_block_checkpointed)
  {
    result.valid = true;
  }
  else
  {
    // validate proof_of_work versus difficulty target
    result.valid = check_hash(result.proof_of_work, difficulty);
    if (!result.valid)
      MGINFO_RED((alt_block ? "Alternative block" : "Block") << " with id: " << blk_hash << "\n does not have enough proof of work: " << result.proof_of_work << " at height " << blk_height << ", required difficulty: " << difficulty);
  }

  return result;
}

bool Blockchain::basic_block_checks(cryptonote::block const &blk, bool alt_block)
{
  const crypto::hash blk_hash = cryptonote::get_block_hash(blk);
  const uint64_t blk_height   = cryptonote::get_block_height(blk);
  const uint64_t chain_height = get_current_blockchain_height();
  const auto hf_version    = get_network_version();

  if (alt_block)
  {
    if(cryptonote::get_block_height(blk) == 0)
    {
      MERROR_VER("Block with id: " << blk_hash << " (as alternative), but miner tx says height is 0.");
      return false;
    }

    if (!m_checkpoints.is_alternative_block_allowed(chain_height, blk_height, nullptr))
    {
      MERROR_VER("Block with id: " << blk_hash << " can't be accepted for alternative chain, block height: " << blk_height << ", chain height: " << chain_height);
      return false;
    }

    // this is a cheap test
    // HF19 TODO: after hardfork 19 occurs we can remove the second line of this test:
    if (auto v = get_network_version(blk_height); blk.major_version != v ||
            (v < hf::hf19_reward_batching && blk.minor_version < static_cast<uint8_t>(v)))
    {
      LOG_PRINT_L1("Block with id: " << blk_hash << ", has invalid version " << static_cast<int>(blk.major_version) << "." << +blk.minor_version <<
              "; current: " << static_cast<int>(v) << "." << static_cast<int>(v) << " for height " << blk_height);
      return false;
    }
  }
  else
  {
    crypto::hash top_hash = get_tail_id();
    if(blk.prev_id != top_hash)
    {
      MGINFO_RED("Block with id: " << blk_hash << ", has wrong prev_id: " << blk.prev_id << ", expected: " << top_hash);
      return false;
    }

    auto required_major_version = get_network_version();
    if (blk.major_version > required_major_version)
    {
      // Show a warning at most once every 5 minutes if we are receiving future hf blocks
      std::lock_guard lock{last_outdated_warning_mutex};
      if (auto now = std::chrono::steady_clock::now(); now > last_outdated_warning + 5min)
      {
        last_outdated_warning = now;
        const el::Level level = el::Level::Warning;
        MCLOG_RED(level, "global", "**********************************************************************");
        MCLOG_RED(level, "global", "A block was seen on the network with a version higher than the last");
        MCLOG_RED(level, "global", "known one. This may be an old version of the daemon, and a software");
        MCLOG_RED(level, "global", "update may be required to sync further. Try running: update check");
        MCLOG_RED(level, "global", "**********************************************************************");
      }
    }

    // HF19 TODO: after hardfork 19 occurs we can remove the second line of this test:
    if (blk.major_version != required_major_version ||
            (blk.major_version < hf::hf19_reward_batching && blk.minor_version < static_cast<uint8_t>(required_major_version)))
    {
      MGINFO_RED("Block with id: " << blk_hash << ", has invalid version " << static_cast<int>(blk.major_version) << "." << +blk.minor_version <<
              "; current: " << static_cast<int>(required_major_version) << "." << static_cast<int>(required_major_version) << " for height " << blk_height);
      return false;
    }

    // If we're at a checkpoint, ensure that our hardcoded checkpoint hash
    // is correct.
    if(m_checkpoints.is_in_checkpoint_zone(chain_height))
    {
      bool service_node_checkpoint = false;
      if(!m_checkpoints.check_block(chain_height, blk_hash, nullptr, &service_node_checkpoint))
      {
        if (!service_node_checkpoint || (service_node_checkpoint && blk.major_version >= hf::hf13_enforce_checkpoints))
        {
          MGINFO_RED("CHECKPOINT VALIDATION FAILED");
          return false;
        }
      }
    }

    // make sure block timestamp is not less than the median timestamp of a set
    // number of the most recent blocks.
    if(!check_block_timestamp(blk))
    {
      MGINFO_RED("Block with id: " << blk_hash << ", has invalid timestamp: " << blk.timestamp);
      return false;
    }
  }

  // When verifying an alt block, we're replacing the blk at blk_height, not
  // adding a new block to the chain
  // sanity check basic miner tx properties;
  if(!prevalidate_miner_transaction(blk, alt_block ? blk_height : chain_height, hf_version))
  {
    MGINFO_RED("Block with id: " << blk_hash << " failed to pass prevalidation");
    return false;
  }

  return true;
}
//------------------------------------------------------------------
//      Needs to validate the block and acquire each transaction from the
//      transaction mem_pool, then pass the block and transactions to
//      m_db->add_block()
bool Blockchain::handle_block_to_main_chain(const block& bl, const crypto::hash& id, block_verification_context& bvc, checkpoint_t const *checkpoint, bool notify)
{
  LOG_PRINT_L3("Blockchain::" << __func__);

  auto block_processing_start = std::chrono::steady_clock::now();
  std::unique_lock lock{*this};
  db_rtxn_guard rtxn_guard(m_db);

  auto t1 = std::chrono::steady_clock::now();
  if (!basic_block_checks(bl, false /*alt_block*/))
  {
    bvc.m_verifivation_failed = true;
    return false;
  }
  auto t1_elapsed = std::chrono::steady_clock::now() - t1;

  struct
  {
    std::chrono::nanoseconds verify_pow_time;
    block_pow_verified blk_pow = {};
  } miner = {};

  bool const pulse_block      = cryptonote::block_has_pulse_components(bl);
  uint64_t const chain_height = get_current_blockchain_height();
  uint64_t current_diffic     = get_difficulty_for_next_block(pulse_block);

  if (pulse_block)
  {
    // NOTE: Pulse blocks don't use PoW. They use Service Node signatures.
    // Delay signature verification until Service Node List adds the block in
    // the block_added hook.
  }
  else // check proof of work
  {
    auto verify_pow_start = std::chrono::steady_clock::now();
    miner.blk_pow         = verify_block_pow(bl, current_diffic, chain_height, false /*alt_block*/);
    miner.verify_pow_time = std::chrono::steady_clock::now() - verify_pow_start;

    if (!miner.blk_pow.valid)
    {
      bvc.m_verifivation_failed = true;
      return false;
    }

    if (miner.blk_pow.precomputed)
      miner.verify_pow_time += m_fake_pow_calc_time;
  }

  size_t const coinbase_weight   = get_transaction_weight(bl.miner_tx);
  size_t cumulative_block_weight = coinbase_weight;

  std::vector<std::pair<transaction, std::string>> txs;
  key_images_container keys;

  uint64_t fee_summary = 0;
  auto t_checktx = 0ns;
  auto t_exists = 0ns;
  auto t_pool = 0ns;
  auto t_dblspnd = 0ns;

// XXX old code adds miner tx here

  size_t tx_index = 0;
  // Iterate over the block's transaction hashes, grabbing each
  // from the tx_pool and validating them.  Each is then added
  // to txs.  Keys spent in each are added to <keys> by the double spend check.
  txs.reserve(bl.tx_hashes.size());
  for (const crypto::hash& tx_id : bl.tx_hashes)
  {
    transaction tx_tmp;
    std::string txblob;
    size_t tx_weight = 0;
    uint64_t fee = 0;
    bool relayed = false, do_not_relay = false, double_spend_seen = false;
    auto aa = std::chrono::steady_clock::now();

// XXX old code does not check whether tx exists
    
    if (m_db->tx_exists(tx_id))
    {
      MGINFO_RED("Block with id: " << id << " attempting to add transaction already in blockchain with id: " << tx_id);
      bvc.m_verifivation_failed = true;
      return_tx_to_pool(txs);
      return false;
    }

    auto bb = std::chrono::steady_clock::now();
    t_exists += bb - aa;

    // get transaction with hash <tx_id> from tx_pool
    if(!m_tx_pool.take_tx(tx_id, tx_tmp, txblob, tx_weight, fee, relayed, do_not_relay, double_spend_seen))
    {
      MGINFO_RED("Block with id: " << id  << " has at least one unknown transaction with id: " << tx_id);
      bvc.m_verifivation_failed = true;
      return_tx_to_pool(txs);
      return false;
    }

    auto dd = std::chrono::steady_clock::now();
    t_pool += dd - bb;
    // add the transaction to the temp list of transactions, so we can either
    // store the list of transactions all at once or return the ones we've
    // taken from the tx_pool back to it if the block fails verification.
    txs.push_back(std::make_pair(std::move(tx_tmp), std::move(txblob)));
    transaction &tx = txs.back().first;

    // FIXME: the storage should not be responsible for validation.
    //        If it does any, it is merely a sanity check.
    //        Validation is the purview of the Blockchain class
    //        - TW
    //
    // ND: this is not needed, db->add_block() checks for duplicate k_images and fails accordingly.
    // if (!check_for_double_spend(tx, keys))
    // {
    //     LOG_PRINT_L0("Double spend detected in transaction (id: " << tx_id);
    //     bvc.m_verifivation_failed = true;
    //     break;
    // }

    auto cc = std::chrono::steady_clock::now();
    t_dblspnd += cc - dd;

#if defined(PER_BLOCK_CHECKPOINT)
    if (!miner.blk_pow.per_block_checkpointed)
#endif
    {
      // validate that transaction inputs and the keys spending them are correct.
      tx_verification_context tvc{};
      if(!check_tx_inputs(tx, tvc))
      {
        MGINFO_RED("Block with id: " << id  << " has at least one transaction (id: " << tx_id << ") with wrong inputs.");

        add_block_as_invalid(bl);
        MGINFO_RED("Block with id " << id << " added as invalid because of wrong inputs in transactions");
        MGINFO_RED("tx_index " << tx_index << ", m_blocks_txs_check " << m_blocks_txs_check.size() << ":");
        for (const auto &h: m_blocks_txs_check) MERROR_VER("  " << h);
        bvc.m_verifivation_failed = true;
        return_tx_to_pool(txs);
        return false;
      }
    }
#if defined(PER_BLOCK_CHECKPOINT)
    else
    {
      // ND: if fast_check is enabled for blocks, there is no need to check
      // the transaction inputs, but do some sanity checks anyway.
      if (tx_index >= m_blocks_txs_check.size() || memcmp(&m_blocks_txs_check[tx_index++], &tx_id, sizeof(tx_id)) != 0)
      {
        MERROR_VER("Block with id: " << id << " has at least one transaction (id: " << tx_id << ") with wrong inputs.");
        add_block_as_invalid(bl);
        MERROR_VER("Block with id " << id << " added as invalid because of wrong inputs in transactions");
        bvc.m_verifivation_failed = true;
        return_tx_to_pool(txs);
        return false;
      }
    }
#endif
    t_checktx += std::chrono::steady_clock::now() - cc;
    fee_summary += fee;
    cumulative_block_weight += tx_weight;
  }

  m_blocks_txs_check.clear();

  auto vmt = std::chrono::steady_clock::now();
  uint64_t base_reward = 0;
  uint64_t already_generated_coins = chain_height ? m_db->get_block_already_generated_coins(chain_height - 1) : 0;
  if(!validate_miner_transaction(bl, cumulative_block_weight, fee_summary, base_reward, already_generated_coins, get_network_version()))
  {
    MGINFO_RED("Block " << (chain_height - 1) << " with id: " << id << " has incorrect miner transaction");
    bvc.m_verifivation_failed = true;
    return_tx_to_pool(txs);
    return false;
  }

  auto vmt_elapsed = std::chrono::steady_clock::now() - vmt;
  // populate various metadata about the block to be stored alongside it.
  size_t block_weight                   = cumulative_block_weight;
  difficulty_type cumulative_difficulty = current_diffic;

  // In the "tail" state when the minimum subsidy (implemented in get_block_reward) is in effect, the number of
  // coins will eventually exceed MONEY_SUPPLY and overflow a uint64. To prevent overflow, cap already_generated_coins
  // at MONEY_SUPPLY. already_generated_coins is only used to compute the block subsidy and MONEY_SUPPLY yields a
  // subsidy of 0 under the base formula and therefore the minimum subsidy >0 in the tail state.
  already_generated_coins = base_reward < (oxen::MONEY_SUPPLY-already_generated_coins) ? already_generated_coins + base_reward : oxen::MONEY_SUPPLY;
  if(chain_height)
    cumulative_difficulty += m_db->get_block_cumulative_difficulty(chain_height - 1);

  auto block_processing_time = std::chrono::steady_clock::now() - block_processing_start;
  if(miner.blk_pow.precomputed)
    block_processing_time += m_fake_pow_calc_time;

  rtxn_guard.stop();
  auto addblock = std::chrono::steady_clock::now();
  uint64_t new_height = 0;
  if (!bvc.m_verifivation_failed)
  {
    try
    {
      uint64_t long_term_block_weight = get_next_long_term_block_weight(block_weight);
      std::string bd = cryptonote::block_to_blob(bl);
      new_height = m_db->add_block(std::make_pair(std::move(bl), std::move(bd)), block_weight, long_term_block_weight, cumulative_difficulty, already_generated_coins, txs);
    }
    catch (const KEY_IMAGE_EXISTS& e)
    {
      MGINFO_RED("Error adding block with hash: " << id << " to blockchain, what = " << e.what());
      m_batch_success = false;
      bvc.m_verifivation_failed = true;
      return_tx_to_pool(txs);
      return false;
    }
    catch (const std::exception& e)
    {
      //TODO: figure out the best way to deal with this failure
      MGINFO_RED("Error adding block with hash: " << id << " to blockchain, what = " << e.what());
      m_batch_success = false;
      bvc.m_verifivation_failed = true;
      return_tx_to_pool(txs);
      return false;
    }
  }
  else
  {
    MGINFO_RED("Blocks that failed verification should not reach here");
  }

  auto abort_block = oxen::defer([&]() {
      pop_block_from_blockchain();
      auto old_height = m_db->height();
      for (BlockchainDetachedHook* hook : m_blockchain_detached_hooks)
        hook->blockchain_detached(old_height, false /*by_pop_blocks*/);
  });

  // TODO(oxen): Not nice, making the hook take in a vector of pair<transaction,
  // std::string> messes with service_node_list::init which only constructs
  // a vector of transactions and then subsequently calls block_added, so the
  // init step would have to intentionally allocate the blobs or retrieve them
  // from the DB.
  // Secondly we don't use the blobs at all in the hooks, so passing it in
  // doesn't seem right.
  std::vector<transaction> only_txs;
  only_txs.reserve(txs.size());
  for (std::pair<transaction, std::string> const &tx_pair : txs)
    only_txs.push_back(tx_pair.first);

  if (!m_service_node_list.block_added(bl, only_txs, checkpoint))
  {
    MGINFO_RED("Failed to add block to Service Node List.");
    bvc.m_verifivation_failed = true;
    return false;
  }

  if (!m_ons_db.add_block(bl, only_txs))
  {
    MGINFO_RED("Failed to add block to ONS DB.");
    bvc.m_verifivation_failed = true;
    return false;
  } 

  if (m_sqlite_db) {
    if (!m_service_node_list.process_batching_rewards(bl))
    {
      MERROR("Failed to add block to batch rewards DB.");
      bvc.m_verifivation_failed = true;
      return false;
    }
  } else {
    if (m_nettype != network_type::FAKECHAIN)
      throw std::logic_error("Blockchain missing SQLite Database");
  }

  for (BlockAddedHook* hook : m_block_added_hooks)
  {
    if (!hook->block_added(bl, only_txs, checkpoint))
    {
      MGINFO_RED("Block added hook signalled failure");
      bvc.m_verifivation_failed = true;
      return false;
    }
  }

  auto addblock_elapsed = std::chrono::steady_clock::now() - addblock;

  // do this after updating the hard fork state since the weight limit may change due to fork
  if (!update_next_cumulative_weight_limit())
  {
    MGINFO_RED("Failed to update next cumulative weight limit");
    return false;
  }

  abort_block.cancel();
  uint64_t const fee_after_penalty = get_outs_money_amount(bl.miner_tx) - base_reward;
  if (bl.signatures.size() == service_nodes::PULSE_BLOCK_REQUIRED_SIGNATURES)
  {
    MINFO("+++++ PULSE BLOCK SUCCESSFULLY ADDED"
        "\n\tid: " << id <<
        "\n\tHEIGHT: " << new_height-1 << ", v" << static_cast<int>(bl.major_version) << '.' << +bl.minor_version <<
        "\n\tblock reward: " << print_money(fee_after_penalty + base_reward) << "(" << print_money(base_reward) << " + " << print_money(fee_after_penalty) << ")"
          ", coinbase_weight: " << coinbase_weight <<
          ", cumulative weight: " << cumulative_block_weight <<
          ", " << tools::friendly_duration(block_processing_time));
  }
  else
  {
    assert(bl.signatures.empty() && "Signatures were supposed to be checked in Service Node List already.");
    MINFO("+++++ MINER BLOCK SUCCESSFULLY ADDED\n"
        "\n\tid:  " << id <<
        "\n\tPoW: " << miner.blk_pow.proof_of_work <<
        "\n\tHEIGHT: " << new_height - 1 << ", v" << static_cast<int>(bl.major_version) << '.' << +bl.minor_version << ", difficulty: " << current_diffic <<
        "\n\tblock reward: " << print_money(fee_after_penalty + base_reward) << "(" << print_money(base_reward) << " + " << print_money(fee_after_penalty) << ")"
          ", coinbase_weight: " << coinbase_weight <<
          ", cumulative weight: " << cumulative_block_weight <<
          ", " << tools::friendly_duration(block_processing_time) << "(" << tools::friendly_duration(miner.verify_pow_time) << ")");
  }

  if(m_show_time_stats)
  {
    MINFO("Height: " << new_height << " coinbase weight: " << coinbase_weight << " cumm: "
        << cumulative_block_weight << " p/t: " << tools::friendly_duration(block_processing_time) << " ("
        << "/" << tools::friendly_duration(miner.verify_pow_time)
        << "/" << tools::friendly_duration(t1_elapsed)
        << "/" << tools::friendly_duration(t_exists)
        << "/" << tools::friendly_duration(t_pool)
        << "/" << tools::friendly_duration(t_checktx)
        << "/" << tools::friendly_duration(t_dblspnd)
        << "/" << tools::friendly_duration(vmt_elapsed)
        << "/" << tools::friendly_duration(addblock_elapsed) << ")");
  }


  bvc.m_added_to_main_chain = true;
  ++m_sync_counter;

  m_tx_pool.on_blockchain_inc(bl);
  invalidate_block_template_cache();

  if (notify)
  {
    std::shared_ptr<tools::Notify> block_notify = m_block_notify;
    if (block_notify)
      block_notify->notify("%s", tools::type_to_hex(id).c_str(), NULL);
  }

  return true;
}
//------------------------------------------------------------------
bool Blockchain::prune_blockchain(uint32_t pruning_seed)
{
  auto lock = tools::unique_locks(m_tx_pool, *this);
  return m_db->prune_blockchain(pruning_seed);
}
//------------------------------------------------------------------
bool Blockchain::update_blockchain_pruning()
{
  auto lock = tools::unique_locks(m_tx_pool, *this);
  return m_db->update_pruning();
}
//------------------------------------------------------------------
bool Blockchain::check_blockchain_pruning()
{
  auto lock = tools::unique_locks(m_tx_pool, *this);
  return m_db->check_pruning();
}
//------------------------------------------------------------------
uint64_t Blockchain::get_next_long_term_block_weight(uint64_t block_weight) const
{
  PERF_TIMER(get_next_long_term_block_weight);

  const uint64_t db_height = m_db->height();
  const uint64_t nblocks = std::min<uint64_t>(m_long_term_block_weights_window, db_height);

  if (!is_hard_fork_at_least(m_nettype, feature::LONG_TERM_BLOCK_WEIGHT, get_current_blockchain_height()))
    return block_weight;

  uint64_t long_term_median = get_long_term_block_weight_median(db_height - nblocks, nblocks);
  uint64_t long_term_effective_median_block_weight = std::max<uint64_t>(BLOCK_GRANTED_FULL_REWARD_ZONE_V5, long_term_median);

  uint64_t short_term_constraint = long_term_effective_median_block_weight + long_term_effective_median_block_weight * 2 / 5;
  uint64_t long_term_block_weight = std::min<uint64_t>(block_weight, short_term_constraint);

  return long_term_block_weight;
}
//------------------------------------------------------------------
bool Blockchain::update_next_cumulative_weight_limit(uint64_t *long_term_effective_median_block_weight)
{
  PERF_TIMER(update_next_cumulative_weight_limit);

  LOG_PRINT_L3("Blockchain::" << __func__);

  // when we reach this, the last hf version is not yet written to the db
  const uint64_t db_height = m_db->height();
  const auto hf_version = get_network_version();
  uint64_t full_reward_zone = get_min_block_weight(hf_version);

  if (hf_version < feature::LONG_TERM_BLOCK_WEIGHT)
  {
    std::vector<uint64_t> weights;
    get_last_n_blocks_weights(weights, REWARD_BLOCKS_WINDOW);
    m_current_block_cumul_weight_median = tools::median(std::move(weights));
  }
  else
  {
    const uint64_t block_weight = m_db->get_block_weight(db_height - 1);

    uint64_t long_term_median;
    if (db_height == 1)
    {
      long_term_median = BLOCK_GRANTED_FULL_REWARD_ZONE_V5;
    }
    else
    {
      uint64_t nblocks = std::min<uint64_t>(m_long_term_block_weights_window, db_height);
      if (nblocks == db_height)
        --nblocks;
      long_term_median = get_long_term_block_weight_median(db_height - nblocks - 1, nblocks);
    }

    m_long_term_effective_median_block_weight = std::max<uint64_t>(BLOCK_GRANTED_FULL_REWARD_ZONE_V5, long_term_median);

    uint64_t short_term_constraint = m_long_term_effective_median_block_weight + m_long_term_effective_median_block_weight * 2 / 5;
    uint64_t long_term_block_weight = std::min<uint64_t>(block_weight, short_term_constraint);

    if (db_height == 1)
    {
      long_term_median = long_term_block_weight;
    }
    else
    {
      m_long_term_block_weights_cache_tip_hash = m_db->get_block_hash_from_height(db_height - 1);
      m_long_term_block_weights_cache_rolling_median.insert(long_term_block_weight);
      long_term_median = m_long_term_block_weights_cache_rolling_median.median();
    }
    m_long_term_effective_median_block_weight = std::max<uint64_t>(BLOCK_GRANTED_FULL_REWARD_ZONE_V5, long_term_median);

    std::vector<uint64_t> weights;
    get_last_n_blocks_weights(weights, REWARD_BLOCKS_WINDOW);

    uint64_t short_term_median = tools::median(std::move(weights));
    uint64_t effective_median_block_weight = std::min<uint64_t>(std::max<uint64_t>(BLOCK_GRANTED_FULL_REWARD_ZONE_V5, short_term_median), SHORT_TERM_BLOCK_WEIGHT_SURGE_FACTOR * m_long_term_effective_median_block_weight);

    m_current_block_cumul_weight_median = effective_median_block_weight;
  }

  if (m_current_block_cumul_weight_median <= full_reward_zone)
    m_current_block_cumul_weight_median = full_reward_zone;

  m_current_block_cumul_weight_limit = m_current_block_cumul_weight_median * 2;

  if (long_term_effective_median_block_weight)
    *long_term_effective_median_block_weight = m_long_term_effective_median_block_weight;

  if (!m_db->is_read_only())
    m_db->add_max_block_size(m_current_block_cumul_weight_limit);

  return true;
}
//------------------------------------------------------------------
bool Blockchain::add_new_block(const block& bl, block_verification_context& bvc, checkpoint_t const *checkpoint)
{

  LOG_PRINT_L3("Blockchain::" << __func__);
  crypto::hash id = get_block_hash(bl);
  auto lock = tools::unique_locks(m_tx_pool, *this);
  db_rtxn_guard rtxn_guard(m_db);
  if(have_block(id))
  {
    LOG_PRINT_L3("block with id = " << id << " already exists");
    bvc.m_already_exists = true;
    m_blocks_txs_check.clear();
    return false;
  }

  if (checkpoint)
  {
    checkpoint_t existing_checkpoint;
    uint64_t block_height = get_block_height(bl);
    try
    {
      if (get_checkpoint(block_height, existing_checkpoint))
      {
        if (checkpoint->signatures.size() < existing_checkpoint.signatures.size())
          checkpoint = nullptr;
      }
    }
    catch (const std::exception &e)
    {
      MERROR("Get block checkpoint from DB failed at height: " << block_height << ", what = " << e.what());
    }
  }

  bool result = false;
  rtxn_guard.stop();
  if(bl.prev_id == get_tail_id()) //check that block refers to chain tail
  {
    result = handle_block_to_main_chain(bl, id, bvc, checkpoint);
  }
  else
  {
    //chain switching or wrong block
    bvc.m_added_to_main_chain = false;
    result = handle_alternative_block(bl, id, bvc, checkpoint);
    m_blocks_txs_check.clear();
    //never relay alternative blocks
  }

  return result;
}
//------------------------------------------------------------------
// returns false if any of the checkpoints loading returns false.
// That should happen only if a checkpoint is added that conflicts
// with an existing checkpoint.
bool Blockchain::update_checkpoints_from_json_file(const fs::path& file_path)
{
  std::vector<height_to_hash> checkpoint_hashes;
  if (!cryptonote::load_checkpoints_from_json(file_path, checkpoint_hashes))
    return false;

  std::vector<height_to_hash>::const_iterator first_to_check = checkpoint_hashes.end();
  std::vector<height_to_hash>::const_iterator one_past_last_to_check  = checkpoint_hashes.end();

  uint64_t prev_max_height = m_checkpoints.get_max_height();
  LOG_PRINT_L1("Adding checkpoints from blockchain hashfile: " << file_path);
  LOG_PRINT_L1("Hard-coded max checkpoint height is " << prev_max_height);
  for (std::vector<height_to_hash>::const_iterator it = checkpoint_hashes.begin(); it != one_past_last_to_check; it++)
  {
    uint64_t height;
    height = it->height;
    if (height <= prev_max_height) {
      LOG_PRINT_L1("ignoring checkpoint height " << height);
    } else {
      if (first_to_check == checkpoint_hashes.end())
        first_to_check = it;

      std::string blockhash = it->hash;
      LOG_PRINT_L1("Adding checkpoint height " << height << ", hash=" << blockhash);

      if (!m_checkpoints.add_checkpoint(height, blockhash))
      {
        one_past_last_to_check = it;
        LOG_PRINT_L1("Failed to add checkpoint at height " << height << ", hash=" << blockhash);
        break;
      }
    }
  }

  /*
   * If a block fails a checkpoint the blockchain
   * will be rolled back to two blocks prior to that block.
   */
  //TODO: Refactor, consider returning a failure height and letting
  //      caller decide course of action.
  bool result = true;
  {
    std::unique_lock lock{*this};
    bool stop_batch = m_db->batch_start();

    for (std::vector<height_to_hash>::const_iterator it = first_to_check; it != one_past_last_to_check; it++)
    {
      uint64_t block_height = it->height;
      if (block_height >= m_db->height()) // if the checkpoint is for a block we don't have yet, move on
        break;

      if (!m_checkpoints.check_block(block_height, m_db->get_block_hash_from_height(block_height), nullptr))
      {
        // roll back to a couple of blocks before the checkpoint
        LOG_ERROR("Local blockchain failed to pass a checkpoint, rolling back!");
        std::list<block_and_checkpoint> empty;
        rollback_blockchain_switching(empty, block_height- 2);
        result = false;
      }
    }

    if (stop_batch)
      m_db->batch_stop();
  }

  return result;
}
//------------------------------------------------------------------
bool Blockchain::update_checkpoint(cryptonote::checkpoint_t const &checkpoint)
{
  std::unique_lock lock{*this};
  bool result = m_checkpoints.update_checkpoint(checkpoint);
  return result;
}
//------------------------------------------------------------------
bool Blockchain::get_checkpoint(uint64_t height, checkpoint_t &checkpoint) const
{
  std::unique_lock lock{*this};
  return m_checkpoints.get_checkpoint(height, checkpoint);
}
//------------------------------------------------------------------
void Blockchain::block_longhash_worker(uint64_t height, const epee::span<const block> &blocks, std::unordered_map<crypto::hash, crypto::hash> &map) const
{
  for (const auto & block : blocks)
  {
    if (m_cancel)
      break;
    crypto::hash id = get_block_hash(block);
    crypto::hash pow = get_block_longhash_w_blockchain(m_nettype, this, block, height++, 0);
    map.emplace(id, pow);
  }
}

//------------------------------------------------------------------
bool Blockchain::cleanup_handle_incoming_blocks(bool force_sync)
{
  bool success = false;

  MTRACE("Blockchain::" << __func__);

  try
  {
    if (m_batch_success)
      m_db->batch_stop();
    else
      m_db->batch_abort();
    success = true;
  }
  catch (const std::exception &e)
  {
    MERROR("Exception in cleanup_handle_incoming_blocks: " << e.what());
  }

  if (success && m_sync_counter > 0)
  {
    if (force_sync)
    {
      if(m_db_sync_mode != db_nosync)
        store_blockchain();
      m_sync_counter = 0;
    }
    else if (m_db_sync_threshold && ((m_db_sync_on_blocks && m_sync_counter >= m_db_sync_threshold) || (!m_db_sync_on_blocks && m_bytes_to_sync >= m_db_sync_threshold)))
    {
      MDEBUG("Sync threshold met, syncing");
      if(m_db_sync_mode == db_async)
      {
        m_sync_counter = 0;
        m_bytes_to_sync = 0;
        m_async_service.dispatch([this] { return store_blockchain(); });
      }
      else if(m_db_sync_mode == db_sync)
      {
        store_blockchain();
      }
      else // db_nosync
      {
        // DO NOTHING, not required to call sync.
      }
    }
  }

  m_blocks_longhash_table.clear();
  m_scan_table.clear();
  m_blocks_txs_check.clear();

  // when we're well clear of the precomputed hashes, free the memory
  if (!m_blocks_hash_check.empty() && m_db->height() > m_blocks_hash_check.size() + 4096)
  {
    MINFO("Dumping block hashes, we're now 4k past " << m_blocks_hash_check.size());
    m_blocks_hash_check.clear();
    m_blocks_hash_check.shrink_to_fit();
  }

  unlock();
  m_tx_pool.unlock();

  update_blockchain_pruning();

  return success;
}

//------------------------------------------------------------------
void Blockchain::output_scan_worker(const uint64_t amount, const std::vector<uint64_t> &offsets, std::vector<output_data_t> &outputs) const
{
  try
  {
    m_db->get_output_key(epee::span<const uint64_t>(&amount, 1), offsets, outputs, true);
  }
  catch (const std::exception& e)
  {
    MERROR_VER("EXCEPTION: " << e.what());
  }
  catch (...)
  {

  }
}

uint64_t Blockchain::prevalidate_block_hashes(uint64_t height, const std::vector<crypto::hash> &hashes)
{
  // new: . . . . . X X X X X . . . . . .
  // pre: A A A A B B B B C C C C D D D D

  // easy case: height >= hashes
  if (height >= m_blocks_hash_of_hashes.size() * HASH_OF_HASHES_STEP)
    return hashes.size();

  // if we're getting old blocks, we might have jettisoned the hashes already
  if (m_blocks_hash_check.empty())
    return hashes.size();

  // find hashes encompassing those block
  size_t first_index = height / HASH_OF_HASHES_STEP;
  size_t last_index = (height + hashes.size() - 1) / HASH_OF_HASHES_STEP;
  MDEBUG("Blocks " << height << " - " << (height + hashes.size() - 1) << " start at " << first_index << " and end at " << last_index);

  // case of not enough to calculate even a single hash
  if (first_index == last_index && hashes.size() < HASH_OF_HASHES_STEP && (height + hashes.size()) % HASH_OF_HASHES_STEP)
    return hashes.size();

  // build hashes vector to hash hashes together
  std::vector<crypto::hash> data;
  data.reserve(hashes.size() + HASH_OF_HASHES_STEP - 1); // may be a bit too much

  // we expect height to be either equal or a bit below db height
  bool disconnected = (height > m_db->height());
  size_t pop;
  if (disconnected && height % HASH_OF_HASHES_STEP)
  {
    ++first_index;
    pop = HASH_OF_HASHES_STEP - height % HASH_OF_HASHES_STEP;
  }
  else
  {
    // we might need some already in the chain for the first part of the first hash
    for (uint64_t h = first_index * HASH_OF_HASHES_STEP; h < height; ++h)
    {
      data.push_back(m_db->get_block_hash_from_height(h));
    }
    pop = 0;
  }

  // push the data to check
  for (const auto &h: hashes)
  {
    if (pop)
      --pop;
    else
      data.push_back(h);
  }

  // hash and check
  uint64_t usable = first_index * HASH_OF_HASHES_STEP - height; // may start negative, but unsigned under/overflow is not UB
  for (size_t n = first_index; n <= last_index; ++n)
  {
    if (n < m_blocks_hash_of_hashes.size())
    {
      // if the last index isn't fully filled, we can't tell if valid
      if (data.size() < (n - first_index) * HASH_OF_HASHES_STEP + HASH_OF_HASHES_STEP)
        break;

      crypto::hash hash;
      cn_fast_hash(data.data() + (n - first_index) * HASH_OF_HASHES_STEP, HASH_OF_HASHES_STEP * sizeof(crypto::hash), hash);
      bool valid = hash == m_blocks_hash_of_hashes[n];

      // add to the known hashes array
      if (!valid)
      {
        MDEBUG("invalid hash for blocks " << n * HASH_OF_HASHES_STEP << " - " << (n * HASH_OF_HASHES_STEP + HASH_OF_HASHES_STEP - 1));
        break;
      }

      size_t end = n * HASH_OF_HASHES_STEP + HASH_OF_HASHES_STEP;
      for (size_t i = n * HASH_OF_HASHES_STEP; i < end; ++i)
      {
        CHECK_AND_ASSERT_MES(m_blocks_hash_check[i] == crypto::null_hash || m_blocks_hash_check[i] == data[i - first_index * HASH_OF_HASHES_STEP],
            0, "Consistency failure in m_blocks_hash_check construction");
        m_blocks_hash_check[i] = data[i - first_index * HASH_OF_HASHES_STEP];
      }
      usable += HASH_OF_HASHES_STEP;
    }
    else
    {
      // if after the end of the precomputed blocks, accept anything
      usable += HASH_OF_HASHES_STEP;
      if (usable > hashes.size())
        usable = hashes.size();
    }
  }
  MDEBUG("usable: " << usable << " / " << hashes.size());
  CHECK_AND_ASSERT_MES(usable < std::numeric_limits<uint64_t>::max() / 2, 0, "usable is negative");
  return usable;
}

bool Blockchain::calc_batched_governance_reward(uint64_t height, uint64_t &reward) const
{
  reward = 0;
  auto hard_fork_version = get_network_version(height);
  if (hard_fork_version <= hf::hf9_service_nodes)
  {
    return true;
  }

  if (!height_has_governance_output(nettype(), hard_fork_version, height))
  {
    return true;
  }

  // Constant reward every block at HF19 and batched through service node batching 
  if (hard_fork_version >= hf::hf19_reward_batching)
  {
    reward = cryptonote::governance_reward_formula(hard_fork_version);
    return true;
  }

  // Ignore governance reward and payout instead the last
  // GOVERNANCE_BLOCK_REWARD_INTERVAL number of blocks governance rewards.  We
  // come back for this height's rewards in the next interval. The reward is
  // 0 if it's not time to pay out the batched payments (in which case we
  // already returned, above).

  size_t num_blocks = cryptonote::get_config(nettype()).GOVERNANCE_REWARD_INTERVAL_IN_BLOCKS;

  // Fixed reward starting at HF15
  if (hard_fork_version >= hf::hf15_ons)
  {
    reward = num_blocks * (
        hard_fork_version >= hf::hf17 ? oxen::FOUNDATION_REWARD_HF17 :
        hard_fork_version >= hf::hf16_pulse ? oxen::FOUNDATION_REWARD_HF15 + oxen::CHAINFLIP_LIQUIDITY_HF16 :
        oxen::FOUNDATION_REWARD_HF15);
    return true;
  }

  uint64_t start_height = height - num_blocks;
  if (height < num_blocks) {
    start_height = 0;
    num_blocks   = height;
  }

  std::vector<cryptonote::block> blocks;
  if (!get_blocks_only(start_height, num_blocks, blocks))
  {
    LOG_ERROR("Unable to get historical blocks to calculated batched governance payment");
    return false;
  }

  for (const auto &block : blocks)
  {
    if (block.major_version >= hf::hf10_bulletproofs)
      reward += derive_governance_from_block_reward(nettype(), block, hard_fork_version);
  }

  return true;
}

//------------------------------------------------------------------
// ND: Speedups:
// 1. Thread long_hash computations if possible (m_max_prepare_blocks_threads = nthreads, default = 4)
// 2. Group all amounts (from txs) and related absolute offsets and form a table of tx_prefix_hash
//    vs [k_image, output_keys] (m_scan_table). This is faster because it takes advantage of bulk queries
//    and is threaded if possible. The table (m_scan_table) will be used later when querying output
//    keys.
bool Blockchain::prepare_handle_incoming_blocks(const std::vector<block_complete_entry> &blocks_entry, std::vector<block> &blocks)
{
  MTRACE("Blockchain::" << __func__);
  auto prepare = std::chrono::steady_clock::now();
  uint64_t bytes = 0;
  size_t total_txs = 0;
  blocks.clear();

  // Order of locking must be:
  //  m_incoming_tx_lock (optional)
  //  m_tx_pool lock
  //  blockchain lock
  //
  //  Something which takes the blockchain lock may never take the txpool lock
  //  if it has not provably taken the txpool lock earlier
  //
  //  The txpool lock and blockchain lock are now taken here
  //  and released in cleanup_handle_incoming_blocks. This avoids issues
  //  when something uses the pool, which now uses the blockchain and
  //  needs a batch, since a batch could otherwise be active while the
  //  txpool and blockchain locks were not held

  std::lock(m_tx_pool, *this);

  if(blocks_entry.size() == 0)
    return false;

  for (const auto &entry : blocks_entry)
  {
    bytes += entry.block.size();
    bytes += entry.checkpoint.size();
    for (const auto &tx_blob : entry.txs)
    {
      bytes += tx_blob.size();
    }
    total_txs += entry.txs.size();
  }
  m_bytes_to_sync += bytes;
  while (!m_db->batch_start(blocks_entry.size(), bytes)) {
    unlock();
    m_tx_pool.unlock();
    std::this_thread::sleep_for(100ms);
    std::lock(m_tx_pool, *this);
  }
  m_batch_success = true;

  const uint64_t height = m_db->height();
  if ((height + blocks_entry.size()) < m_blocks_hash_check.size())
    return true;

  bool blocks_exist = false;
  tools::threadpool& tpool = tools::threadpool::getInstance();
  unsigned threads = tpool.get_max_concurrency();
  blocks.resize(blocks_entry.size());

  {
    // limit threads, default limit = 4
    if(threads > m_max_prepare_blocks_threads)
      threads = m_max_prepare_blocks_threads;

    unsigned int batches = blocks_entry.size() / threads;
    unsigned int extra = blocks_entry.size() % threads;
    MDEBUG("block_batches: " << batches);
    std::vector<std::unordered_map<crypto::hash, crypto::hash>> maps(threads);
    auto it = blocks_entry.begin();
    unsigned blockidx = 0;

    const crypto::hash tophash = m_db->top_block_hash();
    for (unsigned i = 0; i < threads; i++)
    {
      for (unsigned int j = 0; j < batches; j++, ++blockidx)
      {
        block &block = blocks[blockidx];
        crypto::hash block_hash;

        if (!parse_and_validate_block_from_blob(it->block, block, block_hash))
          return false;

        // check first block and skip all blocks if its not chained properly
        if (blockidx == 0)
        {
          if (block.prev_id != tophash)
          {
            MDEBUG("Skipping prepare blocks. New blocks don't belong to chain.");
            blocks.clear();
            return true;
          }
        }
        if (have_block(block_hash))
          blocks_exist = true;

        std::advance(it, 1);
      }
    }

    for (unsigned i = 0; i < extra && !blocks_exist; i++, blockidx++)
    {
      block &block = blocks[blockidx];
      crypto::hash block_hash;

      if (!parse_and_validate_block_from_blob(it->block, block, block_hash))
        return false;

      if (have_block(block_hash))
        blocks_exist = true;

      std::advance(it, 1);
    }

    if (!blocks_exist)
    {
      m_blocks_longhash_table.clear();
      uint64_t thread_height = height;
      tools::threadpool::waiter waiter;
      m_prepare_height = height;
      m_prepare_nblocks = blocks_entry.size();
      m_prepare_blocks = &blocks;
      for (unsigned int i = 0; i < threads; i++)
      {
        unsigned nblocks = batches;
        if (i < extra)
          ++nblocks;
        tpool.submit(&waiter, [this, thread_height, blocks=epee::span<const block>(&blocks[thread_height - height], nblocks), &map=maps[i]]
            { block_longhash_worker(thread_height, blocks, map); }, true);
        thread_height += nblocks;
      }

      waiter.wait(&tpool);
      m_prepare_height = 0;

      if (m_cancel)
         return false;

      for (const auto & map : maps)
      {
        m_blocks_longhash_table.insert(map.begin(), map.end());
      }
    }
  }

  if (m_cancel)
    return false;

  if (blocks_exist)
  {
    MDEBUG("Skipping remainder of prepare blocks. Blocks exist.");
    return true;
  }

  m_fake_scan_time = 0ns;
  m_fake_pow_calc_time = 0ns;

  m_scan_table.clear();

  auto prepare_elapsed = std::chrono::steady_clock::now() - prepare;
  m_fake_pow_calc_time = prepare_elapsed / blocks_entry.size();

  if (blocks_entry.size() > 1 && threads > 1 && m_show_time_stats)
    MDEBUG("Prepare blocks took: " << tools::friendly_duration(prepare_elapsed));

  auto scantable = std::chrono::steady_clock::now();

  // [input] stores all unique amounts found
  std::vector < uint64_t > amounts;
  // [input] stores all absolute_offsets for each amount
  std::map<uint64_t, std::vector<uint64_t>> offset_map;
  // [output] stores all output_data_t for each absolute_offset
  std::map<uint64_t, std::vector<output_data_t>> tx_map;
  std::vector<std::pair<cryptonote::transaction, crypto::hash>> txes(total_txs);

#define SCAN_TABLE_QUIT(m) \
  do { \
    MERROR_VER(m) ;\
    m_scan_table.clear(); \
    return false; \
  } while(0); \

  // generate sorted tables for all amounts and absolute offsets
  size_t tx_index = 0, block_index = 0;
  for (const auto &entry : blocks_entry)
  {
    if (m_cancel)
      return false;

    for (const auto &tx_blob : entry.txs)
    {
      if (tx_index >= txes.size())
        SCAN_TABLE_QUIT("tx_index is out of sync");
      transaction &tx = txes[tx_index].first;
      crypto::hash &tx_prefix_hash = txes[tx_index].second;
      ++tx_index;

      if (!parse_and_validate_tx_base_from_blob(tx_blob, tx))
        SCAN_TABLE_QUIT("Could not parse tx from incoming blocks.");
      cryptonote::get_transaction_prefix_hash(tx, tx_prefix_hash);

      auto its = m_scan_table.find(tx_prefix_hash);
      if (its != m_scan_table.end())
        SCAN_TABLE_QUIT("Duplicate tx found from incoming blocks.");

      m_scan_table.emplace(tx_prefix_hash, std::unordered_map<crypto::key_image, std::vector<output_data_t>>());
      its = m_scan_table.find(tx_prefix_hash);
      assert(its != m_scan_table.end());

      // get all amounts from tx.vin(s)
      for (const auto &txin : tx.vin)
      {

        if (!std::holds_alternative<txin_gen>(txin))
        {
          const auto& in_to_key = var::get<txin_to_key>(txin);

          // check for duplicate
          auto it = its->second.find(in_to_key.k_image);
          if (it != its->second.end())
            SCAN_TABLE_QUIT("Duplicate key_image found from incoming blocks.");

          amounts.push_back(in_to_key.amount);
        }
      }

      // sort and remove duplicate amounts from amounts list
      std::sort(amounts.begin(), amounts.end());
      auto last = std::unique(amounts.begin(), amounts.end());
      amounts.erase(last, amounts.end());

      // add amount to the offset_map and tx_map
      for (const uint64_t &amount : amounts)
      {
        if (offset_map.find(amount) == offset_map.end())
          offset_map.emplace(amount, std::vector<uint64_t>());

        if (tx_map.find(amount) == tx_map.end())
          tx_map.emplace(amount, std::vector<output_data_t>());
      }

      // add new absolute_offsets to offset_map
      for (const auto &txin : tx.vin)
      {
        if (!std::holds_alternative<txin_gen>(txin))
        {
          const auto& in_to_key = var::get<txin_to_key>(txin);
          // no need to check for duplicate here.
          auto absolute_offsets = relative_output_offsets_to_absolute(in_to_key.key_offsets);
          for (const auto & offset : absolute_offsets)
            offset_map[in_to_key.amount].push_back(offset);
        }

      }
    }
    ++block_index;
  }

  // sort and remove duplicate absolute_offsets in offset_map
  for (auto &offsets : offset_map)
  {
    std::sort(offsets.second.begin(), offsets.second.end());
    auto last = std::unique(offsets.second.begin(), offsets.second.end());
    offsets.second.erase(last, offsets.second.end());
  }

  // gather all the output keys
  threads = tpool.get_max_concurrency();
  if (!m_db->can_thread_bulk_indices())
    threads = 1;

  if (threads > 1 && amounts.size() > 1)
  {
    tools::threadpool::waiter waiter;

    for (size_t i = 0; i < amounts.size(); i++)
    {
      uint64_t amount = amounts[i];
      tpool.submit(&waiter, [this, amount, &offsets=offset_map[amount], &outputs=tx_map[amount]]
          { output_scan_worker(amount, offsets, outputs); }, true);
    }
    waiter.wait(&tpool);
  }
  else
  {
    for (size_t i = 0; i < amounts.size(); i++)
    {
      uint64_t amount = amounts[i];
      output_scan_worker(amount, offset_map[amount], tx_map[amount]);
    }
  }

  // now generate a table for each tx_prefix and k_image hashes
  tx_index = 0;
  for (const auto &entry : blocks_entry)
  {
    if (m_cancel)
      return false;

    for (const auto &tx_blob : entry.txs)
    {
      if (tx_index >= txes.size())
        SCAN_TABLE_QUIT("tx_index is out of sync");
      const transaction &tx = txes[tx_index].first;
      const crypto::hash &tx_prefix_hash = txes[tx_index].second;
      ++tx_index;

      auto its = m_scan_table.find(tx_prefix_hash);
      if (its == m_scan_table.end())
        SCAN_TABLE_QUIT("Tx not found on scan table from incoming blocks.");

      for (const auto &txin : tx.vin)
      {
        if (!std::holds_alternative<txin_gen>(txin))
        {
          const txin_to_key &in_to_key = var::get<txin_to_key>(txin);
          auto needed_offsets = relative_output_offsets_to_absolute(in_to_key.key_offsets);

          std::vector<output_data_t> outputs;
          for (const uint64_t & offset_needed : needed_offsets)
          {
            size_t pos = 0;
            bool found = false;

            for (const uint64_t &offset_found : offset_map[in_to_key.amount])
            {
              if (offset_needed == offset_found)
              {
                found = true;
                break;
              }

              ++pos;
            }

            if (found && pos < tx_map[in_to_key.amount].size())
              outputs.push_back(tx_map[in_to_key.amount].at(pos));
            else
              break;
          }

          its->second.emplace(in_to_key.k_image, outputs);
        }
      }
    }
  }

  if (total_txs > 0)
  {
    auto scantable_elapsed = std::chrono::steady_clock::now() - scantable;
    m_fake_scan_time = scantable_elapsed / total_txs;
    if(m_show_time_stats)
      MDEBUG("Prepare scantable took: " << tools::friendly_duration(scantable_elapsed));
  }

  return true;
}

void Blockchain::add_txpool_tx(const crypto::hash &txid, const std::string &blob, const txpool_tx_meta_t &meta)
{
  m_db->add_txpool_tx(txid, blob, meta);
}

void Blockchain::update_txpool_tx(const crypto::hash &txid, const txpool_tx_meta_t &meta)
{
  m_db->update_txpool_tx(txid, meta);
}

void Blockchain::remove_txpool_tx(const crypto::hash &txid)
{
  m_db->remove_txpool_tx(txid);
}

uint64_t Blockchain::get_txpool_tx_count(bool include_unrelayed_txes) const
{
  return m_db->get_txpool_tx_count(include_unrelayed_txes);
}

bool Blockchain::get_txpool_tx_meta(const crypto::hash& txid, txpool_tx_meta_t &meta) const
{
  return m_db->get_txpool_tx_meta(txid, meta);
}

bool Blockchain::get_txpool_tx_blob(const crypto::hash& txid, std::string &bd) const
{
  return m_db->get_txpool_tx_blob(txid, bd);
}

std::string Blockchain::get_txpool_tx_blob(const crypto::hash& txid) const
{
  return m_db->get_txpool_tx_blob(txid);
}

bool Blockchain::for_all_txpool_txes(std::function<bool(const crypto::hash&, const txpool_tx_meta_t&, const std::string*)> f, bool include_blob, bool include_unrelayed_txes) const
{
  return m_db->for_all_txpool_txes(f, include_blob, include_unrelayed_txes);
}

uint64_t Blockchain::get_immutable_height() const
{
  std::unique_lock lock{*this};
  checkpoint_t checkpoint;
  if (m_db->get_immutable_checkpoint(&checkpoint, get_current_blockchain_height()))
    return checkpoint.height;
  return 0;
}

void Blockchain::set_user_options(uint64_t maxthreads, bool sync_on_blocks, uint64_t sync_threshold, blockchain_db_sync_mode sync_mode, bool fast_sync)
{
  if (sync_mode == db_defaultsync)
  {
    m_db_default_sync = true;
    sync_mode = db_async;
  }
  m_db_sync_mode = sync_mode;
  m_fast_sync = fast_sync;
  m_db_sync_on_blocks = sync_on_blocks;
  m_db_sync_threshold = sync_threshold;
  m_max_prepare_blocks_threads = maxthreads;
}

void Blockchain::safesyncmode(const bool onoff)
{
  /* all of this is no-op'd if the user set a specific
   * --db-sync-mode at startup.
   */
  if (m_db_default_sync)
  {
    m_db->safesyncmode(onoff);
    m_db_sync_mode = onoff ? db_nosync : db_async;
  }
}

std::map<uint64_t, std::tuple<uint64_t, uint64_t, uint64_t>> Blockchain:: get_output_histogram(const std::vector<uint64_t> &amounts, bool unlocked, uint64_t recent_cutoff, uint64_t min_count) const
{
  return m_db->get_output_histogram(amounts, unlocked, recent_cutoff, min_count);
}

std::vector<std::pair<Blockchain::block_extended_info,std::vector<crypto::hash>>> Blockchain::get_alternative_chains() const
{
  std::vector<std::pair<Blockchain::block_extended_info,std::vector<crypto::hash>>> chains;

  blocks_ext_by_hash alt_blocks;
  alt_blocks.reserve(m_db->get_alt_block_count());
  m_db->for_all_alt_blocks([&alt_blocks](const crypto::hash &blkid, const cryptonote::alt_block_data_t &data, const std::string *block_blob, const std::string *checkpoint_blob) {
    if (!block_blob)
    {
      MERROR("No blob, but blobs were requested");
      return false;
    }

    checkpoint_t checkpoint = {};
    if (data.checkpointed && checkpoint_blob)
    {
      if (!t_serializable_object_from_blob(checkpoint, *checkpoint_blob))
        MERROR("Failed to parse checkpoint from blob");
    }

    cryptonote::block block;
    if (cryptonote::parse_and_validate_block_from_blob(*block_blob, block))
    {
      block_extended_info bei(data, std::move(block), data.checkpointed ? &checkpoint : nullptr);
      alt_blocks.insert(std::make_pair(cryptonote::get_block_hash(bei.bl), std::move(bei)));
    }
    else
      MERROR("Failed to parse block from blob");
    return true;
  }, true);

  for (const auto &i: alt_blocks)
  {
    const crypto::hash top = cryptonote::get_block_hash(i.second.bl);
    bool found = false;
    for (const auto &j: alt_blocks)
    {
      if (j.second.bl.prev_id == top)
      {
        found = true;
        break;
      }
    }
    if (!found)
    {
      std::vector<crypto::hash> chain;
      auto h = i.second.bl.prev_id;
      chain.push_back(top);
      blocks_ext_by_hash::const_iterator prev;
      while ((prev = alt_blocks.find(h)) != alt_blocks.end())
      {
        chain.push_back(h);
        h = prev->second.bl.prev_id;
      }
      chains.push_back(std::make_pair(i.second, chain));
    }
  }
  return chains;
}

void Blockchain::cancel()
{
  m_cancel = true;
}

#if defined(PER_BLOCK_CHECKPOINT)
void Blockchain::load_compiled_in_block_hashes(const GetCheckpointsCallback& get_checkpoints)
{
  if (!get_checkpoints || !m_fast_sync)
  {
    return;
  }
  std::string_view checkpoints = get_checkpoints(m_nettype);
  if (!checkpoints.empty())
  {
    MINFO("Loading precomputed blocks (" << checkpoints.size() << " bytes)");
    if (m_nettype == network_type::MAINNET)
    {
      // first check hash
      crypto::hash hash;
      if (!tools::sha256sum_str(checkpoints, hash))
      {
        MERROR("Failed to hash precomputed blocks data");
        return;
      }

      constexpr auto EXPECTED_SHA256_HASH = "d5772a74dadb64a439b60312f9dc3e5243157c5477037a318840b8c36da9644b"sv;
      MINFO("Precomputed blocks hash: " << hash << ", expected " << EXPECTED_SHA256_HASH);

      crypto::hash expected_hash;
      if (!tools::hex_to_type(EXPECTED_SHA256_HASH, expected_hash))
      {
        MERROR("Failed to parse expected block hashes hash");
        return;
      }

      if (hash != expected_hash)
      {
        MERROR("Block hash data does not match expected hash");
        return;
      }
    }

    if (checkpoints.size() > 4)
    {
      auto nblocks = oxenc::load_little_to_host<uint32_t>(checkpoints.data());
      if (nblocks > (std::numeric_limits<uint32_t>::max() - 4) / sizeof(hash))
      {
        MERROR("Block hash data is too large");
        return;
      }
      const size_t size_needed = 4 + (nblocks * sizeof(crypto::hash));
      if(checkpoints.size() != size_needed)
      {
        MERROR("Failed to load hashes - unexpected data size " << checkpoints.size() << ", expected " << size_needed);
        return;
      }
      else if(nblocks > 0 && nblocks > (m_db->height() + HASH_OF_HASHES_STEP - 1) / HASH_OF_HASHES_STEP)
      {
        checkpoints.remove_prefix(4);
        m_blocks_hash_of_hashes.reserve(nblocks);
        for (uint32_t i = 0; i < nblocks; i++)
        {
          crypto::hash& hash = m_blocks_hash_of_hashes.emplace_back();
          std::memcpy(hash.data, checkpoints.data(), sizeof(hash.data));
          checkpoints.remove_prefix(sizeof(hash.data));
        }
        m_blocks_hash_check.resize(m_blocks_hash_of_hashes.size() * HASH_OF_HASHES_STEP, crypto::null_hash);
        MINFO(nblocks << " block hashes loaded");

        // FIXME: clear tx_pool because the process might have been
        // terminated and caused it to store txs kept by blocks.
        // The core will not call check_tx_inputs(..) for these
        // transactions in this case. Consequently, the sanity check
        // for tx hashes will fail in handle_block_to_main_chain(..)
        std::unique_lock lock{m_tx_pool};

        std::vector<transaction> txs;
        m_tx_pool.get_transactions(txs);

        size_t tx_weight;
        uint64_t fee;
        bool relayed, do_not_relay, double_spend_seen;
        transaction pool_tx;
        std::string txblob;
        for(const transaction &tx : txs)
        {
          crypto::hash tx_hash = get_transaction_hash(tx);
          m_tx_pool.take_tx(tx_hash, pool_tx, txblob, tx_weight, fee, relayed, do_not_relay, double_spend_seen);
        }
      }
    }
  }
}
#endif

bool Blockchain::is_within_compiled_block_hash_area(uint64_t height) const
{
#if defined(PER_BLOCK_CHECKPOINT)
  return height < m_blocks_hash_of_hashes.size() * HASH_OF_HASHES_STEP;
#else
  return false;
#endif
}

bool Blockchain::for_all_key_images(std::function<bool(const crypto::key_image&)> f) const
{
  return m_db->for_all_key_images(f);
}

bool Blockchain::for_blocks_range(const uint64_t& h1, const uint64_t& h2, std::function<bool(uint64_t, const crypto::hash&, const block&)> f) const
{
  return m_db->for_blocks_range(h1, h2, f);
}

bool Blockchain::for_all_transactions(std::function<bool(const crypto::hash&, const cryptonote::transaction&)> f, bool pruned) const
{
  return m_db->for_all_transactions(f, pruned);
}

bool Blockchain::for_all_outputs(std::function<bool(uint64_t amount, const crypto::hash &tx_hash, uint64_t height, size_t tx_idx)> f) const
{
  return m_db->for_all_outputs(f);
}

bool Blockchain::for_all_outputs(uint64_t amount, std::function<bool(uint64_t height)> f) const
{
  return m_db->for_all_outputs(amount, f);
}

void Blockchain::invalidate_block_template_cache()
{
  MDEBUG("Invalidating block template cache");
  m_btc_valid = false;
}

void Blockchain::cache_block_template(const block &b, const cryptonote::account_public_address &address, const std::string &nonce, const difficulty_type &diff, uint64_t height, uint64_t expected_reward, uint64_t pool_cookie)
{
  MDEBUG("Setting block template cache");
  m_btc = b;
  m_btc_address = address;
  m_btc_nonce = nonce;
  m_btc_height = height;
  m_btc_expected_reward = expected_reward;
  m_btc_pool_cookie = pool_cookie;
  m_btc_valid = true;
}<|MERGE_RESOLUTION|>--- conflicted
+++ resolved
@@ -332,21 +332,12 @@
   if (total_blocks > 1)
     MGINFO("Loading blocks into oxen subsystems, scanning blockchain from height: " << start_height << " to: " << end_height << " (snl: " << snl_height << ", ons: " << ons_height << ", sqlite: " << sqlite_height << ")");
 
-<<<<<<< HEAD
-  using clock                   = std::chrono::steady_clock;
-  using work_time               = std::chrono::duration<float>;
-  constexpr int64_t BLOCK_COUNT = 1000;
-  auto work_start               = clock::now();
-  auto scan_start               = work_start;
-  work_time ons_duration{}, snl_duration{}, sqlite_duration{}, ons_iteration_duration{}, snl_iteration_duration{}, sqlite_iteration_duration{};
-=======
   using clock = std::chrono::steady_clock;
   using dseconds = std::chrono::duration<double>;
   int64_t constexpr BLOCK_COUNT = 500;
   auto work_start = clock::now();
   auto scan_start = work_start;
   dseconds ons_duration{}, snl_duration{}, sqlite_duration{}, ons_iteration_duration{}, snl_iteration_duration{}, sqlite_iteration_duration{};
->>>>>>> f6080918
 
   for (int64_t block_count = total_blocks,
                index       = 0;
