--- conflicted
+++ resolved
@@ -1985,20 +1985,12 @@
   res.outs.reserve(req.outputs.size());
   try
   {
-<<<<<<< HEAD
-    // get tx_hash, tx_out_index from DB
-    const output_data_t od = m_db->get_output_key(i.amount, i.index);
-    tx_out_index toi = m_db->get_output_tx_and_index(i.amount, i.index);
-    bool unlocked = is_output_spendtime_unlocked(od.unlock_time);
-=======
     for (const auto &i: req.outputs)
     {
       // get tx_hash, tx_out_index from DB
       const output_data_t od = m_db->get_output_key(i.amount, i.index);
       tx_out_index toi = m_db->get_output_tx_and_index(i.amount, i.index);
-      bool unlocked = is_tx_spendtime_unlocked(m_db->get_tx_unlock_time(toi.first));
->>>>>>> 7935bc5f
-
+      bool unlocked = is_output_spendtime_unlocked(od.unlock_time);
       res.outs.push_back({od.pubkey, od.commitment, unlocked, od.height, toi.first});
     }
   }
