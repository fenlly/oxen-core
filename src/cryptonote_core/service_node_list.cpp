--- conflicted
+++ resolved
@@ -3916,13 +3916,6 @@
 
     if (make_friendly && reg.uses_portions)
     {
-<<<<<<< HEAD
-      stream << "\n\n";
-      auto exp = std::chrono::system_clock::from_time_t(exp_timestamp);
-      stream << tr("This registration expires at ") << date::format("%Y-%m-%d %I:%M:%S %p UTC", exp) << tr(".\n");
-      stream << tr("This should be in about 2 weeks, if it isn't, check this computer's clock.\n");
-      stream << tr("Please submit your registration into the blockchain before this time or it will be invalid.");
-=======
       std::tm tm;
       epee::misc_utils::get_gmt_time(reg.hf, tm);
 
@@ -3930,7 +3923,6 @@
       cmd += fmt::format(tr("This registration expires at {:%Y-%m-%d %I:%M:%S %p} UTC.\n"), tm);
       cmd += tr("This should be about 2 weeks from now; if it isn't, check this computer's clock.\n");
       cmd += tr("Please submit your registration into the blockchain before this time or it will be invalid.");
->>>>>>> e120075c
     }
 
     return true;
