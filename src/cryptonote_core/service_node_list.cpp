--- conflicted
+++ resolved
@@ -2776,17 +2776,11 @@
                         pubkey,
                         block_height);
 
-<<<<<<< HEAD
             need_swarm_update = need_swarm_update || i->second->is_active();
-            sn_list->recently_expired_nodes.emplace(
-                    i->second->bls_public_key, block_height + netconf.ETH_EXIT_BUFFER);
-=======
-            need_swarm_update += i->second->is_active();
-
             // NOTE: sn_list is not set in tests when we construct events to replay
             if (sn_list)
-                sn_list->recently_expired_nodes.insert({tools::type_to_hex(i->second->bls_public_key), block_height + i->second->recommission_credit});
->>>>>>> 8a2b7e9f
+                sn_list->recently_expired_nodes.emplace(
+                        i->second->bls_public_key, block_height + netconf.ETH_EXIT_BUFFER);
             service_nodes_infos.erase(i);
         }
     }
@@ -3204,7 +3198,7 @@
     //
     // NOTE: Update the method we should use to verify the block if required
     //
-    if (block.major_version >= hf::hf20) {
+    if (block.major_version >= feature::ETH_BLS) {
         mode = verify_mode::arbitrum_rewards;
     } else if (block.major_version >= hf::hf19_reward_batching) {
         mode = verify_mode::batched_sn_rewards;
@@ -3238,8 +3232,7 @@
             expected_vouts_size = batched_sn_payments.size();
         } break;
 
-        case verify_mode::pulse_block_leader_is_producer:
-            [[fallthrough]];
+        case verify_mode::pulse_block_leader_is_producer: [[fallthrough]];
 
         case verify_mode::pulse_different_block_producer: {
             auto info_it = m_state.service_nodes_infos.find(block_producer_key);
@@ -3280,9 +3273,9 @@
                         : mode == verify_mode::batched_sn_rewards             ? "batch reward"sv
                         : mode == verify_mode::pulse_block_leader_is_producer ? "pulse"sv
                         : mode == verify_mode::pulse_different_block_producer ? "pulse alt round"sv
-                        : mode == verify_mode::batched_sn_rewards             ? "batched sn rewards"sv
-                        : mode == verify_mode::arbitrum_rewards               ? "artbitrum rewards"sv
-                                                                              : "INTERNAL UNKNOWN ERROR",
+                        : mode == verify_mode::batched_sn_rewards ? "batched sn rewards"sv
+                        : mode == verify_mode::arbitrum_rewards   ? "artbitrum rewards"sv
+                                                                  : "INTERNAL UNKNOWN ERROR",
                         expected_vouts_size,
                         miner_tx.vout.size())};
 
