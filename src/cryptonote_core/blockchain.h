--- conflicted
+++ resolved
@@ -992,19 +992,15 @@
      */
     void on_new_tx_from_block(const cryptonote::transaction &tx);
 
-    /**
-<<<<<<< HEAD
+    std::vector<time_t> get_last_block_timestamps(unsigned int blocks) const;
+
+    /**
      * @brief add a hook for processing new blocks and rollbacks for reorgs
      */
     void hook_block_added(BlockAddedHook& block_added_hook);
     void hook_blockchain_detached(BlockchainDetachedHook& blockchain_detached_hook);
     void hook_init(InitHook& init_hook);
     void hook_validate_miner_tx(ValidateMinerTxHook& validate_miner_tx_hook);
-=======
-     * @brief returns the timestamps of the last N blocks
-     */
-    std::vector<time_t> get_last_block_timestamps(unsigned int blocks) const;
->>>>>>> a91b4325
 
   private:
 
