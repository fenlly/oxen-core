--- conflicted
+++ resolved
@@ -16,26 +16,6 @@
 inline constexpr size_t PULSE_QUORUM_ENTROPY_LAG =
         21;  // How many blocks back from the tip of the Blockchain to source entropy for the Pulse
              // quorums.
-<<<<<<< HEAD
-=======
-#if defined(OXEN_USE_LOCAL_DEVNET_PARAMS)
-inline constexpr auto PULSE_ROUND_TIME = std::max(cryptonote::TARGET_BLOCK_TIME, 6s);
-inline constexpr auto PULSE_WAIT_FOR_HANDSHAKES_DURATION = 1s;
-inline constexpr auto PULSE_WAIT_FOR_OTHER_VALIDATOR_HANDSHAKES_DURATION = 1s;
-inline constexpr auto PULSE_WAIT_FOR_BLOCK_TEMPLATE_DURATION = 1s;
-inline constexpr auto PULSE_WAIT_FOR_RANDOM_VALUE_HASH_DURATION = 1s;
-inline constexpr auto PULSE_WAIT_FOR_RANDOM_VALUE_DURATION = 1s;
-inline constexpr auto PULSE_WAIT_FOR_SIGNED_BLOCK_DURATION = 1s;
-#else
-inline constexpr auto PULSE_ROUND_TIME = 60s;
-inline constexpr auto PULSE_WAIT_FOR_HANDSHAKES_DURATION = 10s;
-inline constexpr auto PULSE_WAIT_FOR_OTHER_VALIDATOR_HANDSHAKES_DURATION = 10s;
-inline constexpr auto PULSE_WAIT_FOR_BLOCK_TEMPLATE_DURATION = 10s;
-inline constexpr auto PULSE_WAIT_FOR_RANDOM_VALUE_HASH_DURATION = 10s;
-inline constexpr auto PULSE_WAIT_FOR_RANDOM_VALUE_DURATION = 10s;
-inline constexpr auto PULSE_WAIT_FOR_SIGNED_BLOCK_DURATION = 10s;
-#endif
->>>>>>> cd6e9801
 
 inline constexpr size_t PULSE_QUORUM_NUM_VALIDATORS = 11;
 inline constexpr size_t PULSE_QUORUM_SIZE = PULSE_QUORUM_NUM_VALIDATORS + 1 /*Leader*/;
