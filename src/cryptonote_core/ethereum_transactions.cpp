--- conflicted
+++ resolved
@@ -14,10 +14,10 @@
     switch (tx_type) {
         case txtype::ethereum_new_service_node:
             return validate_event_tx<event::NewServiceNode>(hf_version, tx, reason);
-        case txtype::ethereum_service_node_removal:
-            return validate_event_tx<event::ServiceNodeRemoval>(hf_version, tx, reason);
-        case txtype::ethereum_service_node_removal_request:
-            return validate_event_tx<event::ServiceNodeRemovalRequest>(hf_version, tx, reason);
+        case txtype::ethereum_service_node_exit:
+            return validate_event_tx<event::ServiceNodeExit>(hf_version, tx, reason);
+        case txtype::ethereum_service_node_exit_request:
+            return validate_event_tx<event::ServiceNodeExitRequest>(hf_version, tx, reason);
         case txtype::ethereum_staking_requirement_updated:
             return validate_event_tx<event::StakingRequirementUpdated>(hf_version, tx, reason);
         default:
@@ -35,36 +35,23 @@
             *fail_reason = "Transaction {} is not a eth state change tx type"_format(tx);
         return result;
     }
-<<<<<<< HEAD
-    if (tx.type == cryptonote::txtype::ethereum_new_service_node) {
-        if (extract_event(tx, result.emplace<event::NewServiceNode>(), fail_reason))
-            return result;
-    } else if (tx.type == cryptonote::txtype::ethereum_service_node_exit_request) {
-        if (extract_event(tx, result.emplace<event::ServiceNodeExitRequest>(), fail_reason))
-            return result;
-    } else {
-        assert(tx.type == cryptonote::txtype::ethereum_service_node_exit);
-        if (extract_event(tx, result.emplace<event::ServiceNodeExit>(), fail_reason))
-            return result;
-=======
     bool success = false;
     switch (tx.type) {
         case cryptonote::txtype::ethereum_new_service_node:
             success = extract_event(tx, result.emplace<event::NewServiceNode>(), fail_reason);
             break;
-        case cryptonote::txtype::ethereum_service_node_removal_request:
-            success = extract_event(
-                    tx, result.emplace<event::ServiceNodeRemovalRequest>(), fail_reason);
+        case cryptonote::txtype::ethereum_service_node_exit_request:
+            success =
+                    extract_event(tx, result.emplace<event::ServiceNodeExitRequest>(), fail_reason);
             break;
-        case cryptonote::txtype::ethereum_service_node_removal:
-            success = extract_event(tx, result.emplace<event::ServiceNodeRemoval>(), fail_reason);
+        case cryptonote::txtype::ethereum_service_node_exit:
+            success = extract_event(tx, result.emplace<event::ServiceNodeExit>(), fail_reason);
             break;
         case cryptonote::txtype::ethereum_staking_requirement_updated:
             success = extract_event(
                     tx, result.emplace<event::StakingRequirementUpdated>(), fail_reason);
             break;
         default: assert(!"Unhandled ethereum event tx type");
->>>>>>> 69449129
     }
     if (!success)
         result.emplace<std::monostate>();
