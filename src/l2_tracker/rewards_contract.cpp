--- conflicted
+++ resolved
@@ -18,7 +18,13 @@
 namespace {
     auto logcat = oxen::log::Cat("l2_tracker");
 
-    enum class EventType { NewServiceNode, ServiceNodeExitRequest, ServiceNodeExit, StakingRequirementUpdated, Other };
+    enum class EventType {
+        NewServiceNode,
+        ServiceNodeExitRequest,
+        ServiceNodeExit,
+        StakingRequirementUpdated,
+        Other
+    };
 
     EventType get_log_type(const ethyl::LogEntry& log) {
         if (log.topics.empty())
@@ -27,19 +33,12 @@
         auto event_sig = tools::make_from_hex_guts<crypto::hash>(log.topics[0]);
 
         return event_sig == contract::event::NewServiceNode ? EventType::NewServiceNode
-<<<<<<< HEAD
              : event_sig == contract::event::ServiceNodeExitRequest
                      ? EventType::ServiceNodeExitRequest
              : event_sig == contract::event::ServiceNodeExit ? EventType::ServiceNodeExit
-                                                             : EventType::Other;
-=======
-             : event_sig == contract::event::ServiceNodeRemovalRequest
-                     ? EventType::ServiceNodeRemovalRequest
-             : event_sig == contract::event::ServiceNodeRemoval ? EventType::ServiceNodeRemoval
              : event_sig == contract::event::StakingRequirementUpdated
                      ? EventType::StakingRequirementUpdated
                      : EventType::Other;
->>>>>>> 69449129
     }
 
 }  // namespace
