// Copyright (c) 2014-2019, The Monero Project
// 
// All rights reserved.
// 
// Redistribution and use in source and binary forms, with or without modification, are
// permitted provided that the following conditions are met:
// 
// 1. Redistributions of source code must retain the above copyright notice, this list of
//    conditions and the following disclaimer.
// 
// 2. Redistributions in binary form must reproduce the above copyright notice, this list
//    of conditions and the following disclaimer in the documentation and/or other
//    materials provided with the distribution.
// 
// 3. Neither the name of the copyright holder nor the names of its contributors may be
//    used to endorse or promote products derived from this software without specific
//    prior written permission.
// 
// THIS SOFTWARE IS PROVIDED BY THE COPYRIGHT HOLDERS AND CONTRIBUTORS "AS IS" AND ANY
// EXPRESS OR IMPLIED WARRANTIES, INCLUDING, BUT NOT LIMITED TO, THE IMPLIED WARRANTIES OF
// MERCHANTABILITY AND FITNESS FOR A PARTICULAR PURPOSE ARE DISCLAIMED. IN NO EVENT SHALL
// THE COPYRIGHT HOLDER OR CONTRIBUTORS BE LIABLE FOR ANY DIRECT, INDIRECT, INCIDENTAL,
// SPECIAL, EXEMPLARY, OR CONSEQUENTIAL DAMAGES (INCLUDING, BUT NOT LIMITED TO,
// PROCUREMENT OF SUBSTITUTE GOODS OR SERVICES; LOSS OF USE, DATA, OR PROFITS; OR BUSINESS
// INTERRUPTION) HOWEVER CAUSED AND ON ANY THEORY OF LIABILITY, WHETHER IN CONTRACT,
// STRICT LIABILITY, OR TORT (INCLUDING NEGLIGENCE OR OTHERWISE) ARISING IN ANY WAY OUT OF
// THE USE OF THIS SOFTWARE, EVEN IF ADVISED OF THE POSSIBILITY OF SUCH DAMAGE.
// 
// Parts of this file are originally copyright (c) 2012-2013 The Cryptonote developers

#pragma once

#include <cstdint>
#include <cstddef>
#include <stdexcept>
#include <string>
#include <string_view>
#include <boost/uuid/uuid.hpp>
#include <stdexcept>
#include <chrono>
#include <array>
#include <ratio>

using namespace std::literals;

namespace cryptonote {

/// Cryptonote protocol related constants:

inline constexpr uint64_t MAX_BLOCK_NUMBER                     = 500000000;
inline constexpr size_t   MAX_TX_SIZE                          = 1000000;
inline constexpr uint64_t MAX_TX_PER_BLOCK                     = 0x10000000;
inline constexpr uint64_t MINED_MONEY_UNLOCK_WINDOW            = 30;
inline constexpr uint64_t DEFAULT_TX_SPENDABLE_AGE             = 10;
inline constexpr uint64_t TX_OUTPUT_DECOYS                     = 9;
inline constexpr size_t   TX_BULLETPROOF_MAX_OUTPUTS           = 16;

inline constexpr uint64_t BLOCKCHAIN_TIMESTAMP_CHECK_WINDOW    = 11;

inline constexpr uint64_t REWARD_BLOCKS_WINDOW                 = 100;
inline constexpr uint64_t BLOCK_GRANTED_FULL_REWARD_ZONE_V1    = 20000;  // NOTE(oxen): For testing suite, //size of block (bytes) after which reward for block calculated using block size - before first fork
inline constexpr uint64_t BLOCK_GRANTED_FULL_REWARD_ZONE_V5    = 300000;  //size of block (bytes) after which reward for block calculated using block size - second change, from v5
inline constexpr uint64_t LONG_TERM_BLOCK_WEIGHT_WINDOW_SIZE   = 100000;  // size in blocks of the long term block weight median window
inline constexpr uint64_t SHORT_TERM_BLOCK_WEIGHT_SURGE_FACTOR = 50;
inline constexpr uint64_t COINBASE_BLOB_RESERVED_SIZE          = 600;

inline constexpr auto     TARGET_BLOCK_TIME = 2min;
inline constexpr uint64_t BLOCKS_PER_HOUR   = 1h / TARGET_BLOCK_TIME;
inline constexpr uint64_t BLOCKS_PER_DAY    = 24h / TARGET_BLOCK_TIME;

inline constexpr uint64_t LOCKED_TX_ALLOWED_DELTA_BLOCKS = 1;

inline constexpr auto MEMPOOL_TX_LIVETIME                    = 3 * 24h;
inline constexpr auto MEMPOOL_TX_FROM_ALT_BLOCK_LIVETIME     = 7 * 24h;
inline constexpr auto MEMPOOL_PRUNE_NON_STANDARD_TX_LIFETIME = 2h;
inline constexpr size_t DEFAULT_MEMPOOL_MAX_WEIGHT = 72h / TARGET_BLOCK_TIME * 300'000;  // 3 days worth of full 300kB blocks


inline constexpr uint64_t FEE_PER_BYTE_V13   = 215;   // Fallback used in wallet if no fee is available from RPC
inline constexpr uint64_t FEE_PER_OUTPUT_V18 = 5000000; // 0.005 OXEN per tx output (in addition to the per-byte fee), starting in v18
inline constexpr uint64_t DYNAMIC_FEE_REFERENCE_TRANSACTION_WEIGHT = 3000;
inline constexpr uint64_t FEE_QUANTIZATION_DECIMALS                = 8;


inline constexpr size_t BLOCKS_IDS_SYNCHRONIZING_DEFAULT_COUNT = 10000;  // by default, blocks ids count in synchronizing
inline constexpr size_t BLOCKS_SYNCHRONIZING_DEFAULT_COUNT     = 100;    // by default, blocks count in blocks downloading
inline constexpr size_t BLOCKS_SYNCHRONIZING_MAX_COUNT         = 2048;   //must be a power of 2, greater than 128, equal to SEEDHASH_EPOCH_BLOCKS in rx-slow-hash.c

inline constexpr size_t HASH_OF_HASHES_STEP = 256;

// Hash domain separators
namespace hashkey {
  inline constexpr std::string_view BULLETPROOF_EXPONENT = "bulletproof"sv;
  inline constexpr std::string_view RINGDB = "ringdsb\0"sv;
  inline constexpr std::string_view SUBADDRESS = "SubAddr\0"sv;
  inline constexpr unsigned char ENCRYPTED_PAYMENT_ID = 0x8d;
  inline constexpr unsigned char WALLET = 0x8c;
  inline constexpr unsigned char WALLET_CACHE = 0x8d;
  inline constexpr unsigned char RPC_PAYMENT_NONCE = 0x58;
  inline constexpr unsigned char MEMORY = 'k';
  inline constexpr std::string_view MULTISIG = "Multisig\x00\x00\x00\x00\x00\x00\x00\x00\x00\x00\x00\x00\x00\x00\x00\x00\x00\x00\x00\x00\x00\x00\x00\x00"sv;
  inline constexpr std::string_view CLSAG_ROUND = "CLSAG_round"sv;
  inline constexpr std::string_view CLSAG_AGG_0 = "CLSAG_agg_0"sv;
  inline constexpr std::string_view CLSAG_AGG_1 = "CLSAG_agg_1"sv;
}


// Maximum allowed stake contribution, as a fraction of the available contribution room.  This
// should generally be slightly larger than 1.  This is used to disallow large overcontributions
// which can happen when there are competing stakes submitted at the same time for the same
// service node.
using MAXIMUM_ACCEPTABLE_STAKE = std::ratio<101, 100>;

// In HF19+ registrations the fee amount is a relative value out of this (for older registrations
// the fee is a portion, i.e. value out of old::STAKING_PORTIONS).  For example a registration fee
// value of 1000 corresponds to 1000/10000 = 10%.  This also implicitly defines the maximum
// precision of HF19+ registrations (i.e. to a percentage with two decimal places of precision).
inline constexpr uint64_t STAKING_FEE_BASIS = 10'000;

// We calculate and store batch rewards in thousanths of atomic OXEN, to reduce the size of errors
// from integer division of rewards.
constexpr uint64_t BATCH_REWARD_FACTOR = 1000;


// see src/cryptonote_protocol/levin_notify.cpp
<<<<<<< HEAD
#define CRYPTONOTE_NOISE_MIN_EPOCH                      5      // minutes
#define CRYPTONOTE_NOISE_EPOCH_RANGE                    30     // seconds
#define CRYPTONOTE_NOISE_MIN_DELAY                      10     // seconds
#define CRYPTONOTE_NOISE_DELAY_RANGE                    5      // seconds
#define CRYPTONOTE_NOISE_BYTES                          3*1024 // 3 KiB
#define CRYPTONOTE_NOISE_CHANNELS                       2      // Max outgoing connections per zone used for noise/covert sending

#define CRYPTONOTE_MAX_FRAGMENTS                        20 // ~20 * NOISE_BYTES max payload size for covert/noise send


#define P2P_LOCAL_WHITE_PEERLIST_LIMIT                  1000
#define P2P_LOCAL_GRAY_PEERLIST_LIMIT                   5000

#define P2P_DEFAULT_CONNECTIONS_COUNT_OUT               8
#define P2P_DEFAULT_CONNECTIONS_COUNT_IN                32
#define P2P_DEFAULT_HANDSHAKE_INTERVAL                  60           //secondes
#define P2P_DEFAULT_PACKET_MAX_SIZE                     50000000     //50000000 bytes maximum packet size
#define P2P_DEFAULT_PEERS_IN_HANDSHAKE                  250
#define P2P_DEFAULT_CONNECTION_TIMEOUT                  5000       //5 seconds
#define P2P_DEFAULT_SOCKS_CONNECT_TIMEOUT               45         // seconds
#define P2P_DEFAULT_PING_CONNECTION_TIMEOUT             2000       //2 seconds
constexpr auto P2P_DEFAULT_INVOKE_TIMEOUT             = 2min;
constexpr auto P2P_DEFAULT_HANDSHAKE_INVOKE_TIMEOUT   = 5s;
#define P2P_DEFAULT_WHITELIST_CONNECTIONS_PERCENT       70
#define P2P_DEFAULT_ANCHOR_CONNECTIONS_COUNT            2
#define P2P_DEFAULT_SYNC_SEARCH_CONNECTIONS_COUNT       2
#define P2P_DEFAULT_LIMIT_RATE_UP                       2048       // kB/s
#define P2P_DEFAULT_LIMIT_RATE_DOWN                     8192       // kB/s

#define P2P_FAILED_ADDR_FORGET_SECONDS                  (60*60)     //1 hour
#define P2P_IP_BLOCKTIME                                (60*60*24)  //24 hour
#define P2P_IP_FAILS_BEFORE_BLOCK                       10
#define P2P_IDLE_CONNECTION_KILL_INTERVAL               (5*60) //5 minutes

#define CRYPTONOTE_NAME                         "oxen"
#define CRYPTONOTE_POOLDATA_FILENAME            "poolstate.bin"
#define CRYPTONOTE_BLOCKCHAINDATA_FILENAME      "data.mdb"
#define CRYPTONOTE_BLOCKCHAINDATA_LOCK_FILENAME "lock.mdb"
#define P2P_NET_DATA_FILENAME                   "p2pstate.bin"

#define THREAD_STACK_SIZE                       5 * 1024 * 1024

#define HF_VERSION_PER_BYTE_FEE                 cryptonote::network_version_10_bulletproofs
#define HF_VERSION_SMALLER_BP                   cryptonote::network_version_11_infinite_staking
#define HF_VERSION_LONG_TERM_BLOCK_WEIGHT       cryptonote::network_version_11_infinite_staking
#define HF_VERSION_INCREASE_FEE                 cryptonote::network_version_12_checkpointing
#define HF_VERSION_PER_OUTPUT_FEE               cryptonote::network_version_13_enforce_checkpoints
#define HF_VERSION_ED25519_KEY                  cryptonote::network_version_13_enforce_checkpoints
#define HF_VERSION_FEE_BURNING                  cryptonote::network_version_14_blink
#define HF_VERSION_BLINK                        cryptonote::network_version_14_blink
#define HF_VERSION_MIN_2_OUTPUTS                cryptonote::network_version_16_pulse
#define HF_VERSION_REJECT_SIGS_IN_COINBASE      cryptonote::network_version_16_pulse
#define HF_VERSION_ENFORCE_MIN_AGE              cryptonote::network_version_16_pulse
#define HF_VERSION_EFFECTIVE_SHORT_TERM_MEDIAN_IN_PENALTY cryptonote::network_version_16_pulse
#define HF_VERSION_PULSE cryptonote::network_version_16_pulse
#define HF_VERSION_CLSAG                        cryptonote::network_version_16_pulse
#define HF_VERSION_PROOF_BTENC                  cryptonote::network_version_18

#define PER_KB_FEE_QUANTIZATION_DECIMALS        8

#define HASH_OF_HASHES_STEP                     256

#define DEFAULT_TXPOOL_MAX_WEIGHT               648000000ull // 3 days at 300000, in bytes

#define BULLETPROOF_MAX_OUTPUTS                 16

#define CRYPTONOTE_PRUNING_STRIPE_SIZE          4096 // the smaller, the smoother the increase
#define CRYPTONOTE_PRUNING_LOG_STRIPES          3 // the higher, the more space saved
#define CRYPTONOTE_PRUNING_TIP_BLOCKS           5500 // the smaller, the more space saved
//#define CRYPTONOTE_PRUNING_DEBUG_SPOOF_SEED

// New constants are intended to go here
=======
inline constexpr auto     NOISE_MIN_EPOCH   = 5min;
inline constexpr auto     NOISE_EPOCH_RANGE = 30s;
inline constexpr auto     NOISE_MIN_DELAY   = 10s;
inline constexpr auto     NOISE_DELAY_RANGE = 5s;
inline constexpr uint64_t NOISE_BYTES       = 3 * 1024;  // 3 kiB
inline constexpr size_t   NOISE_CHANNELS    = 2;
inline constexpr size_t   MAX_FRAGMENTS     = 20;  // ~20 * NOISE_BYTES max payload size for covert/noise send

// p2p-specific constants:
namespace p2p {

  inline constexpr size_t LOCAL_WHITE_PEERLIST_LIMIT             = 1000;
  inline constexpr size_t LOCAL_GRAY_PEERLIST_LIMIT              = 5000;

  inline constexpr int64_t DEFAULT_CONNECTIONS_COUNT_OUT         = 8;
  inline constexpr int64_t DEFAULT_CONNECTIONS_COUNT_IN          = 32;
  inline constexpr auto DEFAULT_HANDSHAKE_INTERVAL               = 60s;
  inline constexpr uint32_t DEFAULT_PACKET_MAX_SIZE              = 50000000;
  inline constexpr uint32_t DEFAULT_PEERS_IN_HANDSHAKE           = 250;
  inline constexpr auto DEFAULT_CONNECTION_TIMEOUT               = 5s;
  inline constexpr auto DEFAULT_SOCKS_CONNECT_TIMEOUT            = 45s;
  inline constexpr auto DEFAULT_PING_CONNECTION_TIMEOUT          = 2s;
  inline constexpr auto DEFAULT_INVOKE_TIMEOUT                   = 2min;
  inline constexpr auto DEFAULT_HANDSHAKE_INVOKE_TIMEOUT         = 5s;
  inline constexpr int DEFAULT_WHITELIST_CONNECTIONS_PERCENT     = 70;
  inline constexpr size_t DEFAULT_ANCHOR_CONNECTIONS_COUNT       = 2;
  inline constexpr size_t DEFAULT_SYNC_SEARCH_CONNECTIONS_COUNT  = 2;
  inline constexpr int64_t DEFAULT_LIMIT_RATE_UP                 = 2048;  // kB/s
  inline constexpr int64_t DEFAULT_LIMIT_RATE_DOWN               = 8192;  // kB/s
  inline constexpr auto FAILED_ADDR_FORGET                       = 1h;
  inline constexpr auto IP_BLOCK_TIME                            = 24h;
  inline constexpr size_t IP_FAILS_BEFORE_BLOCK                  = 10;
  inline constexpr auto IDLE_CONNECTION_KILL_INTERVAL            = 5min;
  inline constexpr uint32_t SUPPORT_FLAG_FLUFFY_BLOCKS           = 0x01;
  inline constexpr uint32_t SUPPORT_FLAGS                        = SUPPORT_FLAG_FLUFFY_BLOCKS;

}  // namespace p2p


// filename constants:
inline constexpr auto DATA_DIRNAME =
#ifdef _WIN32
    "oxen"sv; // Buried in some windows filesystem maze location
#else
    ".oxen"sv; // ~/.oxen
#endif
inline constexpr auto CONF_FILENAME = "oxen.conf"sv;
inline constexpr auto SOCKET_FILENAME = "oxend.sock"sv;
inline constexpr auto LOG_FILENAME = "oxen.log"sv;
inline constexpr auto POOLDATA_FILENAME = "poolstate.bin"sv;
inline constexpr auto BLOCKCHAINDATA_FILENAME = "data.mdb"sv;
inline constexpr auto BLOCKCHAINDATA_LOCK_FILENAME = "lock.mdb"sv;
inline constexpr auto P2P_NET_DATA_FILENAME = "p2pstate.bin"sv;
inline constexpr auto MINER_CONFIG_FILE_NAME = "miner_conf.json"sv;


inline constexpr uint64_t PRUNING_STRIPE_SIZE = 4096;  // the smaller, the smoother the increase
inline constexpr uint64_t PRUNING_LOG_STRIPES = 3;     // the higher, the more space saved
inline constexpr uint64_t PRUNING_TIP_BLOCKS  = 5500;  // the smaller, the more space saved
inline constexpr bool     PRUNING_DEBUG_SPOOF_SEED = false;  // For debugging only


// Constants for hardfork versions:
enum class hf : uint8_t
{
    hf7 = 7,
    hf8,
    hf9_service_nodes, // Proof Of Stake w/ Service Nodes
    hf10_bulletproofs, // Bulletproofs, Service Node Grace Registration Period, Batched Governance
    hf11_infinite_staking, // Infinite Staking, CN-Turtle
    hf12_checkpointing, // Checkpointing, Relaxed Deregistration, RandomXL, Oxen Storage Server
    hf13_enforce_checkpoints,
    hf14_blink,
    hf15_ons,
    hf16_pulse,
    hf17,
    hf18,
    hf19_reward_batching,

    _next,
    none = 0

    // `hf` serialization is in cryptonote_basic/cryptonote_basic.h
};
constexpr auto hf_max = static_cast<hf>(static_cast<uint8_t>(hf::_next) - 1);
constexpr auto hf_prev(hf x) {
    if (x <= hf::hf7 || x > hf_max) return hf::none;
    return static_cast<hf>(static_cast<uint8_t>(x) - 1);
}

// This is here to make sure the numeric value of the top hf enum value is correct (i.e.
// hf19_reward_batching == 19 numerically); bump this when adding a new hf.
static_assert(static_cast<uint8_t>(hf_max) == 19);

// Constants for which hardfork activates various features:
namespace feature {
  constexpr auto PER_BYTE_FEE                           = hf::hf10_bulletproofs;
  constexpr auto SMALLER_BP                             = hf::hf11_infinite_staking;
  constexpr auto LONG_TERM_BLOCK_WEIGHT                 = hf::hf11_infinite_staking;
  constexpr auto INCREASE_FEE                           = hf::hf12_checkpointing;
  constexpr auto PER_OUTPUT_FEE                         = hf::hf13_enforce_checkpoints;
  constexpr auto ED25519_KEY                            = hf::hf13_enforce_checkpoints;
  constexpr auto FEE_BURNING                            = hf::hf14_blink;
  constexpr auto BLINK                                  = hf::hf14_blink;
  constexpr auto MIN_2_OUTPUTS                          = hf::hf16_pulse;
  constexpr auto REJECT_SIGS_IN_COINBASE                = hf::hf16_pulse;
  constexpr auto ENFORCE_MIN_AGE                        = hf::hf16_pulse;
  constexpr auto EFFECTIVE_SHORT_TERM_MEDIAN_IN_PENALTY = hf::hf16_pulse;
  constexpr auto PULSE                                  = hf::hf16_pulse;
  constexpr auto CLSAG                                  = hf::hf16_pulse;
  constexpr auto PROOF_BTENC                            = hf::hf18;
}


enum class network_type : uint8_t
{
  MAINNET = 0,
  TESTNET,
  DEVNET,
  FAKECHAIN,
  UNDEFINED = 255
};

// Constants for older hard-forks that are mostly irrelevant now, but are still needed to sync the
// older parts of the blockchain:
namespace old {

  // block time future time limit used in the mining difficulty algorithm:
  inline constexpr uint64_t BLOCK_FUTURE_TIME_LIMIT_V2 = 60*10;
  // Re-registration grace period (not used since HF11 infinite staking):
  inline constexpr uint64_t STAKING_REQUIREMENT_LOCK_BLOCKS_EXCESS = 20;
  // Before HF19, staking portions and fees (in SN registrations) are encoded as a numerator value
  // with this implied denominator:
  inline constexpr uint64_t STAKING_PORTIONS = UINT64_C(0xfffffffffffffffc);
  // Before HF19 signed registrations were only valid for two weeks:
  // TODO: After HF19 we eliminate the window-checking code entirely (as long as no expired
  // registration has ever been sent to the blockchain then it should still sync fine).
  inline constexpr std::chrono::seconds STAKING_AUTHORIZATION_EXPIRATION_WINDOW = 14 * 24h;

  inline constexpr uint64_t FEE_PER_BYTE_V12                             = 17200; // Higher fee in v12 (only, v13 switches back)
  inline constexpr uint64_t FEE_PER_OUTPUT_V13                           = 20000000; // 0.02 OXEN per tx output (in addition to the per-byte fee), HF13 until HF18
  inline constexpr uint64_t DYNAMIC_FEE_REFERENCE_TRANSACTION_WEIGHT_V12 = 240000; // Only v12 (v13 switches back)
  // Dynamic fee calculations used before HF10:
  inline constexpr uint64_t DYNAMIC_FEE_PER_KB_BASE_BLOCK_REWARD = UINT64_C(10000000000000); // 10 * pow(10,12)
  inline constexpr uint64_t DYNAMIC_FEE_PER_KB_BASE_FEE_V5       = 400000000;

  inline constexpr uint64_t DIFFICULTY_WINDOW       = 59;
  inline constexpr uint64_t DIFFICULTY_BLOCKS_COUNT(bool before_hf16)
  {
    // NOTE: We used to have a different setup here where,
    // DIFFICULTY_WINDOW       = 60
    // DIFFICULTY_BLOCKS_COUNT = 61
    // next_difficulty_v2's  N = DIFFICULTY_WINDOW - 1
    //
    // And we resized timestamps/difficulties to (N+1) (chopping off the latest timestamp).
    //
    // Now we re-adjust DIFFICULTY_WINDOW to 59. To preserve the old behaviour we
    // add +2. After HF16 we avoid trimming the top block and just add +1.
    //
    // Ideally, we just set DIFFICULTY_BLOCKS_COUNT to DIFFICULTY_WINDOW
    // + 1 for before and after HF16 (having one unified constant) but this
    // requires some more investigation to get it working with pre HF16 blocks and
    // alt chain code without bugs.
    uint64_t result = (before_hf16) ? DIFFICULTY_WINDOW + 2 : DIFFICULTY_WINDOW + 1;
    return result;
  }

  inline constexpr auto DATA_DIRNAME =
#ifdef _WIN32
    "loki"sv; // Buried in some windows filesystem maze location
#else
    ".loki"sv; // ~/.loki
#endif
  inline constexpr auto CONF_FILENAME = "loki.conf"sv;
  inline constexpr auto SOCKET_FILENAME = "lokid.sock"sv;

}  // namespace old




// Various configuration defaults and network-dependent settings
>>>>>>> e120075c
namespace config
{
  inline constexpr uint64_t DEFAULT_DUST_THRESHOLD = 2000000000; // 2 * pow(10, 9)

  // Used to estimate the blockchain height from a timestamp, with some grace time.  This can drift
  // slightly over time (because average block time is not typically *exactly*
  // DIFFICULTY_TARGET_V2).
  inline constexpr uint64_t HEIGHT_ESTIMATE_HEIGHT = 582088;
  inline constexpr time_t HEIGHT_ESTIMATE_TIMESTAMP = 1595359932;

  inline constexpr uint64_t PUBLIC_ADDRESS_BASE58_PREFIX = 114;
  inline constexpr uint64_t PUBLIC_INTEGRATED_ADDRESS_BASE58_PREFIX = 115;
  inline constexpr uint64_t PUBLIC_SUBADDRESS_BASE58_PREFIX = 116;
  inline constexpr uint16_t P2P_DEFAULT_PORT = 22022;
  inline constexpr uint16_t RPC_DEFAULT_PORT = 22023;
  inline constexpr uint16_t ZMQ_RPC_DEFAULT_PORT = 22024;
  inline constexpr uint16_t QNET_DEFAULT_PORT = 22025;
  inline constexpr boost::uuids::uuid const NETWORK_ID = { {
        0x46 ,0x61, 0x72, 0x62 ,0x61, 0x75, 0x74, 0x69, 0x2a, 0x4c, 0x61, 0x75, 0x66, 0x65, 0x79
    } }; // Bender's nightmare
  inline constexpr std::string_view GENESIS_TX = "021e01ff000380808d93f5d771027c4fd4553bc9886f1f49e3f76d945bf71e8632a94e6c177b19cbc780e7e6bdb48080b4ccd4dfc60302c8b9f6461f58ef3f2107e577c7425d06af584a1c7482bf19060e84059c98b4c3808088fccdbcc32302732b53b0b0db706fcc3087074fb4b786da5ab72b2065699f9453448b0db27f892101ed71f2ce3fc70d7b2036f8a4e4b3fb75c66c12184b55a908e7d1a1d6995566cf00"sv;
  inline constexpr uint32_t GENESIS_NONCE = 1022201;

  inline constexpr uint64_t GOVERNANCE_REWARD_INTERVAL_IN_BLOCKS = 7 * cryptonote::BLOCKS_PER_DAY;
  inline constexpr std::array GOVERNANCE_WALLET_ADDRESS =
  {
    "LCFxT37LAogDn1jLQKf4y7aAqfi21DjovX9qyijaLYQSdrxY1U5VGcnMJMjWrD9RhjeK5Lym67wZ73uh9AujXLQ1RKmXEyL"sv, // hardfork v7-10
    "LDBEN6Ut4NkMwyaXWZ7kBEAx8X64o6YtDhLXUP26uLHyYT4nFmcaPU2Z2fauqrhTLh4Qfr61pUUZVLaTHqAdycETKM1STrz"sv, // hardfork v11
  };

  inline constexpr uint64_t HARDFORK_DEREGISTRATION_GRACE_PERIOD = 7 * cryptonote::BLOCKS_PER_DAY; // After a hardfork we will decommission sns but wont dereg, allowing time to update

  inline constexpr auto UPTIME_PROOF_TOLERANCE = 5min; // How much an uptime proof timestamp can deviate from our timestamp before we refuse it
  inline constexpr auto UPTIME_PROOF_STARTUP_DELAY = 30s; // How long to wait after startup before broadcasting a proof
  inline constexpr auto UPTIME_PROOF_CHECK_INTERVAL = 30s; // How frequently to check whether we need to broadcast a proof
  inline constexpr auto UPTIME_PROOF_FREQUENCY = 1h; // How often to send proofs out to the network since the last proof we successfully sent.  (Approximately; this can be up to CHECK_INTERFACE/2 off in either direction).  The minimum accepted time between proofs is half of this.
  inline constexpr auto UPTIME_PROOF_VALIDITY = 2h + 5min; // The maximum time that we consider an uptime proof to be valid (i.e. after this time since the last proof we consider the SN to be down)
  inline constexpr auto REACHABLE_MAX_FAILURE_VALIDITY = 5min; // If we don't hear any SS ping/lokinet session test failures for more than this long then we start considering the SN as passing for the purpose of obligation testing until we get another test result.  This should be somewhat larger than SS/lokinet's max re-test backoff (2min).

  //Batching SN Rewards
  inline constexpr uint64_t BATCHING_INTERVAL = 2520;
  inline constexpr uint64_t MIN_BATCH_PAYMENT_AMOUNT = 1'000'000'000;  // 1 OXEN (in atomic units)
  inline constexpr uint64_t LIMIT_BATCH_OUTPUTS = 15;
  // If a node has been online for this amount of blocks they will receive SN rewards
  inline constexpr uint64_t SERVICE_NODE_PAYABLE_AFTER_BLOCKS = 720;

  namespace testnet
  {
    inline constexpr uint64_t HEIGHT_ESTIMATE_HEIGHT = 339767;
    inline constexpr time_t HEIGHT_ESTIMATE_TIMESTAMP = 1595360006;
    inline constexpr uint64_t PUBLIC_ADDRESS_BASE58_PREFIX = 156;
    inline constexpr uint64_t PUBLIC_INTEGRATED_ADDRESS_BASE58_PREFIX = 157;
    inline constexpr uint64_t PUBLIC_SUBADDRESS_BASE58_PREFIX = 158;
    inline constexpr uint16_t P2P_DEFAULT_PORT = 38156;
    inline constexpr uint16_t RPC_DEFAULT_PORT = 38157;
    inline constexpr uint16_t ZMQ_RPC_DEFAULT_PORT = 38158;
    inline constexpr uint16_t QNET_DEFAULT_PORT = 38159;
    inline constexpr boost::uuids::uuid const NETWORK_ID = { {
        0x22, 0x3a, 0x78, 0x65, 0xe1, 0x6f, 0xca, 0xb8, 0x02, 0xa1, 0xdc, 0x17, 0x61, 0x64, 0x15, 0xbe,
      } }; 
    inline constexpr std::string_view GENESIS_TX = "04011e1e01ff00018080c9db97f4fb2702fa27e905f604faa4eb084ee675faca77b0cfea9adec1526da33cae5e286f31624201dae05bf3fa1662b7fd373c92426763d921cf3745e10ee43edb510f690c656f247200000000000000000000000000000000000000000000000000000000000000000000"sv;
    inline constexpr uint32_t GENESIS_NONCE = 12345;

    inline constexpr uint64_t GOVERNANCE_REWARD_INTERVAL_IN_BLOCKS = 1000;
    inline constexpr std::array GOVERNANCE_WALLET_ADDRESS =
    {
      "T6Tnu9YUgVcSzswBgVioqFNTfcqGopvTrcYjs4YDLHUfU64DuHxFoEmbwoyipTidGiTXx5EuYdgzZhDLMTo9uEv82M482ypm7"sv, // hardfork v7-9
      "T6Tnu9YUgVcSzswBgVioqFNTfcqGopvTrcYjs4YDLHUfU64DuHxFoEmbwoyipTidGiTXx5EuYdgzZhDLMTo9uEv82M482ypm7"sv, // hardfork v10
    };

    // Testnet uptime proofs are 6x faster than mainnet (devnet config also uses these)
    inline constexpr auto UPTIME_PROOF_FREQUENCY = 10min;
    inline constexpr auto UPTIME_PROOF_VALIDITY = 21min;
    inline constexpr uint64_t BATCHING_INTERVAL = 20;
    inline constexpr uint64_t SERVICE_NODE_PAYABLE_AFTER_BLOCKS = 4;
  }

  namespace devnet
  {
    inline constexpr uint64_t HEIGHT_ESTIMATE_HEIGHT = 0;
    inline constexpr time_t HEIGHT_ESTIMATE_TIMESTAMP = 1597170000;
    inline constexpr uint64_t PUBLIC_ADDRESS_BASE58_PREFIX = 3930; // ~ dV1 .. dV3
    inline constexpr uint64_t PUBLIC_INTEGRATED_ADDRESS_BASE58_PREFIX = 4442; // ~ dVA .. dVC
    inline constexpr uint64_t PUBLIC_SUBADDRESS_BASE58_PREFIX = 5850; // ~dVa .. dVc
    inline constexpr uint16_t P2P_DEFAULT_PORT = 38856;
    inline constexpr uint16_t RPC_DEFAULT_PORT = 38857;
    inline constexpr uint16_t ZMQ_RPC_DEFAULT_PORT = 38858;
    inline constexpr uint16_t QNET_DEFAULT_PORT = 38859;
    inline constexpr boost::uuids::uuid const NETWORK_ID = { {
        0xa9, 0xf7, 0x5c, 0x7d, 0x55, 0x17, 0xcb, 0x6b, 0x5b, 0xf4, 0x63, 0x79, 0x7a, 0x57, 0xab, 0xd4
      } };
    inline constexpr std::string_view GENESIS_TX = "04011e1e01ff00018080c9db97f4fb2702fa27e905f604faa4eb084ee675faca77b0cfea9adec1526da33cae5e286f31624201dae05bf3fa1662b7fd373c92426763d921cf3745e10ee43edb510f690c656f247200000000000000000000000000000000000000000000000000000000000000000000"sv;
    inline constexpr uint32_t GENESIS_NONCE = 12345;

    inline constexpr uint64_t GOVERNANCE_REWARD_INTERVAL_IN_BLOCKS = 7 * BLOCKS_PER_DAY;
    inline constexpr std::array GOVERNANCE_WALLET_ADDRESS =
    {
      "dV3EhSE1xXgSzswBgVioqFNTfcqGopvTrcYjs4YDLHUfU64DuHxFoEmbwoyipTidGiTXx5EuYdgzZhDLMTo9uEv82M4A7Uimp"sv, // hardfork v7-9
      "dV3EhSE1xXgSzswBgVioqFNTfcqGopvTrcYjs4YDLHUfU64DuHxFoEmbwoyipTidGiTXx5EuYdgzZhDLMTo9uEv82M4A7Uimp"sv, // hardfork v10
    };

    inline constexpr auto UPTIME_PROOF_STARTUP_DELAY = 5s;
  }

  namespace fakechain {
    // Fakechain uptime proofs are 60x faster than mainnet, because this really only runs on a
    // hand-crafted, typically local temporary network.
    inline constexpr auto UPTIME_PROOF_STARTUP_DELAY = 5s;
    inline constexpr auto UPTIME_PROOF_CHECK_INTERVAL = 5s;
    inline constexpr auto UPTIME_PROOF_FREQUENCY = 1min;
    inline constexpr auto UPTIME_PROOF_VALIDITY = 2min + 5s;
  }
}  // namespace config

struct network_config
{
  network_type NETWORK_TYPE;
  uint64_t HEIGHT_ESTIMATE_HEIGHT;
  time_t HEIGHT_ESTIMATE_TIMESTAMP;
  uint64_t PUBLIC_ADDRESS_BASE58_PREFIX;
  uint64_t PUBLIC_INTEGRATED_ADDRESS_BASE58_PREFIX;
  uint64_t PUBLIC_SUBADDRESS_BASE58_PREFIX;
  uint16_t P2P_DEFAULT_PORT;
  uint16_t RPC_DEFAULT_PORT;
  uint16_t ZMQ_RPC_DEFAULT_PORT;
  uint16_t QNET_DEFAULT_PORT;
  boost::uuids::uuid NETWORK_ID;
  std::string_view GENESIS_TX;
  uint32_t GENESIS_NONCE;
  uint64_t GOVERNANCE_REWARD_INTERVAL_IN_BLOCKS;
  std::array<std::string_view, 2> GOVERNANCE_WALLET_ADDRESS;

  std::chrono::seconds UPTIME_PROOF_TOLERANCE;
  std::chrono::seconds UPTIME_PROOF_STARTUP_DELAY;
  std::chrono::seconds UPTIME_PROOF_CHECK_INTERVAL;
  std::chrono::seconds UPTIME_PROOF_FREQUENCY;
  std::chrono::seconds UPTIME_PROOF_VALIDITY;

  uint64_t BATCHING_INTERVAL;
  uint64_t MIN_BATCH_PAYMENT_AMOUNT;
  uint64_t LIMIT_BATCH_OUTPUTS;
  uint64_t SERVICE_NODE_PAYABLE_AFTER_BLOCKS;

  uint64_t HARDFORK_DEREGISTRATION_GRACE_PERIOD;


  inline constexpr std::string_view governance_wallet_address(hf hard_fork_version) const {
    const auto wallet_switch =
      (NETWORK_TYPE == network_type::MAINNET || NETWORK_TYPE == network_type::FAKECHAIN)
      ? hf::hf11_infinite_staking
      : hf::hf10_bulletproofs;
    return GOVERNANCE_WALLET_ADDRESS[hard_fork_version >= wallet_switch ? 1 : 0];
  }
};
inline constexpr network_config mainnet_config{
  network_type::MAINNET,
  config::HEIGHT_ESTIMATE_HEIGHT,
  config::HEIGHT_ESTIMATE_TIMESTAMP,
  config::PUBLIC_ADDRESS_BASE58_PREFIX,
  config::PUBLIC_INTEGRATED_ADDRESS_BASE58_PREFIX,
  config::PUBLIC_SUBADDRESS_BASE58_PREFIX,
  config::P2P_DEFAULT_PORT,
  config::RPC_DEFAULT_PORT,
  config::ZMQ_RPC_DEFAULT_PORT,
  config::QNET_DEFAULT_PORT,
  config::NETWORK_ID,
  config::GENESIS_TX,
  config::GENESIS_NONCE,
  config::GOVERNANCE_REWARD_INTERVAL_IN_BLOCKS,
  config::GOVERNANCE_WALLET_ADDRESS,
  config::UPTIME_PROOF_TOLERANCE,
  config::UPTIME_PROOF_STARTUP_DELAY,
  config::UPTIME_PROOF_CHECK_INTERVAL,
  config::UPTIME_PROOF_FREQUENCY,
  config::UPTIME_PROOF_VALIDITY,
  config::BATCHING_INTERVAL,
  config::MIN_BATCH_PAYMENT_AMOUNT,
  config::LIMIT_BATCH_OUTPUTS,
  config::SERVICE_NODE_PAYABLE_AFTER_BLOCKS,
  config::HARDFORK_DEREGISTRATION_GRACE_PERIOD,
};
inline constexpr network_config testnet_config{
  network_type::TESTNET,
  config::testnet::HEIGHT_ESTIMATE_HEIGHT,
  config::testnet::HEIGHT_ESTIMATE_TIMESTAMP,
  config::testnet::PUBLIC_ADDRESS_BASE58_PREFIX,
  config::testnet::PUBLIC_INTEGRATED_ADDRESS_BASE58_PREFIX,
  config::testnet::PUBLIC_SUBADDRESS_BASE58_PREFIX,
  config::testnet::P2P_DEFAULT_PORT,
  config::testnet::RPC_DEFAULT_PORT,
  config::testnet::ZMQ_RPC_DEFAULT_PORT,
  config::testnet::QNET_DEFAULT_PORT,
  config::testnet::NETWORK_ID,
  config::testnet::GENESIS_TX,
  config::testnet::GENESIS_NONCE,
  config::testnet::GOVERNANCE_REWARD_INTERVAL_IN_BLOCKS,
  config::testnet::GOVERNANCE_WALLET_ADDRESS,
  config::UPTIME_PROOF_TOLERANCE,
  config::UPTIME_PROOF_STARTUP_DELAY,
  config::UPTIME_PROOF_CHECK_INTERVAL,
  config::testnet::UPTIME_PROOF_FREQUENCY,
  config::testnet::UPTIME_PROOF_VALIDITY,
  config::testnet::BATCHING_INTERVAL,
  config::MIN_BATCH_PAYMENT_AMOUNT,
  config::LIMIT_BATCH_OUTPUTS,
  config::testnet::SERVICE_NODE_PAYABLE_AFTER_BLOCKS,
  config::HARDFORK_DEREGISTRATION_GRACE_PERIOD,
};
inline constexpr network_config devnet_config{
  network_type::DEVNET,
  config::devnet::HEIGHT_ESTIMATE_HEIGHT,
  config::devnet::HEIGHT_ESTIMATE_TIMESTAMP,
  config::devnet::PUBLIC_ADDRESS_BASE58_PREFIX,
  config::devnet::PUBLIC_INTEGRATED_ADDRESS_BASE58_PREFIX,
  config::devnet::PUBLIC_SUBADDRESS_BASE58_PREFIX,
  config::devnet::P2P_DEFAULT_PORT,
  config::devnet::RPC_DEFAULT_PORT,
  config::devnet::ZMQ_RPC_DEFAULT_PORT,
  config::devnet::QNET_DEFAULT_PORT,
  config::devnet::NETWORK_ID,
  config::devnet::GENESIS_TX,
  config::devnet::GENESIS_NONCE,
  config::devnet::GOVERNANCE_REWARD_INTERVAL_IN_BLOCKS,
  config::devnet::GOVERNANCE_WALLET_ADDRESS,
  config::UPTIME_PROOF_TOLERANCE,
  config::UPTIME_PROOF_STARTUP_DELAY,
  config::UPTIME_PROOF_CHECK_INTERVAL,
  config::testnet::UPTIME_PROOF_FREQUENCY,
  config::testnet::UPTIME_PROOF_VALIDITY,
  config::testnet::BATCHING_INTERVAL,
  config::MIN_BATCH_PAYMENT_AMOUNT,
  config::LIMIT_BATCH_OUTPUTS,
  config::testnet::SERVICE_NODE_PAYABLE_AFTER_BLOCKS,
  config::HARDFORK_DEREGISTRATION_GRACE_PERIOD,
};
inline constexpr network_config fakenet_config{
  network_type::FAKECHAIN,
  config::HEIGHT_ESTIMATE_HEIGHT,
  config::HEIGHT_ESTIMATE_TIMESTAMP,
  config::PUBLIC_ADDRESS_BASE58_PREFIX,
  config::PUBLIC_INTEGRATED_ADDRESS_BASE58_PREFIX,
  config::PUBLIC_SUBADDRESS_BASE58_PREFIX,
  config::P2P_DEFAULT_PORT,
  config::RPC_DEFAULT_PORT,
  config::ZMQ_RPC_DEFAULT_PORT,
  config::QNET_DEFAULT_PORT,
  config::NETWORK_ID,
  config::GENESIS_TX,
  config::GENESIS_NONCE,
  100, //::config::GOVERNANCE_REWARD_INTERVAL_IN_BLOCKS,
  config::GOVERNANCE_WALLET_ADDRESS,
  config::UPTIME_PROOF_TOLERANCE,
  config::fakechain::UPTIME_PROOF_STARTUP_DELAY,
  config::fakechain::UPTIME_PROOF_CHECK_INTERVAL,
  config::fakechain::UPTIME_PROOF_FREQUENCY,
  config::fakechain::UPTIME_PROOF_VALIDITY,
  config::testnet::BATCHING_INTERVAL,
  config::MIN_BATCH_PAYMENT_AMOUNT,
  config::LIMIT_BATCH_OUTPUTS,
  config::testnet::SERVICE_NODE_PAYABLE_AFTER_BLOCKS,
  config::HARDFORK_DEREGISTRATION_GRACE_PERIOD,
};

inline constexpr const network_config& get_config(network_type nettype)
{
  switch (nettype)
  {
    case network_type::MAINNET: return mainnet_config;
    case network_type::TESTNET: return testnet_config;
    case network_type::DEVNET: return devnet_config;
    case network_type::FAKECHAIN: return fakenet_config;
    default: throw std::runtime_error{"Invalid network type"};
  }
}

}<|MERGE_RESOLUTION|>--- conflicted
+++ resolved
@@ -123,80 +123,6 @@
 
 
 // see src/cryptonote_protocol/levin_notify.cpp
-<<<<<<< HEAD
-#define CRYPTONOTE_NOISE_MIN_EPOCH                      5      // minutes
-#define CRYPTONOTE_NOISE_EPOCH_RANGE                    30     // seconds
-#define CRYPTONOTE_NOISE_MIN_DELAY                      10     // seconds
-#define CRYPTONOTE_NOISE_DELAY_RANGE                    5      // seconds
-#define CRYPTONOTE_NOISE_BYTES                          3*1024 // 3 KiB
-#define CRYPTONOTE_NOISE_CHANNELS                       2      // Max outgoing connections per zone used for noise/covert sending
-
-#define CRYPTONOTE_MAX_FRAGMENTS                        20 // ~20 * NOISE_BYTES max payload size for covert/noise send
-
-
-#define P2P_LOCAL_WHITE_PEERLIST_LIMIT                  1000
-#define P2P_LOCAL_GRAY_PEERLIST_LIMIT                   5000
-
-#define P2P_DEFAULT_CONNECTIONS_COUNT_OUT               8
-#define P2P_DEFAULT_CONNECTIONS_COUNT_IN                32
-#define P2P_DEFAULT_HANDSHAKE_INTERVAL                  60           //secondes
-#define P2P_DEFAULT_PACKET_MAX_SIZE                     50000000     //50000000 bytes maximum packet size
-#define P2P_DEFAULT_PEERS_IN_HANDSHAKE                  250
-#define P2P_DEFAULT_CONNECTION_TIMEOUT                  5000       //5 seconds
-#define P2P_DEFAULT_SOCKS_CONNECT_TIMEOUT               45         // seconds
-#define P2P_DEFAULT_PING_CONNECTION_TIMEOUT             2000       //2 seconds
-constexpr auto P2P_DEFAULT_INVOKE_TIMEOUT             = 2min;
-constexpr auto P2P_DEFAULT_HANDSHAKE_INVOKE_TIMEOUT   = 5s;
-#define P2P_DEFAULT_WHITELIST_CONNECTIONS_PERCENT       70
-#define P2P_DEFAULT_ANCHOR_CONNECTIONS_COUNT            2
-#define P2P_DEFAULT_SYNC_SEARCH_CONNECTIONS_COUNT       2
-#define P2P_DEFAULT_LIMIT_RATE_UP                       2048       // kB/s
-#define P2P_DEFAULT_LIMIT_RATE_DOWN                     8192       // kB/s
-
-#define P2P_FAILED_ADDR_FORGET_SECONDS                  (60*60)     //1 hour
-#define P2P_IP_BLOCKTIME                                (60*60*24)  //24 hour
-#define P2P_IP_FAILS_BEFORE_BLOCK                       10
-#define P2P_IDLE_CONNECTION_KILL_INTERVAL               (5*60) //5 minutes
-
-#define CRYPTONOTE_NAME                         "oxen"
-#define CRYPTONOTE_POOLDATA_FILENAME            "poolstate.bin"
-#define CRYPTONOTE_BLOCKCHAINDATA_FILENAME      "data.mdb"
-#define CRYPTONOTE_BLOCKCHAINDATA_LOCK_FILENAME "lock.mdb"
-#define P2P_NET_DATA_FILENAME                   "p2pstate.bin"
-
-#define THREAD_STACK_SIZE                       5 * 1024 * 1024
-
-#define HF_VERSION_PER_BYTE_FEE                 cryptonote::network_version_10_bulletproofs
-#define HF_VERSION_SMALLER_BP                   cryptonote::network_version_11_infinite_staking
-#define HF_VERSION_LONG_TERM_BLOCK_WEIGHT       cryptonote::network_version_11_infinite_staking
-#define HF_VERSION_INCREASE_FEE                 cryptonote::network_version_12_checkpointing
-#define HF_VERSION_PER_OUTPUT_FEE               cryptonote::network_version_13_enforce_checkpoints
-#define HF_VERSION_ED25519_KEY                  cryptonote::network_version_13_enforce_checkpoints
-#define HF_VERSION_FEE_BURNING                  cryptonote::network_version_14_blink
-#define HF_VERSION_BLINK                        cryptonote::network_version_14_blink
-#define HF_VERSION_MIN_2_OUTPUTS                cryptonote::network_version_16_pulse
-#define HF_VERSION_REJECT_SIGS_IN_COINBASE      cryptonote::network_version_16_pulse
-#define HF_VERSION_ENFORCE_MIN_AGE              cryptonote::network_version_16_pulse
-#define HF_VERSION_EFFECTIVE_SHORT_TERM_MEDIAN_IN_PENALTY cryptonote::network_version_16_pulse
-#define HF_VERSION_PULSE cryptonote::network_version_16_pulse
-#define HF_VERSION_CLSAG                        cryptonote::network_version_16_pulse
-#define HF_VERSION_PROOF_BTENC                  cryptonote::network_version_18
-
-#define PER_KB_FEE_QUANTIZATION_DECIMALS        8
-
-#define HASH_OF_HASHES_STEP                     256
-
-#define DEFAULT_TXPOOL_MAX_WEIGHT               648000000ull // 3 days at 300000, in bytes
-
-#define BULLETPROOF_MAX_OUTPUTS                 16
-
-#define CRYPTONOTE_PRUNING_STRIPE_SIZE          4096 // the smaller, the smoother the increase
-#define CRYPTONOTE_PRUNING_LOG_STRIPES          3 // the higher, the more space saved
-#define CRYPTONOTE_PRUNING_TIP_BLOCKS           5500 // the smaller, the more space saved
-//#define CRYPTONOTE_PRUNING_DEBUG_SPOOF_SEED
-
-// New constants are intended to go here
-=======
 inline constexpr auto     NOISE_MIN_EPOCH   = 5min;
 inline constexpr auto     NOISE_EPOCH_RANGE = 30s;
 inline constexpr auto     NOISE_MIN_DELAY   = 10s;
@@ -379,7 +305,6 @@
 
 
 // Various configuration defaults and network-dependent settings
->>>>>>> e120075c
 namespace config
 {
   inline constexpr uint64_t DEFAULT_DUST_THRESHOLD = 2000000000; // 2 * pow(10, 9)
