--- conflicted
+++ resolved
@@ -147,19 +147,11 @@
   virtual bool get_service_node_data  (std::string& data)                            override { return false; }
   virtual void clear_service_node_data()                                             override { }
 
-<<<<<<< HEAD
   virtual cryptonote::transaction get_pruned_tx(const crypto::hash& h) const override { return {}; };
   virtual bool get_tx(const crypto::hash& h, cryptonote::transaction &tx) const override { return false; }
-=======
-  virtual uint32_t get_blockchain_pruning_seed() const { return 0; }
-  virtual bool prune_blockchain(uint32_t pruning_seed = 0) { return true; }
-  virtual bool update_pruning() { return true; }
-  virtual bool check_pruning() { return true; }
-  virtual void prune_outputs(uint64_t amount) {}
 
-  virtual uint64_t get_max_block_size() { return 100000000; }
-  virtual void add_max_block_size(uint64_t sz) { }
->>>>>>> bd429033
+  virtual uint64_t get_max_block_size() override { return 100000000; }
+  virtual void add_max_block_size(uint64_t sz) override { }
 };
 
 }