// Copyright (c) 2014-2019, The Monero Project
// All rights reserved.
//
// Redistribution and use in source and binary forms, with or without modification, are
// permitted provided that the following conditions are met:
//
// 1. Redistributions of source code must retain the above copyright notice, this list of
//    conditions and the following disclaimer.
//
// 2. Redistributions in binary form must reproduce the above copyright notice, this list
//    of conditions and the following disclaimer in the documentation and/or other
//    materials provided with the distribution.
//
// 3. Neither the name of the copyright holder nor the names of its contributors may be
//    used to endorse or promote products derived from this software without specific
//    prior written permission.
//
// THIS SOFTWARE IS PROVIDED BY THE COPYRIGHT HOLDERS AND CONTRIBUTORS "AS IS" AND ANY
// EXPRESS OR IMPLIED WARRANTIES, INCLUDING, BUT NOT LIMITED TO, THE IMPLIED WARRANTIES OF
// MERCHANTABILITY AND FITNESS FOR A PARTICULAR PURPOSE ARE DISCLAIMED. IN NO EVENT SHALL
// THE COPYRIGHT HOLDER OR CONTRIBUTORS BE LIABLE FOR ANY DIRECT, INDIRECT, INCIDENTAL,
// SPECIAL, EXEMPLARY, OR CONSEQUENTIAL DAMAGES (INCLUDING, BUT NOT LIMITED TO,
// PROCUREMENT OF SUBSTITUTE GOODS OR SERVICES; LOSS OF USE, DATA, OR PROFITS; OR BUSINESS
// INTERRUPTION) HOWEVER CAUSED AND ON ANY THEORY OF LIABILITY, WHETHER IN CONTRACT,
// STRICT LIABILITY, OR TORT (INCLUDING NEGLIGENCE OR OTHERWISE) ARISING IN ANY WAY OUT OF
// THE USE OF THIS SOFTWARE, EVEN IF ADVISED OF THE POSSIBILITY OF SUCH DAMAGE.
#pragma once

#include <atomic>

#include "blockchain_db/blockchain_db.h"
#include "cryptonote_basic/blobdatatype.h" // for type blobdata
#include "ringct/rctTypes.h"
#include <boost/thread/tss.hpp>

#include <lmdb.h>

#define ENABLE_AUTO_RESIZE

namespace cryptonote
{

typedef struct txindex {
    crypto::hash key;
    tx_data_t data;
} txindex;

typedef struct mdb_txn_cursors
{
  MDB_cursor *m_txc_blocks;
  MDB_cursor *m_txc_block_heights;
  MDB_cursor *m_txc_block_info;
  MDB_cursor *m_txc_block_checkpoints;

  MDB_cursor *m_txc_output_txs;
  MDB_cursor *m_txc_output_amounts;

  MDB_cursor *m_txc_txs;
  MDB_cursor *m_txc_txs_pruned;
  MDB_cursor *m_txc_txs_prunable;
  MDB_cursor *m_txc_txs_prunable_hash;
  MDB_cursor *m_txc_txs_prunable_tip;
  MDB_cursor *m_txc_tx_indices;
  MDB_cursor *m_txc_tx_outputs;

  MDB_cursor *m_txc_spent_keys;

  MDB_cursor *m_txc_txpool_meta;
  MDB_cursor *m_txc_txpool_blob;

  MDB_cursor *m_txc_alt_blocks;

  MDB_cursor *m_txc_hf_versions;

  MDB_cursor *m_txc_service_node_data;
  MDB_cursor *m_txc_output_blacklist;
  MDB_cursor *m_txc_properties;
} mdb_txn_cursors;

#define m_cur_blocks	m_cursors->m_txc_blocks
#define m_cur_block_heights	m_cursors->m_txc_block_heights
#define m_cur_block_info	m_cursors->m_txc_block_info
#define m_cur_block_checkpoints m_cursors->m_txc_block_checkpoints
#define m_cur_output_txs	m_cursors->m_txc_output_txs
#define m_cur_output_amounts	m_cursors->m_txc_output_amounts
#define m_cur_output_blacklist	m_cursors->m_txc_output_blacklist
#define m_cur_txs	m_cursors->m_txc_txs
#define m_cur_txs_pruned	m_cursors->m_txc_txs_pruned
#define m_cur_txs_prunable	m_cursors->m_txc_txs_prunable
#define m_cur_txs_prunable_hash	m_cursors->m_txc_txs_prunable_hash
#define m_cur_txs_prunable_tip	m_cursors->m_txc_txs_prunable_tip
#define m_cur_tx_indices	m_cursors->m_txc_tx_indices
#define m_cur_tx_outputs	m_cursors->m_txc_tx_outputs
#define m_cur_spent_keys	m_cursors->m_txc_spent_keys
#define m_cur_txpool_meta	m_cursors->m_txc_txpool_meta
#define m_cur_txpool_blob	m_cursors->m_txc_txpool_blob
#define m_cur_alt_blocks	m_cursors->m_txc_alt_blocks
#define m_cur_hf_versions	m_cursors->m_txc_hf_versions
#define m_cur_service_node_data	m_cursors->m_txc_service_node_data
#define m_cur_properties	m_cursors->m_txc_properties

typedef struct mdb_rflags
{
  bool m_rf_txn;
  bool m_rf_blocks;
  bool m_rf_block_heights;
  bool m_rf_block_info;
  bool m_rf_block_checkpoints;
  bool m_rf_output_txs;
  bool m_rf_output_amounts;
  bool m_rf_output_blacklist;
  bool m_rf_txs;
  bool m_rf_txs_pruned;
  bool m_rf_txs_prunable;
  bool m_rf_txs_prunable_hash;
  bool m_rf_txs_prunable_tip;
  bool m_rf_tx_indices;
  bool m_rf_tx_outputs;
  bool m_rf_spent_keys;
  bool m_rf_txpool_meta;
  bool m_rf_txpool_blob;
  bool m_rf_alt_blocks;
  bool m_rf_hf_versions;
  bool m_rf_service_node_data;
  bool m_rf_properties;
} mdb_rflags;

typedef struct mdb_threadinfo
{
  MDB_txn *m_ti_rtxn;	// per-thread read txn
  mdb_txn_cursors m_ti_rcursors;	// per-thread read cursors
  mdb_rflags m_ti_rflags;	// per-thread read state

  ~mdb_threadinfo();
} mdb_threadinfo;

struct mdb_txn_safe
{
  mdb_txn_safe(const bool check=true);
  ~mdb_txn_safe();

  void commit(std::string message = "");

  // This should only be needed for batch transaction which must be ensured to
  // be aborted before mdb_env_close, not after. So we can't rely on
  // BlockchainLMDB destructor to call mdb_txn_safe destructor, as that's too late
  // to properly abort, since mdb_env_close would have been called earlier.
  void abort();
  void uncheck();

  operator MDB_txn*()
  {
    return m_txn;
  }

  operator MDB_txn**()
  {
    return &m_txn;
  }

  uint64_t num_active_tx() const;

  static void prevent_new_txns();
  static void wait_no_active_txns();
  static void allow_new_txns();

  mdb_threadinfo* m_tinfo;
  MDB_txn* m_txn;
  bool m_batch_txn = false;
  bool m_check;
  static std::atomic<uint64_t> num_active_txns;

  // could use a mutex here, but this should be sufficient.
  static std::atomic_flag creation_gate;
};


// If m_batch_active is set, a batch transaction exists beyond this class, such
// as a batch import with verification enabled, or possibly (later) a batch
// network sync.
//
// For some of the lookup methods, such as get_block_timestamp(), tx_exists(),
// and get_tx(), when m_batch_active is set, the lookup uses the batch
// transaction. This isn't only because the transaction is available, but it's
// necessary so that lookups include the database updates only present in the
// current batch write.
//
// A regular network sync without batch writes is expected to open a new read
// transaction, as those lookups are part of the validation done prior to the
// write for block and tx data, so no write transaction is open at the time.
class BlockchainLMDB : public BlockchainDB
{
public:
  BlockchainLMDB(bool batch_transactions=true);
  ~BlockchainLMDB();

  void open(const std::string& filename, const int mdb_flags=0) override;

  void close() override;

  void sync() override;

  void safesyncmode(const bool onoff) override;

  void reset() override;

  std::vector<std::string> get_filenames() const override;

  bool remove_data_file(const std::string& folder) const override;

  std::string get_db_name() const override;

  bool lock() override;

  void unlock() override;

  bool block_exists(const crypto::hash& h, uint64_t *height = NULL) const override;

  uint64_t get_block_height(const crypto::hash& h) const override;

  block_header get_block_header(const crypto::hash& h) const override;

  cryptonote::blobdata get_block_blob(const crypto::hash& h) const override;

  cryptonote::blobdata get_block_blob_from_height(const uint64_t& height) const override;

  std::vector<uint64_t> get_block_cumulative_rct_outputs(const std::vector<uint64_t> &heights) const override;

  uint64_t get_block_timestamp(const uint64_t& height) const override;

  uint64_t get_top_block_timestamp() const override;

  size_t get_block_weight(const uint64_t& height) const override;

  std::vector<uint64_t> get_block_weights(uint64_t start_height, size_t count) const override;

  difficulty_type get_block_cumulative_difficulty(const uint64_t& height) const override;

  difficulty_type get_block_difficulty(const uint64_t& height) const override;

  uint64_t get_block_already_generated_coins(const uint64_t& height) const override;

  uint64_t get_block_long_term_weight(const uint64_t& height) const override;

  std::vector<uint64_t> get_long_term_block_weights(uint64_t start_height, size_t count) const override;

  crypto::hash get_block_hash_from_height(const uint64_t& height) const override;

  std::vector<block> get_blocks_range(const uint64_t& h1, const uint64_t& h2) const override;

  std::vector<crypto::hash> get_hashes_range(const uint64_t& h1, const uint64_t& h2) const override;

  crypto::hash top_block_hash(uint64_t *block_height = NULL) const override;

  block get_top_block() const override;

  uint64_t height() const override;

  bool tx_exists(const crypto::hash& h) const override;
  bool tx_exists(const crypto::hash& h, uint64_t& tx_index) const override;

  uint64_t get_tx_unlock_time(const crypto::hash& h) const override;

  bool get_tx_blob(const crypto::hash& h, cryptonote::blobdata &tx) const override;
  bool get_pruned_tx_blob(const crypto::hash& h, cryptonote::blobdata &tx) const override;
  bool get_prunable_tx_blob(const crypto::hash& h, cryptonote::blobdata &tx) const override;
  bool get_prunable_tx_hash(const crypto::hash& tx_hash, crypto::hash &prunable_hash) const override;

  uint64_t get_tx_count() const override;

  std::vector<transaction> get_tx_list(const std::vector<crypto::hash>& hlist) const override;

  uint64_t get_tx_block_height(const crypto::hash& h) const override;

  uint64_t get_num_outputs(const uint64_t& amount) const override;

  output_data_t get_output_key(const uint64_t& amount, const uint64_t& index, bool include_commitmemt) const override;
  void get_output_key(const epee::span<const uint64_t> &amounts, const std::vector<uint64_t> &offsets, std::vector<output_data_t> &outputs, bool allow_partial = false) const override;

  tx_out_index get_output_tx_and_index_from_global(const uint64_t& index) const override;
  void get_output_tx_and_index_from_global(const std::vector<uint64_t> &global_indices,
      std::vector<tx_out_index> &tx_out_indices) const;

  tx_out_index get_output_tx_and_index(const uint64_t& amount, const uint64_t& index) const override;
  void get_output_tx_and_index(const uint64_t& amount, const std::vector<uint64_t> &offsets, std::vector<tx_out_index> &indices) const override;

  std::vector<std::vector<uint64_t>> get_tx_amount_output_indices(const uint64_t tx_id, size_t n_txes) const override;

  bool has_key_image(const crypto::key_image& img) const override;

  void add_txpool_tx(const crypto::hash &txid, const cryptonote::blobdata &blob, const txpool_tx_meta_t& meta) override;
  void update_txpool_tx(const crypto::hash &txid, const txpool_tx_meta_t& meta) override;
  uint64_t get_txpool_tx_count(bool include_unrelayed_txes = true) const override;
  bool txpool_has_tx(const crypto::hash &txid) const override;
  void remove_txpool_tx(const crypto::hash& txid) override;
  bool get_txpool_tx_meta(const crypto::hash& txid, txpool_tx_meta_t &meta) const override;
  bool get_txpool_tx_blob(const crypto::hash& txid, cryptonote::blobdata &bd) const override;
  cryptonote::blobdata get_txpool_tx_blob(const crypto::hash& txid) const override;
  uint32_t get_blockchain_pruning_seed() const override;
  bool prune_blockchain(uint32_t pruning_seed = 0) override;
  bool update_pruning() override;
  bool check_pruning() override;

<<<<<<< HEAD
  bool for_all_txpool_txes(std::function<bool(const crypto::hash&, const txpool_tx_meta_t&, const cryptonote::blobdata*)> f, bool include_blob = false, bool include_unrelayed_txes = true) const override;

  bool for_all_key_images(std::function<bool(const crypto::key_image&)>) const override;
  bool for_blocks_range(const uint64_t& h1, const uint64_t& h2, std::function<bool(uint64_t, const crypto::hash&, const cryptonote::block&)>) const override;
  bool for_all_transactions(std::function<bool(const crypto::hash&, const cryptonote::transaction&)>, bool pruned) const override;
  bool for_all_outputs(std::function<bool(uint64_t amount, const crypto::hash &tx_hash, uint64_t height, size_t tx_idx)> f) const override;
  bool for_all_outputs(uint64_t amount, const std::function<bool(uint64_t height)> &f) const override;
=======
  virtual void add_alt_block(const crypto::hash &blkid, const cryptonote::alt_block_data_t &data, const cryptonote::blobdata &blob);
  virtual bool get_alt_block(const crypto::hash &blkid, alt_block_data_t *data, cryptonote::blobdata *blob);
  virtual void remove_alt_block(const crypto::hash &blkid);
  virtual uint64_t get_alt_block_count();
  virtual void drop_alt_blocks();

  virtual bool for_all_txpool_txes(std::function<bool(const crypto::hash&, const txpool_tx_meta_t&, const cryptonote::blobdata*)> f, bool include_blob = false, bool include_unrelayed_txes = true) const;

  virtual bool for_all_key_images(std::function<bool(const crypto::key_image&)>) const;
  virtual bool for_blocks_range(const uint64_t& h1, const uint64_t& h2, std::function<bool(uint64_t, const crypto::hash&, const cryptonote::block&)>) const;
  virtual bool for_all_transactions(std::function<bool(const crypto::hash&, const cryptonote::transaction&)>, bool pruned) const;
  virtual bool for_all_outputs(std::function<bool(uint64_t amount, const crypto::hash &tx_hash, uint64_t height, size_t tx_idx)> f) const;
  virtual bool for_all_outputs(uint64_t amount, const std::function<bool(uint64_t height)> &f) const;
  virtual bool for_all_alt_blocks(std::function<bool(const crypto::hash &blkid, const alt_block_data_t &data, const cryptonote::blobdata *blob)> f, bool include_blob = false) const;
>>>>>>> d8bc1fe5

  uint64_t add_block( const std::pair<block, blobdata>& blk
                            , size_t block_weight
                            , uint64_t long_term_block_weight
                            , const difficulty_type& cumulative_difficulty
                            , const uint64_t& coins_generated
                            , const std::vector<std::pair<transaction, blobdata>>& txs
                            ) override;
  void update_block_checkpoint(checkpoint_t const &checkpoint) override;
  void remove_block_checkpoint(uint64_t height) override;
  bool get_block_checkpoint   (uint64_t height, checkpoint_t &checkpoint) const override;
  bool get_top_checkpoint     (checkpoint_t &checkpoint) const override;
  std::vector<checkpoint_t> get_checkpoints_range(uint64_t start, uint64_t end, size_t num_desired_checkpoints = 0) const override;

  void set_batch_transactions(bool batch_transactions) override;
  bool batch_start(uint64_t batch_num_blocks=0, uint64_t batch_bytes=0) override;
  void batch_commit();
  void batch_stop() override;
  void batch_abort();

  void block_wtxn_start() override;
  void block_wtxn_stop() override;
  void block_wtxn_abort() override;
  bool block_rtxn_start() const override;
  void block_rtxn_stop() const override;
  void block_rtxn_abort() const override;

  bool block_rtxn_start(MDB_txn **mtxn, mdb_txn_cursors **mcur) const;

  void pop_block(block& blk, std::vector<transaction>& txs) override;

  bool can_thread_bulk_indices() const override { return true; }

  /**
   * @brief return a histogram of outputs on the blockchain
   *
   * @param amounts optional set of amounts to lookup
   * @param unlocked whether to restrict count to unlocked outputs
   * @param recent_cutoff timestamp to determine which outputs are recent
   * @param min_count return only amounts with at least that many instances
   *
   * @return a set of amount/instances
   */
  std::map<uint64_t, std::tuple<uint64_t, uint64_t, uint64_t>> get_output_histogram(const std::vector<uint64_t> &amounts, bool unlocked, uint64_t recent_cutoff, uint64_t min_count) const override;

  bool get_output_distribution(uint64_t amount, uint64_t from_height, uint64_t to_height, std::vector<uint64_t> &distribution, uint64_t &base) const override;
  bool get_output_blacklist(std::vector<uint64_t>       &blacklist) const override;
  void add_output_blacklist(std::vector<uint64_t> const &blacklist) override;

  // helper functions
  static int compare_uint64(const MDB_val *a, const MDB_val *b);
  static int compare_hash32(const MDB_val *a, const MDB_val *b);
  static int compare_string(const MDB_val *a, const MDB_val *b);

private:
  void do_resize(uint64_t size_increase=0);

  bool need_resize(uint64_t threshold_size=0) const;
  void check_and_resize_for_batch(uint64_t batch_num_blocks, uint64_t batch_bytes);
  uint64_t get_estimated_batch_size(uint64_t batch_num_blocks, uint64_t batch_bytes) const;

  void add_block( const block& blk
                , size_t block_weight
                , uint64_t long_term_block_weight
                , const difficulty_type& cumulative_difficulty
                , const uint64_t& coins_generated
                , uint64_t num_rct_outs
                , const crypto::hash& block_hash
                ) override;

  void remove_block() override;

  uint64_t add_transaction_data(const crypto::hash& blk_hash, const std::pair<transaction, blobdata>& tx, const crypto::hash& tx_hash, const crypto::hash& tx_prunable_hash) override;

  void remove_transaction_data(const crypto::hash& tx_hash, const transaction& tx) override;

  uint64_t add_output(const crypto::hash& tx_hash,
      const tx_out& tx_output,
      const uint64_t& local_index,
      const uint64_t unlock_time,
      const rct::key *commitment
      ) override;

  void add_tx_amount_output_indices(const uint64_t tx_id,
      const std::vector<uint64_t>& amount_output_indices
      ) override;

  void remove_tx_outputs(const uint64_t tx_id, const transaction& tx);

  void remove_output(const uint64_t amount, const uint64_t& out_index);

  void prune_outputs(uint64_t amount) override;

  void add_spent_key(const crypto::key_image& k_image) override;

  void remove_spent_key(const crypto::key_image& k_image) override;

  uint64_t num_outputs() const;

  // Hard fork
  void set_hard_fork_version(uint64_t height, uint8_t version) override;
  uint8_t get_hard_fork_version(uint64_t height) const override;
  void check_hard_fork_info() override;
  void drop_hard_fork_info() override;

  inline void check_open() const;

  bool prune_worker(int mode, uint32_t pruning_seed);

  bool is_read_only() const override;

  uint64_t get_database_size() const override;

  std::vector<uint64_t> get_block_info_64bit_fields(uint64_t start_height, size_t count, off_t offset) const;

  uint64_t get_max_block_size();
  void add_max_block_size(uint64_t sz);

  // fix up anything that may be wrong due to past bugs
  virtual void fixup(fixup_context const context);

  // migrate from older DB version to current
  void migrate(const uint32_t oldversion);

  // migrate from DB version 0 to 1
  void migrate_0_1();

  // migrate from DB version 1 to 2
  void migrate_1_2();

  // migrate from DB version 2 to 3
  void migrate_2_3();

  // migrate from DB version 3 to 4
  void migrate_3_4();

  void cleanup_batch();

  bool get_block_checkpoint_internal(uint64_t height, checkpoint_t &checkpoint, MDB_cursor_op op) const;
  void set_service_node_data(const std::string& data) override;
  bool get_service_node_data(std::string& data) override;
  void clear_service_node_data() override;

private:
  MDB_env* m_env;

  MDB_dbi m_blocks;
  MDB_dbi m_block_heights;
  MDB_dbi m_block_info;
  MDB_dbi m_block_checkpoints;

  MDB_dbi m_txs;
  MDB_dbi m_txs_pruned;
  MDB_dbi m_txs_prunable;
  MDB_dbi m_txs_prunable_hash;
  MDB_dbi m_txs_prunable_tip;
  MDB_dbi m_tx_indices;
  MDB_dbi m_tx_outputs;

  MDB_dbi m_output_txs;
  MDB_dbi m_output_amounts;
  MDB_dbi m_output_blacklist;

  MDB_dbi m_spent_keys;

  MDB_dbi m_txpool_meta;
  MDB_dbi m_txpool_blob;

  MDB_dbi m_alt_blocks;

  MDB_dbi m_hf_starting_heights;
  MDB_dbi m_hf_versions;

  MDB_dbi m_service_node_data;

  MDB_dbi m_properties;

  mutable uint64_t m_cum_size;	// used in batch size estimation
  mutable unsigned int m_cum_count;
  std::string m_folder;
  mdb_txn_safe* m_write_txn; // may point to either a short-lived txn or a batch txn
  mdb_txn_safe* m_write_batch_txn; // persist batch txn outside of BlockchainLMDB
  boost::thread::id m_writer;

  bool m_batch_transactions; // support for batch transactions
  bool m_batch_active; // whether batch transaction is in progress

  mdb_txn_cursors m_wcursors;
  mutable boost::thread_specific_ptr<mdb_threadinfo> m_tinfo;

#if defined(__arm__)
  // force a value so it can compile with 32-bit ARM
  constexpr static uint64_t DEFAULT_MAPSIZE = 1LL << 31;
#else
#if defined(ENABLE_AUTO_RESIZE)
  constexpr static uint64_t DEFAULT_MAPSIZE = 1LL << 30;
#else
  constexpr static uint64_t DEFAULT_MAPSIZE = 1LL << 33;
#endif
#endif

  constexpr static float RESIZE_PERCENT = 0.9f;
};

}  // namespace cryptonote<|MERGE_RESOLUTION|>--- conflicted
+++ resolved
@@ -301,7 +301,12 @@
   bool update_pruning() override;
   bool check_pruning() override;
 
-<<<<<<< HEAD
+  void add_alt_block(const crypto::hash &blkid, const cryptonote::alt_block_data_t &data, const cryptonote::blobdata &blob) override;
+  bool get_alt_block(const crypto::hash &blkid, alt_block_data_t *data, cryptonote::blobdata *blob) override;
+  void remove_alt_block(const crypto::hash &blkid) override;
+  uint64_t get_alt_block_count() override;
+  void drop_alt_blocks() override;
+
   bool for_all_txpool_txes(std::function<bool(const crypto::hash&, const txpool_tx_meta_t&, const cryptonote::blobdata*)> f, bool include_blob = false, bool include_unrelayed_txes = true) const override;
 
   bool for_all_key_images(std::function<bool(const crypto::key_image&)>) const override;
@@ -309,22 +314,7 @@
   bool for_all_transactions(std::function<bool(const crypto::hash&, const cryptonote::transaction&)>, bool pruned) const override;
   bool for_all_outputs(std::function<bool(uint64_t amount, const crypto::hash &tx_hash, uint64_t height, size_t tx_idx)> f) const override;
   bool for_all_outputs(uint64_t amount, const std::function<bool(uint64_t height)> &f) const override;
-=======
-  virtual void add_alt_block(const crypto::hash &blkid, const cryptonote::alt_block_data_t &data, const cryptonote::blobdata &blob);
-  virtual bool get_alt_block(const crypto::hash &blkid, alt_block_data_t *data, cryptonote::blobdata *blob);
-  virtual void remove_alt_block(const crypto::hash &blkid);
-  virtual uint64_t get_alt_block_count();
-  virtual void drop_alt_blocks();
-
-  virtual bool for_all_txpool_txes(std::function<bool(const crypto::hash&, const txpool_tx_meta_t&, const cryptonote::blobdata*)> f, bool include_blob = false, bool include_unrelayed_txes = true) const;
-
-  virtual bool for_all_key_images(std::function<bool(const crypto::key_image&)>) const;
-  virtual bool for_blocks_range(const uint64_t& h1, const uint64_t& h2, std::function<bool(uint64_t, const crypto::hash&, const cryptonote::block&)>) const;
-  virtual bool for_all_transactions(std::function<bool(const crypto::hash&, const cryptonote::transaction&)>, bool pruned) const;
-  virtual bool for_all_outputs(std::function<bool(uint64_t amount, const crypto::hash &tx_hash, uint64_t height, size_t tx_idx)> f) const;
-  virtual bool for_all_outputs(uint64_t amount, const std::function<bool(uint64_t height)> &f) const;
-  virtual bool for_all_alt_blocks(std::function<bool(const crypto::hash &blkid, const alt_block_data_t &data, const cryptonote::blobdata *blob)> f, bool include_blob = false) const;
->>>>>>> d8bc1fe5
+  bool for_all_alt_blocks(std::function<bool(const crypto::hash &blkid, const alt_block_data_t &data, const cryptonote::blobdata *blob)> f, bool include_blob = false) const override;
 
   uint64_t add_block( const std::pair<block, blobdata>& blk
                             , size_t block_weight
@@ -343,7 +333,7 @@
   bool batch_start(uint64_t batch_num_blocks=0, uint64_t batch_bytes=0) override;
   void batch_commit();
   void batch_stop() override;
-  void batch_abort();
+  void batch_abort() override;
 
   void block_wtxn_start() override;
   void block_wtxn_stop() override;
