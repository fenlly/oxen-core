// Copyright (c) 2017-2019, The Monero Project
//
// All rights reserved.
//
// Redistribution and use in source and binary forms, with or without modification, are
// permitted provided that the following conditions are met:
//
// 1. Redistributions of source code must retain the above copyright notice, this list of
//    conditions and the following disclaimer.
//
// 2. Redistributions in binary form must reproduce the above copyright notice, this list
//    of conditions and the following disclaimer in the documentation and/or other
//    materials provided with the distribution.
//
// 3. Neither the name of the copyright holder nor the names of its contributors may be
//    used to endorse or promote products derived from this software without specific
//    prior written permission.
//
// THIS SOFTWARE IS PROVIDED BY THE COPYRIGHT HOLDERS AND CONTRIBUTORS "AS IS" AND ANY
// EXPRESS OR IMPLIED WARRANTIES, INCLUDING, BUT NOT LIMITED TO, THE IMPLIED WARRANTIES OF
// MERCHANTABILITY AND FITNESS FOR A PARTICULAR PURPOSE ARE DISCLAIMED. IN NO EVENT SHALL
// THE COPYRIGHT HOLDER OR CONTRIBUTORS BE LIABLE FOR ANY DIRECT, INDIRECT, INCIDENTAL,
// SPECIAL, EXEMPLARY, OR CONSEQUENTIAL DAMAGES (INCLUDING, BUT NOT LIMITED TO,
// PROCUREMENT OF SUBSTITUTE GOODS OR SERVICES; LOSS OF USE, DATA, OR PROFITS; OR BUSINESS
// INTERRUPTION) HOWEVER CAUSED AND ON ANY THEORY OF LIABILITY, WHETHER IN CONTRACT,
// STRICT LIABILITY, OR TORT (INCLUDING NEGLIGENCE OR OTHERWISE) ARISING IN ANY WAY OUT OF
// THE USE OF THIS SOFTWARE, EVEN IF ADVISED OF THE POSSIBILITY OF SUCH DAMAGE.

#include "node_rpc_proxy.h"
#include "rpc/core_rpc_server_commands_defs.h"
#include <chrono>
#include <cpr/cpr.h>

namespace rpc = cryptonote::rpc;

using namespace std::literals;

namespace tools
{

static constexpr std::chrono::seconds rpc_timeout{30};

NodeRPCProxy::NodeRPCProxy(rpc::http_client& http_client)
  : m_http_client{http_client}
  , m_offline(false)
{
  invalidate();
}

void NodeRPCProxy::invalidate()
{
  m_service_node_blacklisted_key_images_cached_height = 0;
  m_service_node_blacklisted_key_images.clear();

  m_all_service_nodes_cached_height = 0;
  m_all_service_nodes.clear();

  m_contributed_service_nodes_cached_height = 0;
  m_contributed_service_nodes_cached_address.clear();
  m_contributed_service_nodes.clear();

  m_height = 0;
  m_immutable_height = 0;
  for (size_t n = 0; n < 256; ++n)
    m_earliest_height[n] = 0;
  m_dynamic_base_fee_estimate = {0, 0};
  m_dynamic_base_fee_estimate_cached_height = 0;
  m_dynamic_base_fee_estimate_grace_blocks = 0;
  m_fee_quantization_mask = 1;
  m_rpc_version = {0, 0};
  m_target_height = 0;
  m_block_weight_limit = 0;
  m_get_info_time = std::chrono::steady_clock::time_point::min();
  m_height_time = std::chrono::steady_clock::time_point::min();
}

bool NodeRPCProxy::get_rpc_version(rpc::version_t &rpc_version) const
{
  if (m_offline) return false;
  if (m_rpc_version == rpc::version_t{0, 0})
  {
    try {
      auto res = m_http_client.json_rpc("get_version", {});
      m_rpc_version = rpc::make_version(res["version"].get<uint32_t>());
    } catch (...) { return false; }
  }
  rpc_version = m_rpc_version;
  return true;
}

void NodeRPCProxy::set_height(uint64_t h)
{
  m_height = h;
  if (h < m_immutable_height)
      m_immutable_height = 0;
  m_height_time = std::chrono::steady_clock::now();
}

bool NodeRPCProxy::get_info() const
{
  if (m_offline) return false;
  auto now = std::chrono::steady_clock::now();
  if (now >= m_get_info_time + 30s) // re-cache every 30 seconds
  {
    try {
      auto res = m_http_client.json_rpc("get_info", {});

      m_height = res["height"].get<uint64_t>();
      m_target_height = res["target_height"].get<uint64_t>();
      auto it_block_weight_limit = res.find("block_weight_limit");
      if (it_block_weight_limit != res.end())
        m_block_weight_limit = res["block_weight_limit"];
      else
        m_block_weight_limit = res["block_size_limit"];
      m_immutable_height = res["immutable_height"].get<uint64_t>();
      m_get_info_time = now;
      m_height_time = now;
    } catch (...) { return false; }
  }
  return true;
}

bool NodeRPCProxy::get_height(uint64_t &height) const
{
  auto now = std::chrono::steady_clock::now();
  if (now >= m_height_time + 30s) // re-cache every 30 seconds
    if (!get_info())
      return false;

  height = m_height;
  return true;
}

bool NodeRPCProxy::get_target_height(uint64_t &height) const
{
  if (!get_info())
    return false;
  height = m_target_height;
  return true;
}

bool NodeRPCProxy::get_immutable_height(uint64_t &height) const
{
  if (!get_info())
    return false;
  height = m_immutable_height;
  return true;
}

bool NodeRPCProxy::get_block_weight_limit(uint64_t &block_weight_limit) const
{
  if (!get_info())
    return false;
  block_weight_limit = m_block_weight_limit;
  return true;
}

bool NodeRPCProxy::get_earliest_height(uint8_t version, uint64_t &earliest_height) const
{
  if (m_offline)
    return false;
  if (m_earliest_height[version] == 0)
  {
    nlohmann::json req_params{
      {"version", version}
    };
    try {
      auto res = m_http_client.json_rpc("hard_fork_info", req_params);
      if (!res["earliest_height"])
        return false;
      m_earliest_height[version] = res["earliest_height"].get<uint64_t>();
    } catch (...) { return false; }
  }

  earliest_height = m_earliest_height[version];
  return true;
}

std::optional<cryptonote::hf> NodeRPCProxy::get_hardfork_version() const
{
  if (m_offline)
    return std::nullopt;

  try {
    auto res = m_http_client.json_rpc("hard_fork_info", {});
    return res["version"].get<cryptonote::hf>();
  } catch (...) {}

  return std::nullopt;
}

bool NodeRPCProxy::refresh_dynamic_base_fee_cache(uint64_t grace_blocks) const
{
  uint64_t height;
  if (m_offline || !get_height(height))
    return false;

  if (m_dynamic_base_fee_estimate_cached_height != height || m_dynamic_base_fee_estimate_grace_blocks != grace_blocks)
  {
    nlohmann::json req_params{
      {"grace_blocks", grace_blocks}
    };
    try {
      auto res = m_http_client.json_rpc("get_base_fee_estimate", req_params);
      m_dynamic_base_fee_estimate = {res["fee_per_byte"].get<uint64_t>(), res["fee_per_output"].get<uint64_t>()};
      m_dynamic_base_fee_estimate_cached_height = height;
      m_dynamic_base_fee_estimate_grace_blocks = grace_blocks;
      m_fee_quantization_mask = res["quantization_mask"].get<uint64_t>();
    } catch (...) { return false; }
  }
  return true;
}

bool NodeRPCProxy::get_dynamic_base_fee_estimate(uint64_t grace_blocks, cryptonote::byte_and_output_fees &fees) const
{
  if (!refresh_dynamic_base_fee_cache(grace_blocks))
    return false;
  fees = m_dynamic_base_fee_estimate;
  return true;
}

bool NodeRPCProxy::get_fee_quantization_mask(uint64_t &fee_quantization_mask) const
{
  if (!refresh_dynamic_base_fee_cache(m_dynamic_base_fee_estimate_grace_blocks))
    return false;

  fee_quantization_mask = m_fee_quantization_mask;
  if (fee_quantization_mask == 0)
  {
    MERROR("Fee quantization mask is 0, forcing to 1");
    fee_quantization_mask = 1;
  }
  return true;
}

std::pair<bool, nlohmann::json> NodeRPCProxy::get_service_nodes(std::vector<std::string> pubkeys) const
{
  std::pair<bool, nlohmann::json> result;
  auto& [success, resolved] = result;
  success = false;
  nlohmann::json req_params{
    {"service_node_pubkeys", pubkeys}
  };
  try {
    auto res = m_http_client.json_rpc("get_service_nodes", pubkeys);
    resolved = res["service_node_states"];
  } catch (...) {
    return result;
  }
  success = true;
  return result;
}

// Updates the cache of all service nodes; the mutex lock must be already held
bool NodeRPCProxy::update_all_service_nodes_cache(uint64_t height) const {
  if (m_offline)
    return false;

  rpc::GET_SERVICE_NODES::request req{};
  req.fields = rpc::GET_SERVICE_NODES::requested_fields_t{};
  auto& f = *req.fields;
  f.active = true;
  f.contributors = true;
  f.funded = true;
  f.registration_height = true;
  f.requested_unlock_height = true;
  f.service_node_pubkey = true;
  f.staking_requirement = true;
  f.total_reserved = true;
  try {
<<<<<<< HEAD
    auto res = m_http_client.json_rpc("get_service_nodes", {});
=======
    auto res = invoke_json_rpc<rpc::GET_SERVICE_NODES>(req);
>>>>>>> f6080918
    m_all_service_nodes_cached_height = height;
    m_all_service_nodes = std::move(res["service_node_states"]);
  } catch (...) { return false; }

  return true;
}


std::pair<bool, nlohmann::json> NodeRPCProxy::get_all_service_nodes() const
{
  std::pair<bool, nlohmann::json> result;
  auto& [success, sns] = result;
  success = false;

  uint64_t height{0};
  if (!get_height(height))
    return result;

  {
    std::lock_guard lock{m_sn_cache_mutex};
    if (m_all_service_nodes_cached_height != height && !update_all_service_nodes_cache(height))
      return result;

    sns = m_all_service_nodes;
  }

  success = true;
  return result;
}

// Filtered version of the above that caches the filtered result as long as used on the same
// contributor at the same height (which is very common, for example, for wallet balance lookups).
std::pair<bool, nlohmann::json> NodeRPCProxy::get_contributed_service_nodes(const std::string &contributor) const
{
  std::pair<bool, nlohmann::json> result;
  auto& [success, sns] = result;
  success = false;

  uint64_t height;
  if (m_offline || !get_height(height))
    return result;

  {
    std::lock_guard lock{m_sn_cache_mutex};
    if (m_contributed_service_nodes_cached_height != height || m_contributed_service_nodes_cached_address != contributor) {
      if (m_all_service_nodes_cached_height != height && !update_all_service_nodes_cache(height))
        return result;

      m_contributed_service_nodes.clear();
      std::copy_if(m_all_service_nodes.begin(), m_all_service_nodes.end(), std::back_inserter(m_contributed_service_nodes),
          [&contributor](const auto& sn)
          {
            return std::any_of(sn["contributors"].begin(), sn["contributors"].end(),
                [&contributor](const nlohmann::json& c) { return contributor == c["address"].get<std::string>(); });
          }
      );
      m_contributed_service_nodes_cached_height = height;
      m_contributed_service_nodes_cached_address = contributor;
    }

    sns = m_contributed_service_nodes;
  }

  success = true;
  return result;
}

std::pair<bool, nlohmann::json> NodeRPCProxy::get_service_node_blacklisted_key_images() const
{
  std::pair<bool, nlohmann::json> result;
  auto& [success, sns] = result;
  success = false;

  uint64_t height;
  if (m_offline || !get_height(height))
    return result;

  {
    std::lock_guard lock{m_sn_cache_mutex};
    if (m_service_node_blacklisted_key_images_cached_height != height)
    {
      try {
        auto res = m_http_client.json_rpc("get_service_nod_blacklisted_key_images", {});
        m_service_node_blacklisted_key_images_cached_height = height;
        m_service_node_blacklisted_key_images               = std::move(res["blacklist"]);
      } catch (...) {
        return result;
      }
    }

    sns = m_service_node_blacklisted_key_images;
  }

  success = true;
  return result;
}

std::pair<bool, nlohmann::json> NodeRPCProxy::ons_owners_to_names(nlohmann::json const &request) const
{
  std::pair<bool, nlohmann::json> result;
  auto& [success, resolved] = result;
  success = false;

  if (m_offline || !get_info())
    return result;

  try {
    auto res = m_http_client.json_rpc("ons_owners_to_names", request);
    resolved = res;
  } catch (...) {
    return result;
  }
  success = true;
  return result;
}

std::pair<bool, nlohmann::json> NodeRPCProxy::ons_names_to_owners(nlohmann::json const& request) const
{
  std::pair<bool, nlohmann::json> result;
  auto& [success, resolved] = result;
  success = false;

  if (m_offline || !get_info())
    return result;

  try {
    auto res = m_http_client.json_rpc("get_output_histogram", request);
    resolved = res;
  } catch (...) {
    return result;
  }
  success = true;
  return result;
}
std::pair<bool, nlohmann::json> NodeRPCProxy::ons_resolve(nlohmann::json const& request) const
{
  std::pair<bool, nlohmann::json> result;
  auto& [success, resolved] = result;
  success = false;

  if (m_offline || !get_info())
    return result;

  {
    try {
      auto res = m_http_client.json_rpc("ons_resolve", request);
      resolved = res;
    } catch (...) {
      return result;
    }

  }

  success = true;
  return result;
}

}<|MERGE_RESOLUTION|>--- conflicted
+++ resolved
@@ -256,23 +256,18 @@
   if (m_offline)
     return false;
 
-  rpc::GET_SERVICE_NODES::request req{};
-  req.fields = rpc::GET_SERVICE_NODES::requested_fields_t{};
-  auto& f = *req.fields;
-  f.active = true;
-  f.contributors = true;
-  f.funded = true;
-  f.registration_height = true;
-  f.requested_unlock_height = true;
-  f.service_node_pubkey = true;
-  f.staking_requirement = true;
-  f.total_reserved = true;
+  nlohmann::json req{};
+  req["fields"] = nlohmann::json{};
+  req["fields"]["active"] = true;
+  req["fields"]["contributors"] = true;
+  req["fields"]["funded"] = true;
+  req["fields"]["registration_height"] = true;
+  req["fields"]["requested_unlock_height"] = true;
+  req["fields"]["service_node_pubkey"] = true;
+  req["fields"]["staking_requirement"] = true;
+  req["fields"]["total_reserved"] = true;
   try {
-<<<<<<< HEAD
-    auto res = m_http_client.json_rpc("get_service_nodes", {});
-=======
-    auto res = invoke_json_rpc<rpc::GET_SERVICE_NODES>(req);
->>>>>>> f6080918
+    auto res = m_http_client.json_rpc("get_service_nodes", req);
     m_all_service_nodes_cached_height = height;
     m_all_service_nodes = std::move(res["service_node_states"]);
   } catch (...) { return false; }
