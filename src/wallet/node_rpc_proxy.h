--- conflicted
+++ resolved
@@ -70,7 +70,6 @@
   std::recursive_mutex &m_daemon_rpc_mutex;
   bool m_offline;
 
-<<<<<<< HEAD
   mutable uint64_t m_service_node_blacklisted_key_images_cached_height;
   mutable std::vector<cryptonote::rpc::GET_SERVICE_NODE_BLACKLISTED_KEY_IMAGES::entry> m_service_node_blacklisted_key_images;
 
@@ -95,28 +94,7 @@
   mutable uint64_t m_target_height;
   mutable uint64_t m_block_weight_limit;
   mutable time_t m_get_info_time;
-=======
-  uint64_t m_height;
-  uint64_t m_earliest_height[256];
-  uint64_t m_dynamic_base_fee_estimate;
-  uint64_t m_dynamic_base_fee_estimate_cached_height;
-  uint64_t m_dynamic_base_fee_estimate_grace_blocks;
-  uint64_t m_fee_quantization_mask;
-  uint32_t m_rpc_version;
-  uint64_t m_target_height;
-  uint64_t m_block_weight_limit;
-  time_t m_get_info_time;
-  time_t m_rpc_payment_info_time;
-  uint64_t m_rpc_payment_diff;
-  uint64_t m_rpc_payment_credits_per_hash_found;
-  cryptonote::blobdata m_rpc_payment_blob;
-  uint64_t m_rpc_payment_height;
-  uint64_t m_rpc_payment_seed_height;
-  crypto::hash m_rpc_payment_seed_hash;
-  crypto::hash m_rpc_payment_next_seed_hash;
-  uint32_t m_rpc_payment_cookie;
-  time_t m_height_time;
->>>>>>> dcff02e4
+  mutable time_t m_height_time;
 };
 
 }