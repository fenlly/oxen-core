// Copyright (c) 2014-2018, The Monero Project
// Copyright (c)      2018, The Loki Project
// 
// All rights reserved.
// 
// Redistribution and use in source and binary forms, with or without modification, are
// permitted provided that the following conditions are met:
// 
// 1. Redistributions of source code must retain the above copyright notice, this list of
//    conditions and the following disclaimer.
// 
// 2. Redistributions in binary form must reproduce the above copyright notice, this list
//    of conditions and the following disclaimer in the documentation and/or other
//    materials provided with the distribution.
// 
// 3. Neither the name of the copyright holder nor the names of its contributors may be
//    used to endorse or promote products derived from this software without specific
//    prior written permission.
// 
// THIS SOFTWARE IS PROVIDED BY THE COPYRIGHT HOLDERS AND CONTRIBUTORS "AS IS" AND ANY
// EXPRESS OR IMPLIED WARRANTIES, INCLUDING, BUT NOT LIMITED TO, THE IMPLIED WARRANTIES OF
// MERCHANTABILITY AND FITNESS FOR A PARTICULAR PURPOSE ARE DISCLAIMED. IN NO EVENT SHALL
// THE COPYRIGHT HOLDER OR CONTRIBUTORS BE LIABLE FOR ANY DIRECT, INDIRECT, INCIDENTAL,
// SPECIAL, EXEMPLARY, OR CONSEQUENTIAL DAMAGES (INCLUDING, BUT NOT LIMITED TO,
// PROCUREMENT OF SUBSTITUTE GOODS OR SERVICES; LOSS OF USE, DATA, OR PROFITS; OR BUSINESS
// INTERRUPTION) HOWEVER CAUSED AND ON ANY THEORY OF LIABILITY, WHETHER IN CONTRACT,
// STRICT LIABILITY, OR TORT (INCLUDING NEGLIGENCE OR OTHERWISE) ARISING IN ANY WAY OUT OF
// THE USE OF THIS SOFTWARE, EVEN IF ADVISED OF THE POSSIBILITY OF SUCH DAMAGE.
// 
// Parts of this file are originally copyright (c) 2012-2013 The Cryptonote developers

#include <numeric>
#include <random>
#include <tuple>
#include <boost/format.hpp>
#include <boost/optional/optional.hpp>
#include <boost/utility/value_init.hpp>
#include <boost/algorithm/string/classification.hpp>
#include <boost/algorithm/string/trim.hpp>
#include <boost/algorithm/string/split.hpp>
#include "include_base_utils.h"
using namespace epee;

#include "cryptonote_config.h"
#include "wallet2.h"
#include "cryptonote_basic/cryptonote_format_utils.h"
#include "rpc/core_rpc_server_commands_defs.h"
#include "misc_language.h"
#include "cryptonote_basic/cryptonote_basic_impl.h"
#include "multisig/multisig.h"
#include "common/boost_serialization_helper.h"
#include "common/command_line.h"
#include "common/threadpool.h"
#include "profile_tools.h"
#include "crypto/crypto.h"
#include "serialization/binary_utils.h"
#include "serialization/string.h"
#include "cryptonote_basic/blobdatatype.h"
#include "mnemonics/electrum-words.h"
#include "common/i18n.h"
#include "common/util.h"
#include "common/apply_permutation.h"
#include "rapidjson/document.h"
#include "rapidjson/writer.h"
#include "rapidjson/stringbuffer.h"
#include "common/json_util.h"
#include "memwipe.h"
#include "common/base58.h"
#include "common/dns_utils.h"
#include "ringct/rctSigs.h"
#include "ringdb.h"

extern "C"
{
#include "crypto/keccak.h"
#include "crypto/crypto-ops.h"
}
using namespace std;
using namespace crypto;
using namespace cryptonote;

#undef LOKI_DEFAULT_LOG_CATEGORY
#define LOKI_DEFAULT_LOG_CATEGORY "wallet.wallet2"

// used to choose when to stop adding outputs to a tx
#define APPROXIMATE_INPUT_BYTES 80

// used to target a given block size (additional outputs may be added on top to build fee)
#define TX_SIZE_TARGET(bytes) (bytes*2/3)

// arbitrary, used to generate different hashes from the same input
#define CHACHA8_KEY_TAIL 0x8c

#define UNSIGNED_TX_PREFIX "Loki unsigned tx set\004"
#define SIGNED_TX_PREFIX "Loki signed tx set\004"
#define MULTISIG_UNSIGNED_TX_PREFIX "Loki multisig unsigned tx set\001"

#define RECENT_OUTPUT_RATIO (0.5) // 50% of outputs are from the recent zone
#define RECENT_OUTPUT_DAYS (1.8) // last 1.8 day makes up the recent zone (taken from monerolink.pdf, Miller et al)
#define RECENT_OUTPUT_ZONE ((time_t)(RECENT_OUTPUT_DAYS * 86400))
#define RECENT_OUTPUT_BLOCKS (RECENT_OUTPUT_DAYS * 720)

#define FEE_ESTIMATE_GRACE_BLOCKS 10 // estimate fee valid for that many blocks

#define SECOND_OUTPUT_RELATEDNESS_THRESHOLD 0.0f

#define SUBADDRESS_LOOKAHEAD_MAJOR 50
#define SUBADDRESS_LOOKAHEAD_MINOR 200

#define KEY_IMAGE_EXPORT_FILE_MAGIC "Loki key image export\002"

#define MULTISIG_EXPORT_FILE_MAGIC "Loki multisig export\001"

#define SEGREGATION_FORK_HEIGHT 1546000
#define TESTNET_SEGREGATION_FORK_HEIGHT 1000000
#define STAGENET_SEGREGATION_FORK_HEIGHT 1000000
#define SEGREGATION_FORK_VICINITY 1500 /* blocks */


namespace
{
  std::string get_default_ringdb_path()
  {
    boost::filesystem::path dir = tools::get_default_data_dir();
    // remove .loki, replace with .shared-ringdb
    dir = dir.remove_filename();
    dir /= ".shared-ringdb";
    return dir.string();
  }
}

namespace
{
// Create on-demand to prevent static initialization order fiasco issues.
struct options {
  const command_line::arg_descriptor<std::string> daemon_address = {"daemon-address", tools::wallet2::tr("Use daemon instance at <host>:<port>"), ""};
  const command_line::arg_descriptor<std::string> daemon_host = {"daemon-host", tools::wallet2::tr("Use daemon instance at host <arg> instead of localhost"), ""};
  const command_line::arg_descriptor<std::string> password = {"password", tools::wallet2::tr("Wallet password (escape/quote as needed)"), "", true};
  const command_line::arg_descriptor<std::string> password_file = {"password-file", tools::wallet2::tr("Wallet password file"), "", true};
  const command_line::arg_descriptor<int> daemon_port = {"daemon-port", tools::wallet2::tr("Use daemon instance at port <arg> instead of 18081"), 0};
  const command_line::arg_descriptor<std::string> daemon_login = {"daemon-login", tools::wallet2::tr("Specify username[:password] for daemon RPC client"), "", true};
  const command_line::arg_descriptor<bool> testnet = {"testnet", tools::wallet2::tr("For testnet. Daemon must also be launched with --testnet flag"), false};
  const command_line::arg_descriptor<bool> stagenet = {"stagenet", tools::wallet2::tr("For stagenet. Daemon must also be launched with --stagenet flag"), false};
  const command_line::arg_descriptor<bool> restricted = {"restricted-rpc", tools::wallet2::tr("Restricts to view-only commands"), false};
  const command_line::arg_descriptor<std::string, false, true> shared_ringdb_dir = {
    "shared-ringdb-dir", tools::wallet2::tr("Set shared ring database path"),
    get_default_ringdb_path(),
    testnet,
    [](bool testnet, bool defaulted, std::string val)->std::string {
      if (testnet)
        return (boost::filesystem::path(val) / "testnet").string();
      return val;
    }
  };
};

void do_prepare_file_names(const std::string& file_path, std::string& keys_file, std::string& wallet_file)
{
  keys_file = file_path;
  wallet_file = file_path;
  boost::system::error_code e;
  if(string_tools::get_extension(keys_file) == "keys")
  {//provided keys file name
    wallet_file = string_tools::cut_off_extension(wallet_file);
  }else
  {//provided wallet file name
    keys_file += ".keys";
  }
}

uint64_t calculate_fee(uint64_t fee_per_kb, size_t bytes, uint64_t fee_multiplier)
{
  uint64_t kB = (bytes + 1023) / 1024;
  return kB * fee_per_kb * fee_multiplier;
}

uint64_t calculate_fee(uint64_t fee_per_kb, const cryptonote::blobdata &blob, uint64_t fee_multiplier)
{
  return calculate_fee(fee_per_kb, blob.size(), fee_multiplier);
}

std::string get_size_string(size_t sz)
{
  return std::to_string(sz) + " bytes (" + std::to_string((sz + 1023) / 1024) + " kB)";
}

std::string get_size_string(const cryptonote::blobdata &tx)
{
  return get_size_string(tx.size());
}

std::unique_ptr<tools::wallet2> make_basic(const boost::program_options::variables_map& vm, const options& opts, const std::function<boost::optional<tools::password_container>(const char *, bool)> &password_prompter)
{
  const bool testnet = command_line::get_arg(vm, opts.testnet);
  const bool stagenet = command_line::get_arg(vm, opts.stagenet);
  const bool restricted = command_line::get_arg(vm, opts.restricted);

  auto daemon_address = command_line::get_arg(vm, opts.daemon_address);
  auto daemon_host = command_line::get_arg(vm, opts.daemon_host);
  auto daemon_port = command_line::get_arg(vm, opts.daemon_port);

  THROW_WALLET_EXCEPTION_IF(!daemon_address.empty() && !daemon_host.empty() && 0 != daemon_port,
      tools::error::wallet_internal_error, tools::wallet2::tr("can't specify daemon host or port more than once"));

  boost::optional<epee::net_utils::http::login> login{};
  if (command_line::has_arg(vm, opts.daemon_login))
  {
    auto parsed = tools::login::parse(
      command_line::get_arg(vm, opts.daemon_login), false, [password_prompter](bool verify) {
        return password_prompter("Daemon client password", verify);
      }
    );
    if (!parsed)
      return nullptr;

    login.emplace(std::move(parsed->username), std::move(parsed->password).password());
  }

  if (daemon_host.empty())
    daemon_host = "localhost";

  if (!daemon_port)
  {
    daemon_port = testnet ? config::testnet::RPC_DEFAULT_PORT : stagenet ? config::stagenet::RPC_DEFAULT_PORT : config::RPC_DEFAULT_PORT;
  }

  if (daemon_address.empty())
    daemon_address = std::string("http://") + daemon_host + ":" + std::to_string(daemon_port);

  std::unique_ptr<tools::wallet2> wallet(new tools::wallet2(testnet ? TESTNET : stagenet ? STAGENET : MAINNET, restricted));
  wallet->init(std::move(daemon_address), std::move(login));
  boost::filesystem::path ringdb_path = command_line::get_arg(vm, opts.shared_ringdb_dir);
  wallet->set_ring_database(ringdb_path.string());
  return wallet;
}

boost::optional<tools::password_container> get_password(const boost::program_options::variables_map& vm, const options& opts, const std::function<boost::optional<tools::password_container>(const char*, bool)> &password_prompter, const bool verify)
{
  if (command_line::has_arg(vm, opts.password) && command_line::has_arg(vm, opts.password_file))
  {
    THROW_WALLET_EXCEPTION(tools::error::wallet_internal_error, tools::wallet2::tr("can't specify more than one of --password and --password-file"));
  }

  if (command_line::has_arg(vm, opts.password))
  {
    return tools::password_container{command_line::get_arg(vm, opts.password)};
  }

  if (command_line::has_arg(vm, opts.password_file))
  {
    std::string password;
    bool r = epee::file_io_utils::load_file_to_string(command_line::get_arg(vm, opts.password_file),
                                                      password);
    THROW_WALLET_EXCEPTION_IF(!r, tools::error::wallet_internal_error, tools::wallet2::tr("the password file specified could not be read"));

    // Remove line breaks the user might have inserted
    boost::trim_right_if(password, boost::is_any_of("\r\n"));
    return {tools::password_container{std::move(password)}};
  }

  THROW_WALLET_EXCEPTION_IF(!password_prompter, tools::error::wallet_internal_error, tools::wallet2::tr("no password specified; use --prompt-for-password to prompt for a password"));

  return password_prompter(verify ? tr("Enter a new password for the wallet") : tr("Wallet password"), verify);
}

std::unique_ptr<tools::wallet2> generate_from_json(const std::string& json_file, const boost::program_options::variables_map& vm, const options& opts, const std::function<boost::optional<tools::password_container>(const char *, bool)> &password_prompter)
{
  const bool testnet = command_line::get_arg(vm, opts.testnet);
  const bool stagenet = command_line::get_arg(vm, opts.stagenet);
  const network_type nettype = testnet ? TESTNET : stagenet ? STAGENET : MAINNET;

  /* GET_FIELD_FROM_JSON_RETURN_ON_ERROR Is a generic macro that can return
  false. Gcc will coerce this into unique_ptr(nullptr), but clang correctly
  fails. This large wrapper is for the use of that macro */
  std::unique_ptr<tools::wallet2> wallet;
  const auto do_generate = [&]() -> bool {
    std::string buf;
    if (!epee::file_io_utils::load_file_to_string(json_file, buf)) {
      THROW_WALLET_EXCEPTION(tools::error::wallet_internal_error, std::string(tools::wallet2::tr("Failed to load file ")) + json_file);
      return false;
    }

    rapidjson::Document json;
    if (json.Parse(buf.c_str()).HasParseError()) {
      THROW_WALLET_EXCEPTION(tools::error::wallet_internal_error, tools::wallet2::tr("Failed to parse JSON"));
      return false;
    }

    GET_FIELD_FROM_JSON_RETURN_ON_ERROR(json, version, unsigned, Uint, true, 0);
    const int current_version = 1;
    THROW_WALLET_EXCEPTION_IF(field_version > current_version, tools::error::wallet_internal_error,
      ((boost::format(tools::wallet2::tr("Version %u too new, we can only grok up to %u")) % field_version % current_version)).str());

    GET_FIELD_FROM_JSON_RETURN_ON_ERROR(json, filename, std::string, String, true, std::string());

    GET_FIELD_FROM_JSON_RETURN_ON_ERROR(json, scan_from_height, uint64_t, Uint64, false, 0);
    const bool recover = field_scan_from_height_found;

    GET_FIELD_FROM_JSON_RETURN_ON_ERROR(json, password, std::string, String, false, std::string());

    GET_FIELD_FROM_JSON_RETURN_ON_ERROR(json, viewkey, std::string, String, false, std::string());
    crypto::secret_key viewkey;
    if (field_viewkey_found)
    {
      cryptonote::blobdata viewkey_data;
      if(!epee::string_tools::parse_hexstr_to_binbuff(field_viewkey, viewkey_data) || viewkey_data.size() != sizeof(crypto::secret_key))
      {
        THROW_WALLET_EXCEPTION(tools::error::wallet_internal_error, tools::wallet2::tr("failed to parse view key secret key"));
      }
      viewkey = *reinterpret_cast<const crypto::secret_key*>(viewkey_data.data());
      crypto::public_key pkey;
      if (!crypto::secret_key_to_public_key(viewkey, pkey)) {
        THROW_WALLET_EXCEPTION(tools::error::wallet_internal_error, tools::wallet2::tr("failed to verify view key secret key"));
      }
    }

    GET_FIELD_FROM_JSON_RETURN_ON_ERROR(json, spendkey, std::string, String, false, std::string());
    crypto::secret_key spendkey;
    if (field_spendkey_found)
    {
      cryptonote::blobdata spendkey_data;
      if(!epee::string_tools::parse_hexstr_to_binbuff(field_spendkey, spendkey_data) || spendkey_data.size() != sizeof(crypto::secret_key))
      {
        THROW_WALLET_EXCEPTION(tools::error::wallet_internal_error, tools::wallet2::tr("failed to parse spend key secret key"));
      }
      spendkey = *reinterpret_cast<const crypto::secret_key*>(spendkey_data.data());
      crypto::public_key pkey;
      if (!crypto::secret_key_to_public_key(spendkey, pkey)) {
        THROW_WALLET_EXCEPTION(tools::error::wallet_internal_error, tools::wallet2::tr("failed to verify spend key secret key"));
      }
    }

    GET_FIELD_FROM_JSON_RETURN_ON_ERROR(json, seed, std::string, String, false, std::string());
    std::string old_language;
    crypto::secret_key recovery_key;
    bool restore_deterministic_wallet = false;
    if (field_seed_found)
    {
      if (!crypto::ElectrumWords::words_to_bytes(field_seed, recovery_key, old_language))
      {
        THROW_WALLET_EXCEPTION(tools::error::wallet_internal_error, tools::wallet2::tr("Electrum-style word list failed verification"));
      }
      restore_deterministic_wallet = true;

      GET_FIELD_FROM_JSON_RETURN_ON_ERROR(json, seed_passphrase, std::string, String, false, std::string());
      if (field_seed_passphrase_found)
      {
        if (!field_seed_passphrase.empty())
          recovery_key = cryptonote::decrypt_key(recovery_key, field_seed_passphrase);
      }
    }

    GET_FIELD_FROM_JSON_RETURN_ON_ERROR(json, address, std::string, String, false, std::string());

    GET_FIELD_FROM_JSON_RETURN_ON_ERROR(json, create_address_file, int, Int, false, false);
    bool create_address_file = field_create_address_file;

    // compatibility checks
    if (!field_seed_found && !field_viewkey_found && !field_spendkey_found)
    {
      THROW_WALLET_EXCEPTION(tools::error::wallet_internal_error, tools::wallet2::tr("At least one of either an Electrum-style word list, private view key, or private spend key must be specified"));
    }
    if (field_seed_found && (field_viewkey_found || field_spendkey_found))
    {
      THROW_WALLET_EXCEPTION(tools::error::wallet_internal_error, tools::wallet2::tr("Both Electrum-style word list and private key(s) specified"));
    }

    // if an address was given, we check keys against it, and deduce the spend
    // public key if it was not given
    if (field_address_found)
    {
      cryptonote::address_parse_info info;
      if(!get_account_address_from_str(info, nettype, field_address))
      {
        THROW_WALLET_EXCEPTION(tools::error::wallet_internal_error, tools::wallet2::tr("invalid address"));
      }
      if (field_viewkey_found)
      {
        crypto::public_key pkey;
        if (!crypto::secret_key_to_public_key(viewkey, pkey)) {
          THROW_WALLET_EXCEPTION(tools::error::wallet_internal_error, tools::wallet2::tr("failed to verify view key secret key"));
        }
        if (info.address.m_view_public_key != pkey) {
          THROW_WALLET_EXCEPTION(tools::error::wallet_internal_error, tools::wallet2::tr("view key does not match standard address"));
        }
      }
      if (field_spendkey_found)
      {
        crypto::public_key pkey;
        if (!crypto::secret_key_to_public_key(spendkey, pkey)) {
          THROW_WALLET_EXCEPTION(tools::error::wallet_internal_error, tools::wallet2::tr("failed to verify spend key secret key"));
        }
        if (info.address.m_spend_public_key != pkey) {
          THROW_WALLET_EXCEPTION(tools::error::wallet_internal_error, tools::wallet2::tr("spend key does not match standard address"));
        }
      }
    }

    const bool deprecated_wallet = restore_deterministic_wallet && ((old_language == crypto::ElectrumWords::old_language_name) ||
      crypto::ElectrumWords::get_is_old_style_seed(field_seed));
    THROW_WALLET_EXCEPTION_IF(deprecated_wallet, tools::error::wallet_internal_error,
      tools::wallet2::tr("Cannot generate deprecated wallets from JSON"));

    wallet.reset(make_basic(vm, opts, password_prompter).release());
    wallet->set_refresh_from_block_height(field_scan_from_height);
    wallet->explicit_refresh_from_block_height(field_scan_from_height_found);

    try
    {
      if (!field_seed.empty())
      {
        wallet->generate(field_filename, field_password, recovery_key, recover, false, create_address_file);
      }
      else if (field_viewkey.empty() && !field_spendkey.empty())
      {
        wallet->generate(field_filename, field_password, spendkey, recover, false, create_address_file);
      }
      else
      {
        cryptonote::account_public_address address;
        if (!crypto::secret_key_to_public_key(viewkey, address.m_view_public_key)) {
          THROW_WALLET_EXCEPTION(tools::error::wallet_internal_error, tools::wallet2::tr("failed to verify view key secret key"));
        }

        if (field_spendkey.empty())
        {
          // if we have an address but no spend key, we can deduce the spend public key
          // from the address
          if (field_address_found)
          {
            cryptonote::address_parse_info info;
            if(!get_account_address_from_str(info, nettype, field_address))
            {
              THROW_WALLET_EXCEPTION(tools::error::wallet_internal_error, std::string(tools::wallet2::tr("failed to parse address: ")) + field_address);
            }
            address.m_spend_public_key = info.address.m_spend_public_key;
          }
          else
          {
            THROW_WALLET_EXCEPTION(tools::error::wallet_internal_error, tools::wallet2::tr("Address must be specified in order to create watch-only wallet"));
          }
          wallet->generate(field_filename, field_password, address, viewkey, create_address_file);
        }
        else
        {
          if (!crypto::secret_key_to_public_key(spendkey, address.m_spend_public_key)) {
            THROW_WALLET_EXCEPTION(tools::error::wallet_internal_error, tools::wallet2::tr("failed to verify spend key secret key"));
          }
          wallet->generate(field_filename, field_password, address, spendkey, viewkey, create_address_file);
        }
      }
    }
    catch (const std::exception& e)
    {
      THROW_WALLET_EXCEPTION(tools::error::wallet_internal_error, std::string(tools::wallet2::tr("failed to generate new wallet: ")) + e.what());
    }
    return true;
  };

  if (do_generate())
  {
    return wallet;
  }
  return nullptr;
}

static void throw_on_rpc_response_error(const boost::optional<std::string> &status, const char *method)
{
  // no error
  if (!status)
    return;

  // empty string -> not connection
  THROW_WALLET_EXCEPTION_IF(status->empty(), tools::error::no_connection_to_daemon, method);

  THROW_WALLET_EXCEPTION_IF(*status == CORE_RPC_STATUS_BUSY, tools::error::daemon_busy, method);
  THROW_WALLET_EXCEPTION_IF(*status != CORE_RPC_STATUS_OK, tools::error::wallet_generic_rpc_error, method, *status);
}

std::string strjoin(const std::vector<size_t> &V, const char *sep)
{
  std::stringstream ss;
  bool first = true;
  for (const auto &v: V)
  {
    if (!first)
      ss << sep;
    ss << std::to_string(v);
    first = false;
  }
  return ss.str();
}

static void emplace_or_replace(std::unordered_multimap<crypto::hash, tools::wallet2::pool_payment_details> &container,
  const crypto::hash &key, const tools::wallet2::pool_payment_details &pd)
{
  auto range = container.equal_range(key);
  for (auto i = range.first; i != range.second; ++i)
  {
    if (i->second.m_pd.m_tx_hash == pd.m_pd.m_tx_hash && i->second.m_pd.m_subaddr_index == pd.m_pd.m_subaddr_index)
    {
      i->second = pd;
      return;
    }
  }
  container.emplace(key, pd);
}

void drop_from_short_history(std::list<crypto::hash> &short_chain_history, size_t N)
{
  std::list<crypto::hash>::iterator right;
  // drop early N off, skipping the genesis block
  if (short_chain_history.size() > N) {
    right = short_chain_history.end();
    std::advance(right,-1);
    std::list<crypto::hash>::iterator left = right;
    std::advance(left, -N);
    short_chain_history.erase(left, right);
  }
}

size_t estimate_rct_tx_size(int n_inputs, int mixin, int n_outputs, size_t extra_size, bool bulletproof)
{
  size_t size = 0;

  // tx prefix

  // first few bytes
  size += 1 + 6;

  // vin
  size += n_inputs * (1+6+(mixin+1)*2+32);

  // vout
  size += n_outputs * (6+32);

  // extra
  size += extra_size;

  // rct signatures

  // type
  size += 1;

  // rangeSigs
  if (bulletproof)
    size += ((2*6 + 4 + 5)*32 + 3) * n_outputs;
  else
    size += (2*64*32+32+64*32) * n_outputs;

  // MGs
  size += n_inputs * (64 * (mixin+1) + 32);

  // mixRing - not serialized, can be reconstructed
  /* size += 2 * 32 * (mixin+1) * n_inputs; */

  // pseudoOuts
  size += 32 * n_inputs;
  // ecdhInfo
  size += 2 * 32 * n_outputs;
  // outPk - only commitment is saved
  size += 32 * n_outputs;
  // txnFee
  size += 4;

  LOG_PRINT_L2("estimated rct tx size for " << n_inputs << " with ring size " << (mixin+1) << " and " << n_outputs << ": " << size << " (" << ((32 * n_inputs/*+1*/) + 2 * 32 * (mixin+1) * n_inputs + 32 * n_outputs) << " saved)");
  return size;
}

size_t estimate_tx_size(bool use_rct, int n_inputs, int mixin, int n_outputs, size_t extra_size, bool bulletproof)
{
  if (use_rct)
    return estimate_rct_tx_size(n_inputs, mixin, n_outputs + 1, extra_size, bulletproof);
  else
    return n_inputs * (mixin+1) * APPROXIMATE_INPUT_BYTES + extra_size;
}

uint8_t get_bulletproof_fork()
{
  return 8;
}

crypto::hash8 get_short_payment_id(const tools::wallet2::pending_tx &ptx, hw::device &hwdev)
{
  crypto::hash8 payment_id8 = null_hash8;
  std::vector<tx_extra_field> tx_extra_fields;
  parse_tx_extra(ptx.tx.extra, tx_extra_fields); // ok if partially parsed
  cryptonote::tx_extra_nonce extra_nonce;
  if (find_tx_extra_field_by_type(tx_extra_fields, extra_nonce))
  {
    if(get_encrypted_payment_id_from_tx_extra_nonce(extra_nonce.nonce, payment_id8))
    {
      if (ptx.dests.empty())
      {
        MWARNING("Encrypted payment id found, but no destinations public key, cannot decrypt");
        return crypto::null_hash8;
      }
      hwdev.decrypt_payment_id(payment_id8, ptx.dests[0].addr.m_view_public_key, ptx.tx_key);
    }
  }
  return payment_id8;
}

tools::wallet2::tx_construction_data get_construction_data_with_decrypted_short_payment_id(const tools::wallet2::pending_tx &ptx, hw::device &hwdev)
{
  tools::wallet2::tx_construction_data construction_data = ptx.construction_data;
  crypto::hash8 payment_id = get_short_payment_id(ptx,hwdev);
  if (payment_id != null_hash8)
  {
    // Remove encrypted
    remove_field_from_tx_extra(construction_data.extra, typeid(cryptonote::tx_extra_nonce));
    // Add decrypted
    std::string extra_nonce;
    set_encrypted_payment_id_to_tx_extra_nonce(extra_nonce, payment_id);
    THROW_WALLET_EXCEPTION_IF(!add_extra_nonce_to_tx_extra(construction_data.extra, extra_nonce),
        tools::error::wallet_internal_error, "Failed to add decrypted payment id to tx extra");
    LOG_PRINT_L1("Decrypted payment ID: " << payment_id);
  }
  return construction_data;
}

uint32_t get_subaddress_clamped_sum(uint32_t idx, uint32_t extra)
{
  static constexpr uint32_t uint32_max = std::numeric_limits<uint32_t>::max();
  if (idx > uint32_max - extra)
    return uint32_max;
  return idx + extra;
}

  //-----------------------------------------------------------------
} //namespace

namespace tools
{
// for now, limit to 30 attempts.  TODO: discuss a good number to limit to.
const size_t MAX_SPLIT_ATTEMPTS = 30;

constexpr const std::chrono::seconds wallet2::rpc_timeout;
const char* wallet2::tr(const char* str) { return i18n_translate(str, "tools::wallet2"); }

wallet2::wallet2(network_type nettype, bool restricted):
  m_multisig_rescan_info(NULL),
  m_multisig_rescan_k(NULL),
  m_run(true),
  m_callback(0),
  m_nettype(nettype),
  m_always_confirm_transfers(true),
  m_print_ring_members(false),
  m_store_tx_info(true),
  m_default_mixin(0),
  m_default_priority(0),
  m_refresh_type(RefreshOptimizeCoinbase),
  m_auto_refresh(true),
  m_refresh_from_block_height(0),
  m_explicit_refresh_from_block_height(true),
  m_confirm_missing_payment_id(true),
  m_confirm_non_default_ring_size(true),
  m_ask_password(true),
  m_min_output_count(0),
  m_min_output_value(0),
  m_merge_destinations(false),
  m_confirm_backlog(true),
  m_confirm_backlog_threshold(0),
  m_confirm_export_overwrite(true),
  m_auto_low_priority(true),
  m_segregate_pre_fork_outputs(true),
  m_key_reuse_mitigation2(true),
  m_segregation_height(0),
  m_is_initialized(false),
  m_restricted(restricted),
  is_old_file_format(false),
  m_node_rpc_proxy(m_http_client, m_daemon_rpc_mutex),
  m_subaddress_lookahead_major(SUBADDRESS_LOOKAHEAD_MAJOR),
  m_subaddress_lookahead_minor(SUBADDRESS_LOOKAHEAD_MINOR),
  m_light_wallet(false),
  m_light_wallet_scanned_block_height(0),
  m_light_wallet_blockchain_height(0),
  m_light_wallet_connected(false),
  m_light_wallet_balance(0),
  m_light_wallet_unlocked_balance(0),
  m_key_on_device(false),
  m_ring_history_saved(false),
  m_ringdb()
{
}

wallet2::~wallet2()
{
}

bool wallet2::has_testnet_option(const boost::program_options::variables_map& vm)
{
  return command_line::get_arg(vm, options().testnet);
}

bool wallet2::has_stagenet_option(const boost::program_options::variables_map& vm)
{
  return command_line::get_arg(vm, options().stagenet);
}

void wallet2::init_options(boost::program_options::options_description& desc_params)
{
  const options opts{};
  command_line::add_arg(desc_params, opts.daemon_address);
  command_line::add_arg(desc_params, opts.daemon_host);
  command_line::add_arg(desc_params, opts.password);
  command_line::add_arg(desc_params, opts.password_file);
  command_line::add_arg(desc_params, opts.daemon_port);
  command_line::add_arg(desc_params, opts.daemon_login);
  command_line::add_arg(desc_params, opts.testnet);
  command_line::add_arg(desc_params, opts.stagenet);
  command_line::add_arg(desc_params, opts.restricted);
  command_line::add_arg(desc_params, opts.shared_ringdb_dir);
}

std::unique_ptr<wallet2> wallet2::make_from_json(const boost::program_options::variables_map& vm, const std::string& json_file, const std::function<boost::optional<tools::password_container>(const char *, bool)> &password_prompter)
{
  const options opts{};
  return generate_from_json(json_file, vm, opts, password_prompter);
}

std::pair<std::unique_ptr<wallet2>, password_container> wallet2::make_from_file(
  const boost::program_options::variables_map& vm, const std::string& wallet_file, const std::function<boost::optional<tools::password_container>(const char *, bool)> &password_prompter)
{
  const options opts{};
  auto pwd = get_password(vm, opts, password_prompter, false);
  if (!pwd)
  {
    return {nullptr, password_container{}};
  }
  auto wallet = make_basic(vm, opts, password_prompter);
  if (wallet)
  {
    wallet->load(wallet_file, pwd->password());
  }
  return {std::move(wallet), std::move(*pwd)};
}

std::pair<std::unique_ptr<wallet2>, password_container> wallet2::make_new(const boost::program_options::variables_map& vm, const std::function<boost::optional<password_container>(const char *, bool)> &password_prompter)
{
  const options opts{};
  auto pwd = get_password(vm, opts, password_prompter, true);
  if (!pwd)
  {
    return {nullptr, password_container{}};
  }
  return {make_basic(vm, opts, password_prompter), std::move(*pwd)};
}

std::unique_ptr<wallet2> wallet2::make_dummy(const boost::program_options::variables_map& vm, const std::function<boost::optional<tools::password_container>(const char *, bool)> &password_prompter)
{
  const options opts{};
  return make_basic(vm, opts, password_prompter);
}

//----------------------------------------------------------------------------------------------------
bool wallet2::init(std::string daemon_address, boost::optional<epee::net_utils::http::login> daemon_login, uint64_t upper_transaction_size_limit, bool ssl)
{
  m_checkpoints.init_default_checkpoints(m_nettype);
  if(m_http_client.is_connected())
    m_http_client.disconnect();
  m_is_initialized = true;
  m_upper_transaction_size_limit = upper_transaction_size_limit;
  m_daemon_address = std::move(daemon_address);
  m_daemon_login = std::move(daemon_login);
  // When switching from light wallet to full wallet, we need to reset the height we got from lw node.
  if(m_light_wallet)
    m_local_bc_height = m_blockchain.size();
  return m_http_client.set_server(get_daemon_address(), get_daemon_login(), ssl);
}
//----------------------------------------------------------------------------------------------------
bool wallet2::is_deterministic() const
{
  crypto::secret_key second;
  keccak((uint8_t *)&get_account().get_keys().m_spend_secret_key, sizeof(crypto::secret_key), (uint8_t *)&second, sizeof(crypto::secret_key));
  sc_reduce32((uint8_t *)&second);
  bool keys_deterministic = memcmp(second.data,get_account().get_keys().m_view_secret_key.data, sizeof(crypto::secret_key)) == 0;
  return keys_deterministic;
}
//----------------------------------------------------------------------------------------------------
bool wallet2::get_seed(std::string& electrum_words, const epee::wipeable_string &passphrase) const
{
  bool keys_deterministic = is_deterministic();
  if (!keys_deterministic)
  {
    std::cout << "This is not a deterministic wallet" << std::endl;
    return false;
  }
  if (seed_language.empty())
  {
    std::cout << "seed_language not set" << std::endl;
    return false;
  }

  crypto::secret_key key = get_account().get_keys().m_spend_secret_key;
  if (!passphrase.empty())
    key = cryptonote::encrypt_key(key, passphrase);
  if (!crypto::ElectrumWords::bytes_to_words(key, electrum_words, seed_language))
  {
    std::cout << "Failed to create seed from key for language: " << seed_language << std::endl;
    return false;
  }

  return true;
}
//----------------------------------------------------------------------------------------------------
bool wallet2::get_multisig_seed(std::string& seed, const epee::wipeable_string &passphrase, bool raw) const
{
  bool ready;
  uint32_t threshold, total;
  if (!multisig(&ready, &threshold, &total))
  {
    std::cout << "This is not a multisig wallet" << std::endl;
    return false;
  }
  if (!ready)
  {
    std::cout << "This multisig wallet is not yet finalized" << std::endl;
    return false;
  }
  if (!raw && seed_language.empty())
  {
    std::cout << "seed_language not set" << std::endl;
    return false;
  }

  crypto::secret_key skey;
  crypto::public_key pkey;
  const account_keys &keys = get_account().get_keys();
  std::string data;
  data.append((const char*)&threshold, sizeof(uint32_t));
  data.append((const char*)&total, sizeof(uint32_t));
  skey = keys.m_spend_secret_key;
  data.append((const char*)&skey, sizeof(skey));
  pkey = keys.m_account_address.m_spend_public_key;
  data.append((const char*)&pkey, sizeof(pkey));
  skey = keys.m_view_secret_key;
  data.append((const char*)&skey, sizeof(skey));
  pkey = keys.m_account_address.m_view_public_key;
  data.append((const char*)&pkey, sizeof(pkey));
  for (const auto &skey: keys.m_multisig_keys)
    data.append((const char*)&skey, sizeof(skey));
  for (const auto &signer: m_multisig_signers)
    data.append((const char*)&signer, sizeof(signer));

  if (!passphrase.empty())
  {
    crypto::secret_key key;
    crypto::cn_slow_hash(passphrase.data(), passphrase.size(), (crypto::hash&)key);
    sc_reduce32((unsigned char*)key.data);
    data = encrypt(data, key, true);
  }

  if (raw)
  {
    seed = epee::string_tools::buff_to_hex_nodelimer(data);
  }
  else
  {
    if (!crypto::ElectrumWords::bytes_to_words(data.data(), data.size(), seed, seed_language))
    {
      std::cout << "Failed to encode seed";
      return false;
    }
  }

  return true;
}
//----------------------------------------------------------------------------------------------------
/*!
 * \brief Gets the seed language
 */
const std::string &wallet2::get_seed_language() const
{
  return seed_language;
}
/*!
 * \brief Sets the seed language
 * \param language  Seed language to set to
 */
void wallet2::set_seed_language(const std::string &language)
{
  seed_language = language;
}
//----------------------------------------------------------------------------------------------------
cryptonote::account_public_address wallet2::get_subaddress(const cryptonote::subaddress_index& index) const
{
  hw::device &hwdev = m_account.get_device();
  return hwdev.get_subaddress(m_account.get_keys(), index);
}
//----------------------------------------------------------------------------------------------------
crypto::public_key wallet2::get_subaddress_spend_public_key(const cryptonote::subaddress_index& index) const
{
  hw::device &hwdev = m_account.get_device();
  return hwdev.get_subaddress_spend_public_key(m_account.get_keys(), index);
}
//----------------------------------------------------------------------------------------------------
std::string wallet2::get_subaddress_as_str(const cryptonote::subaddress_index& index) const
{
  cryptonote::account_public_address address = get_subaddress(index);
  return cryptonote::get_account_address_as_str(m_nettype, !index.is_zero(), address);
}
//----------------------------------------------------------------------------------------------------
std::string wallet2::get_integrated_address_as_str(const crypto::hash8& payment_id) const
{
  return cryptonote::get_account_integrated_address_as_str(m_nettype, get_address(), payment_id);
}
//----------------------------------------------------------------------------------------------------
void wallet2::add_subaddress_account(const std::string& label)
{
  uint32_t index_major = (uint32_t)get_num_subaddress_accounts();
  expand_subaddresses({index_major, 0});
  m_subaddress_labels[index_major][0] = label;
}
//----------------------------------------------------------------------------------------------------
void wallet2::add_subaddress(uint32_t index_major, const std::string& label)
{
  THROW_WALLET_EXCEPTION_IF(index_major >= m_subaddress_labels.size(), error::account_index_outofbound);
  uint32_t index_minor = (uint32_t)get_num_subaddresses(index_major);
  expand_subaddresses({index_major, index_minor});
  m_subaddress_labels[index_major][index_minor] = label;
}
//----------------------------------------------------------------------------------------------------
void wallet2::expand_subaddresses(const cryptonote::subaddress_index& index)
{
  hw::device &hwdev = m_account.get_device();
  if (m_subaddress_labels.size() <= index.major)
  {
    // add new accounts
    cryptonote::subaddress_index index2;
    const uint32_t major_end = get_subaddress_clamped_sum(index.major, m_subaddress_lookahead_major);
    for (index2.major = m_subaddress_labels.size(); index2.major < major_end; ++index2.major)
    {
      const uint32_t end = get_subaddress_clamped_sum((index2.major == index.major ? index.minor : 0), m_subaddress_lookahead_minor);
      const std::vector<crypto::public_key> pkeys = hwdev.get_subaddress_spend_public_keys(m_account.get_keys(), index2.major, 0, end);
      for (index2.minor = 0; index2.minor < end; ++index2.minor)
      {
         const crypto::public_key &D = pkeys[index2.minor];
         m_subaddresses[D] = index2;
      }
    }
    m_subaddress_labels.resize(index.major + 1, {"Untitled account"});
    m_subaddress_labels[index.major].resize(index.minor + 1);
  }
  else if (m_subaddress_labels[index.major].size() <= index.minor)
  {
    // add new subaddresses
    const uint32_t end = get_subaddress_clamped_sum(index.minor, m_subaddress_lookahead_minor);
    const uint32_t begin = m_subaddress_labels[index.major].size();
    cryptonote::subaddress_index index2 = {index.major, begin};
    const std::vector<crypto::public_key> pkeys = hwdev.get_subaddress_spend_public_keys(m_account.get_keys(), index2.major, index2.minor, end);
    for (; index2.minor < end; ++index2.minor)
    {
       const crypto::public_key &D = pkeys[index2.minor - begin];
       m_subaddresses[D] = index2;
    }
    m_subaddress_labels[index.major].resize(index.minor + 1);
  }
}
//----------------------------------------------------------------------------------------------------
std::string wallet2::get_subaddress_label(const cryptonote::subaddress_index& index) const
{
  if (index.major >= m_subaddress_labels.size() || index.minor >= m_subaddress_labels[index.major].size())
  {
    MERROR("Subaddress label doesn't exist");
    return "";
  }
  return m_subaddress_labels[index.major][index.minor];
}
//----------------------------------------------------------------------------------------------------
void wallet2::set_subaddress_label(const cryptonote::subaddress_index& index, const std::string &label)
{
  THROW_WALLET_EXCEPTION_IF(index.major >= m_subaddress_labels.size(), error::account_index_outofbound);
  THROW_WALLET_EXCEPTION_IF(index.minor >= m_subaddress_labels[index.major].size(), error::address_index_outofbound);
  m_subaddress_labels[index.major][index.minor] = label;
}
//----------------------------------------------------------------------------------------------------
void wallet2::set_subaddress_lookahead(size_t major, size_t minor)
{
  THROW_WALLET_EXCEPTION_IF(major > 0xffffffff, error::wallet_internal_error, "Subaddress major lookahead is too large");
  THROW_WALLET_EXCEPTION_IF(minor > 0xffffffff, error::wallet_internal_error, "Subaddress minor lookahead is too large");
  m_subaddress_lookahead_major = major;
  m_subaddress_lookahead_minor = minor;
}
//----------------------------------------------------------------------------------------------------
/*!
 * \brief Tells if the wallet file is deprecated.
 */
bool wallet2::is_deprecated() const
{
  return is_old_file_format;
}
//----------------------------------------------------------------------------------------------------
void wallet2::set_spent(size_t idx, uint64_t height)
{
  transfer_details &td = m_transfers[idx];
  LOG_PRINT_L2("Setting SPENT at " << height << ": ki " << td.m_key_image << ", amount " << print_money(td.m_amount));
  td.m_spent = true;
  td.m_spent_height = height;
}
//----------------------------------------------------------------------------------------------------
void wallet2::set_unspent(size_t idx)
{
  transfer_details &td = m_transfers[idx];
  LOG_PRINT_L2("Setting UNSPENT: ki " << td.m_key_image << ", amount " << print_money(td.m_amount));
  td.m_spent = false;
  td.m_spent_height = 0;
}
//----------------------------------------------------------------------------------------------------
void wallet2::check_acc_out_precomp(const tx_out &o, const crypto::key_derivation &derivation, const std::vector<crypto::key_derivation> &additional_derivations, size_t i, tx_scan_info_t &tx_scan_info) const
{
  hw::device &hwdev = m_account.get_device();
  boost::unique_lock<hw::device> hwdev_lock (hwdev);
  hwdev.set_mode(hw::device::TRANSACTION_PARSE);
  if (o.target.type() !=  typeid(txout_to_key))
  {
     tx_scan_info.error = true;
     LOG_ERROR("wrong type id in transaction out");
     return;
  }
  tx_scan_info.received = is_out_to_acc_precomp(m_subaddresses, boost::get<txout_to_key>(o.target).key, derivation, additional_derivations, i, hwdev);
  if(tx_scan_info.received)
  {
    tx_scan_info.money_transfered = o.amount; // may be 0 for ringct outputs
  }
  else
  {
    tx_scan_info.money_transfered = 0;
  }
  tx_scan_info.error = false;
}
//----------------------------------------------------------------------------------------------------
static uint64_t decodeRct(const rct::rctSig & rv, const crypto::key_derivation &derivation, unsigned int i, rct::key & mask, hw::device &hwdev)
{
  crypto::secret_key scalar1;
  hwdev.derivation_to_scalar(derivation, i, scalar1);
  try
  {
    switch (rv.type)
    {
    case rct::RCTTypeSimple:
    case rct::RCTTypeSimpleBulletproof:
      return rct::decodeRctSimple(rv, rct::sk2rct(scalar1), i, mask, hwdev);
    case rct::RCTTypeFull:
    case rct::RCTTypeFullBulletproof:
      return rct::decodeRct(rv, rct::sk2rct(scalar1), i, mask, hwdev);
    default:
      LOG_ERROR("Unsupported rct type: " << rv.type);
      return 0;
    }
  }
  catch (const std::exception &e)
  {
    LOG_ERROR("Failed to decode input " << i);
    return 0;
  }
}
//----------------------------------------------------------------------------------------------------
void wallet2::scan_output(const cryptonote::transaction &tx, const crypto::public_key &tx_pub_key, size_t i, tx_scan_info_t &tx_scan_info, int &num_vouts_received, std::unordered_map<cryptonote::subaddress_index, uint64_t> &tx_money_got_in_outs, std::vector<size_t> &outs) const
{
  THROW_WALLET_EXCEPTION_IF(i >= tx.vout.size(), error::wallet_internal_error, "Invalid vout index");
  if (m_multisig)
  {
    tx_scan_info.in_ephemeral.pub = boost::get<cryptonote::txout_to_key>(tx.vout[i].target).key;
    tx_scan_info.in_ephemeral.sec = crypto::null_skey;
    tx_scan_info.ki = rct::rct2ki(rct::zero());
  }
  else
  {
    bool r = cryptonote::generate_key_image_helper_precomp(m_account.get_keys(), boost::get<cryptonote::txout_to_key>(tx.vout[i].target).key, tx_scan_info.received->derivation, i, tx_scan_info.received->index, tx_scan_info.in_ephemeral, tx_scan_info.ki, m_account.get_device());
    THROW_WALLET_EXCEPTION_IF(!r, error::wallet_internal_error, "Failed to generate key image");
    THROW_WALLET_EXCEPTION_IF(tx_scan_info.in_ephemeral.pub != boost::get<cryptonote::txout_to_key>(tx.vout[i].target).key,
        error::wallet_internal_error, "key_image generated ephemeral public key not matched with output_key");
  }

  outs.push_back(i);
  if (tx_scan_info.money_transfered == 0)
  {
    tx_scan_info.money_transfered = tools::decodeRct(tx.rct_signatures, tx_scan_info.received->derivation, i, tx_scan_info.mask, m_account.get_device());
  }
  tx_money_got_in_outs[tx_scan_info.received->index] += tx_scan_info.money_transfered;
  tx_scan_info.amount = tx_scan_info.money_transfered;
  ++num_vouts_received;
}
//----------------------------------------------------------------------------------------------------
void wallet2::process_new_transaction(const crypto::hash &txid, const cryptonote::transaction& tx, const std::vector<uint64_t> &o_indices, uint64_t height, uint64_t ts, bool miner_tx, bool pool, bool double_spend_seen)
{
  //ensure device is let in NONE mode in any case
  hw::device &hwdev = m_account.get_device(); 
  
  boost::unique_lock<hw::device> hwdev_lock (hwdev);
  hw::reset_mode rst(hwdev);  
  hwdev_lock.unlock();

 // In this function, tx (probably) only contains the base information
  // (that is, the prunable stuff may or may not be included)
  if (!miner_tx && !pool)
    process_unconfirmed(txid, tx, height);
  std::vector<size_t> outs;
  std::unordered_map<cryptonote::subaddress_index, uint64_t> tx_money_got_in_outs;  // per receiving subaddress index
  crypto::public_key tx_pub_key = null_pkey;

  std::vector<tx_extra_field> tx_extra_fields;
  if(!parse_tx_extra(tx.extra, tx_extra_fields))
  {
    // Extra may only be partially parsed, it's OK if tx_extra_fields contains public key
    LOG_PRINT_L0("Transaction extra has unsupported format: " << txid);
  }

  // Don't try to extract tx public key if tx has no ouputs
  size_t pk_index = 0;
  std::vector<tx_scan_info_t> tx_scan_info(tx.vout.size());
  while (!tx.vout.empty())
  {
    // if tx.vout is not empty, we loop through all tx pubkeys

    tx_extra_pub_key pub_key_field;
    if(!find_tx_extra_field_by_type(tx_extra_fields, pub_key_field, pk_index++))
    {
      if (pk_index > 1)
        break;
      LOG_PRINT_L0("Public key wasn't found in the transaction extra. Skipping transaction " << txid);
      if(0 != m_callback)
	m_callback->on_skip_transaction(height, txid, tx);
      break;
    }

    int num_vouts_received = 0;
    tx_pub_key = pub_key_field.pub_key;
    tools::threadpool& tpool = tools::threadpool::getInstance();
    tools::threadpool::waiter waiter;
    const cryptonote::account_keys& keys = m_account.get_keys();
    crypto::key_derivation derivation;

    hwdev_lock.lock();
    hwdev.set_mode(hw::device::TRANSACTION_PARSE);
    if (!hwdev.generate_key_derivation(tx_pub_key, keys.m_view_secret_key, derivation))
    {
      MWARNING("Failed to generate key derivation from tx pubkey, skipping");
      static_assert(sizeof(derivation) == sizeof(rct::key), "Mismatched sizes of key_derivation and rct::key");
      memcpy(&derivation, rct::identity().bytes, sizeof(derivation));
    }

    // additional tx pubkeys and derivations for multi-destination transfers involving one or more subaddresses
    std::vector<crypto::public_key> additional_tx_pub_keys = get_additional_tx_pub_keys_from_extra(tx);
    std::vector<crypto::key_derivation> additional_derivations;
    for (size_t i = 0; i < additional_tx_pub_keys.size(); ++i)
    {
      additional_derivations.push_back({});
      if (!hwdev.generate_key_derivation(additional_tx_pub_keys[i], keys.m_view_secret_key, additional_derivations.back()))
      {
        MWARNING("Failed to generate key derivation from tx pubkey, skipping");
        additional_derivations.pop_back();
      }
    }
    hwdev_lock.unlock();

    if (miner_tx && m_refresh_type == RefreshNoCoinbase)
    {
      // assume coinbase isn't for us
    }
    else if (miner_tx && m_refresh_type == RefreshOptimizeCoinbase)
    {
      check_acc_out_precomp(tx.vout[0], derivation, additional_derivations, 0, tx_scan_info[0]);
      THROW_WALLET_EXCEPTION_IF(tx_scan_info[0].error, error::acc_outs_lookup_error, tx, tx_pub_key, m_account.get_keys());

      // this assumes that the miner tx pays a single address
      if (tx_scan_info[0].received)
      {
        // process the other outs from that tx
        // the first one was already checked
        for (size_t i = 1; i < tx.vout.size(); ++i)
        {
          tpool.submit(&waiter, boost::bind(&wallet2::check_acc_out_precomp, this, std::cref(tx.vout[i]), std::cref(derivation), std::cref(additional_derivations), i,
            std::ref(tx_scan_info[i])));
        }
        waiter.wait();
        // then scan all outputs from 0
        hwdev_lock.lock();
        hwdev.set_mode(hw::device::NONE);
        for (size_t i = 0; i < tx.vout.size(); ++i)
        {
          THROW_WALLET_EXCEPTION_IF(tx_scan_info[i].error, error::acc_outs_lookup_error, tx, tx_pub_key, m_account.get_keys());
          if (tx_scan_info[i].received)
          {
            hwdev.conceal_derivation(tx_scan_info[i].received->derivation, tx_pub_key, additional_tx_pub_keys, derivation, additional_derivations);
            scan_output(tx, tx_pub_key, i, tx_scan_info[i], num_vouts_received, tx_money_got_in_outs, outs);
          }
        }
        hwdev_lock.unlock();
      }
    }
    else if (tx.vout.size() > 1 && tools::threadpool::getInstance().get_max_concurrency() > 1)
    {
      for (size_t i = 0; i < tx.vout.size(); ++i)
      {
        tpool.submit(&waiter, boost::bind(&wallet2::check_acc_out_precomp, this, std::cref(tx.vout[i]), std::cref(derivation), std::cref(additional_derivations), i,
            std::ref(tx_scan_info[i])));
      }
      waiter.wait();

      hwdev_lock.lock();
      hwdev.set_mode(hw::device::NONE);
      for (size_t i = 0; i < tx.vout.size(); ++i)
      {
        THROW_WALLET_EXCEPTION_IF(tx_scan_info[i].error, error::acc_outs_lookup_error, tx, tx_pub_key, m_account.get_keys());
        if (tx_scan_info[i].received)
        {
          hwdev.conceal_derivation(tx_scan_info[i].received->derivation, tx_pub_key, additional_tx_pub_keys, derivation, additional_derivations);
          scan_output(tx, tx_pub_key, i, tx_scan_info[i], num_vouts_received, tx_money_got_in_outs, outs);
        }
      }
      hwdev_lock.unlock();
    }
    else
    {
      for (size_t i = 0; i < tx.vout.size(); ++i)
      {
        check_acc_out_precomp(tx.vout[i], derivation, additional_derivations, i, tx_scan_info[i]);
        THROW_WALLET_EXCEPTION_IF(tx_scan_info[i].error, error::acc_outs_lookup_error, tx, tx_pub_key, m_account.get_keys());
        if (tx_scan_info[i].received)
        {
          hwdev_lock.lock();
          hwdev.set_mode(hw::device::NONE);
          hwdev.conceal_derivation(tx_scan_info[i].received->derivation, tx_pub_key, additional_tx_pub_keys, derivation, additional_derivations);
          scan_output(tx, tx_pub_key, i, tx_scan_info[i], num_vouts_received, tx_money_got_in_outs, outs);
          hwdev_lock.unlock();
        }
      }
    }

    if(!outs.empty() && num_vouts_received > 0)
    {
      //good news - got money! take care about it
      //usually we have only one transfer for user in transaction
      if (!pool)
      {
        THROW_WALLET_EXCEPTION_IF(tx.vout.size() != o_indices.size(), error::wallet_internal_error,
            "transactions outputs size=" + std::to_string(tx.vout.size()) +
            " not match with daemon response size=" + std::to_string(o_indices.size()));
      }

      for(size_t o: outs)
      {
	THROW_WALLET_EXCEPTION_IF(tx.vout.size() <= o, error::wallet_internal_error, "wrong out in transaction: internal index=" +
				  std::to_string(o) + ", total_outs=" + std::to_string(tx.vout.size()));

        auto kit = m_pub_keys.find(tx_scan_info[o].in_ephemeral.pub);
	THROW_WALLET_EXCEPTION_IF(kit != m_pub_keys.end() && kit->second >= m_transfers.size(),
            error::wallet_internal_error, std::string("Unexpected transfer index from public key: ")
            + "got " + (kit == m_pub_keys.end() ? "<none>" : boost::lexical_cast<std::string>(kit->second))
            + ", m_transfers.size() is " + boost::lexical_cast<std::string>(m_transfers.size()));
        if (kit == m_pub_keys.end())
        {
          if (!pool)
          {
	    m_transfers.push_back(boost::value_initialized<transfer_details>());
	    transfer_details& td = m_transfers.back();
	    td.m_block_height = height;
	    td.m_internal_output_index = o;
	    td.m_global_output_index = o_indices[o];
	    td.m_tx = (const cryptonote::transaction_prefix&)tx;
	    td.m_txid = txid;
            td.m_key_image = tx_scan_info[o].ki;
            td.m_key_image_known = !m_watch_only && !m_multisig;
            td.m_key_image_partial = m_multisig;
            td.m_amount = tx.vout[o].amount;
            td.m_pk_index = pk_index - 1;
            td.m_subaddr_index = tx_scan_info[o].received->index;
            expand_subaddresses(tx_scan_info[o].received->index);
            if (td.m_amount == 0)
            {
              td.m_mask = tx_scan_info[o].mask;
              td.m_amount = tx_scan_info[o].amount;
              td.m_rct = true;
            }
            else if (miner_tx && tx.version == 2)
            {
              td.m_mask = rct::identity();
              td.m_rct = true;
            }
            else
            {
              td.m_mask = rct::identity();
              td.m_rct = false;
            }
	    set_unspent(m_transfers.size()-1);
            if (!m_multisig && !m_watch_only)
	      m_key_images[td.m_key_image] = m_transfers.size()-1;
	    m_pub_keys[tx_scan_info[o].in_ephemeral.pub] = m_transfers.size()-1;
            if (m_multisig)
            {
              THROW_WALLET_EXCEPTION_IF(!m_multisig_rescan_k && m_multisig_rescan_info,
                  error::wallet_internal_error, "NULL m_multisig_rescan_k");
              if (m_multisig_rescan_info && m_multisig_rescan_info->front().size() >= m_transfers.size())
                update_multisig_rescan_info(*m_multisig_rescan_k, *m_multisig_rescan_info, m_transfers.size() - 1);
            }
	    LOG_PRINT_L0("Received money: " << print_money(td.amount()) << ", with tx: " << txid);
	    if (0 != m_callback)
	      m_callback->on_money_received(height, txid, tx, td.m_amount, td.m_subaddr_index);
          }
        }
	else if (m_transfers[kit->second].m_spent || m_transfers[kit->second].amount() >= tx.vout[o].amount)
        {
	  LOG_ERROR("Public key " << epee::string_tools::pod_to_hex(kit->first)
              << " from received " << print_money(tx.vout[o].amount) << " output already exists with "
              << (m_transfers[kit->second].m_spent ? "spent" : "unspent") << " "
              << print_money(m_transfers[kit->second].amount()) << ", received output ignored");
        }
        else
        {
	  LOG_ERROR("Public key " << epee::string_tools::pod_to_hex(kit->first)
              << " from received " << print_money(tx.vout[o].amount) << " output already exists with "
              << print_money(m_transfers[kit->second].amount()) << ", replacing with new output");
          // The new larger output replaced a previous smaller one
          tx_money_got_in_outs[tx_scan_info[o].received->index] -= tx.vout[o].amount;

          if (!pool)
          {
            transfer_details &td = m_transfers[kit->second];
	    td.m_block_height = height;
	    td.m_internal_output_index = o;
	    td.m_global_output_index = o_indices[o];
	    td.m_tx = (const cryptonote::transaction_prefix&)tx;
	    td.m_txid = txid;
            td.m_amount = tx.vout[o].amount;
            td.m_pk_index = pk_index - 1;
            td.m_subaddr_index = tx_scan_info[o].received->index;
            expand_subaddresses(tx_scan_info[o].received->index);
            if (td.m_amount == 0)
            {
              td.m_mask = tx_scan_info[o].mask;
              td.m_amount = tx_scan_info[o].amount;
              td.m_rct = true;
            }
            else if (miner_tx && tx.version == 2)
            {
              td.m_mask = rct::identity();
              td.m_rct = true;
            }
            else
            {
              td.m_mask = rct::identity();
              td.m_rct = false;
            }
            if (m_multisig)
            {
              THROW_WALLET_EXCEPTION_IF(!m_multisig_rescan_k && m_multisig_rescan_info,
                  error::wallet_internal_error, "NULL m_multisig_rescan_k");
              if (m_multisig_rescan_info && m_multisig_rescan_info->front().size() >= m_transfers.size())
                update_multisig_rescan_info(*m_multisig_rescan_k, *m_multisig_rescan_info, m_transfers.size() - 1);
            }
            THROW_WALLET_EXCEPTION_IF(td.get_public_key() != tx_scan_info[o].in_ephemeral.pub, error::wallet_internal_error, "Inconsistent public keys");
	    THROW_WALLET_EXCEPTION_IF(td.m_spent, error::wallet_internal_error, "Inconsistent spent status");

	    LOG_PRINT_L0("Received money: " << print_money(td.amount()) << ", with tx: " << txid);
	    if (0 != m_callback)
	      m_callback->on_money_received(height, txid, tx, td.m_amount, td.m_subaddr_index);
          }
        }
      }
    }
  }

  uint64_t tx_money_spent_in_ins = 0;
  // The line below is equivalent to "boost::optional<uint32_t> subaddr_account;", but avoids the GCC warning: '*((void*)& subaddr_account +4)' may be used uninitialized in this function
  // It's a GCC bug with boost::optional, see https://gcc.gnu.org/bugzilla/show_bug.cgi?id=47679
  auto subaddr_account ([]()->boost::optional<uint32_t> {return boost::none;}());
  std::set<uint32_t> subaddr_indices;
  // check all outputs for spending (compare key images)
  for(auto& in: tx.vin)
  {
    if(in.type() != typeid(cryptonote::txin_to_key))
      continue;
    auto it = m_key_images.find(boost::get<cryptonote::txin_to_key>(in).k_image);
    if(it != m_key_images.end())
    {
      transfer_details& td = m_transfers[it->second];
      uint64_t amount = boost::get<cryptonote::txin_to_key>(in).amount;
      if (amount > 0)
      {
        if(amount != td.amount())
        {
          MERROR("Inconsistent amount in tx input: got " << print_money(amount) <<
            ", expected " << print_money(td.amount()));
          // this means:
          //   1) the same output pub key was used as destination multiple times,
          //   2) the wallet set the highest amount among them to transfer_details::m_amount, and
          //   3) the wallet somehow spent that output with an amount smaller than the above amount, causing inconsistency
          td.m_amount = amount;
        }
      }
      else
      {
        amount = td.amount();
      }
      tx_money_spent_in_ins += amount;
      if (subaddr_account && *subaddr_account != td.m_subaddr_index.major)
        LOG_ERROR("spent funds are from different subaddress accounts; count of incoming/outgoing payments will be incorrect");
      subaddr_account = td.m_subaddr_index.major;
      subaddr_indices.insert(td.m_subaddr_index.minor);
      if (!pool)
      {
        LOG_PRINT_L0("Spent money: " << print_money(amount) << ", with tx: " << txid);
        set_spent(it->second, height);
        if (0 != m_callback)
          m_callback->on_money_spent(height, txid, tx, amount, tx, td.m_subaddr_index);
      }
    }
  }

  uint64_t fee = miner_tx ? 0 : tx.version == 1 ? tx_money_spent_in_ins - get_outs_money_amount(tx) : tx.rct_signatures.txnFee;

  if (tx_money_spent_in_ins > 0 && !pool)
  {
    uint64_t self_received = std::accumulate<decltype(tx_money_got_in_outs.begin()), uint64_t>(tx_money_got_in_outs.begin(), tx_money_got_in_outs.end(), 0,
      [&subaddr_account] (uint64_t acc, const std::pair<cryptonote::subaddress_index, uint64_t>& p)
      {
        return acc + (p.first.major == *subaddr_account ? p.second : 0);
      });
    process_outgoing(txid, tx, height, ts, tx_money_spent_in_ins, self_received, *subaddr_account, subaddr_indices);
    // if sending to yourself at the same subaddress account, set the outgoing payment amount to 0 so that it's less confusing
    if (tx_money_spent_in_ins == self_received + fee)
    {
      auto i = m_confirmed_txs.find(txid);
      THROW_WALLET_EXCEPTION_IF(i == m_confirmed_txs.end(), error::wallet_internal_error,
        "confirmed tx wasn't found: " + string_tools::pod_to_hex(txid));
      i->second.m_change = self_received;
    }
  }

  // remove change sent to the spending subaddress account from the list of received funds
  for (auto i = tx_money_got_in_outs.begin(); i != tx_money_got_in_outs.end();)
  {
    if (subaddr_account && i->first.major == *subaddr_account)
      i = tx_money_got_in_outs.erase(i);
    else
      ++i;
  }

  // create payment_details for each incoming transfer to a subaddress index
  if (tx_money_got_in_outs.size() > 0)
  {
    tx_extra_nonce extra_nonce;
    crypto::hash payment_id = null_hash;
    if (find_tx_extra_field_by_type(tx_extra_fields, extra_nonce))
    {
      crypto::hash8 payment_id8 = null_hash8;
      if(get_encrypted_payment_id_from_tx_extra_nonce(extra_nonce.nonce, payment_id8))
      {
        // We got a payment ID to go with this tx
        LOG_PRINT_L2("Found encrypted payment ID: " << payment_id8);
        if (tx_pub_key != null_pkey)
        {
          if (!m_account.get_device().decrypt_payment_id(payment_id8, tx_pub_key, m_account.get_keys().m_view_secret_key))
          {
            LOG_PRINT_L0("Failed to decrypt payment ID: " << payment_id8);
          }
          else
          {
            LOG_PRINT_L2("Decrypted payment ID: " << payment_id8);
            // put the 64 bit decrypted payment id in the first 8 bytes
            memcpy(payment_id.data, payment_id8.data, 8);
            // rest is already 0, but guard against code changes above
            memset(payment_id.data + 8, 0, 24);
          }
        }
        else
        {
          LOG_PRINT_L1("No public key found in tx, unable to decrypt payment id");
        }
      }
      else if (get_payment_id_from_tx_extra_nonce(extra_nonce.nonce, payment_id))
      {
        LOG_PRINT_L2("Found unencrypted payment ID: " << payment_id);
      }
    }
    else if (get_payment_id_from_tx_extra_nonce(extra_nonce.nonce, payment_id))
    {
      LOG_PRINT_L2("Found unencrypted payment ID: " << payment_id);
    }

    for (const auto& i : tx_money_got_in_outs)
    {
      payment_details payment;
      payment.m_tx_hash      = txid;
      payment.m_fee          = fee;
      payment.m_amount       = i.second;
      payment.m_block_height = height;
      payment.m_unlock_time  = tx.unlock_time;
      payment.m_timestamp    = ts;
      payment.m_subaddr_index = i.first;
      if (pool) {
        emplace_or_replace(m_unconfirmed_payments, payment_id, pool_payment_details{payment, double_spend_seen});
        if (0 != m_callback)
          m_callback->on_unconfirmed_money_received(height, txid, tx, payment.m_amount, payment.m_subaddr_index);
      }
      else
        m_payments.emplace(payment_id, payment);
      LOG_PRINT_L2("Payment found in " << (pool ? "pool" : "block") << ": " << payment_id << " / " << payment.m_tx_hash << " / " << payment.m_amount);
    }
  }
}
//----------------------------------------------------------------------------------------------------
void wallet2::process_unconfirmed(const crypto::hash &txid, const cryptonote::transaction& tx, uint64_t height)
{
  if (m_unconfirmed_txs.empty())
    return;

  auto unconf_it = m_unconfirmed_txs.find(txid);
  if(unconf_it != m_unconfirmed_txs.end()) {
    if (store_tx_info()) {
      try {
        m_confirmed_txs.insert(std::make_pair(txid, confirmed_transfer_details(unconf_it->second, height)));
      }
      catch (...) {
        // can fail if the tx has unexpected input types
        LOG_PRINT_L0("Failed to add outgoing transaction to confirmed transaction map");
      }
    }
    m_unconfirmed_txs.erase(unconf_it);
  }
}
//----------------------------------------------------------------------------------------------------
void wallet2::process_outgoing(const crypto::hash &txid, const cryptonote::transaction &tx, uint64_t height, uint64_t ts, uint64_t spent, uint64_t received, uint32_t subaddr_account, const std::set<uint32_t>& subaddr_indices)
{
  std::pair<std::unordered_map<crypto::hash, confirmed_transfer_details>::iterator, bool> entry = m_confirmed_txs.insert(std::make_pair(txid, confirmed_transfer_details()));
  // fill with the info we know, some info might already be there
  if (entry.second)
  {
    // this case will happen if the tx is from our outputs, but was sent by another
    // wallet (eg, we're a cold wallet and the hot wallet sent it). For RCT transactions,
    // we only see 0 input amounts, so have to deduce amount out from other parameters.
    entry.first->second.m_amount_in = spent;
    if (tx.version == 1)
      entry.first->second.m_amount_out = get_outs_money_amount(tx);
    else
      entry.first->second.m_amount_out = spent - tx.rct_signatures.txnFee;
    entry.first->second.m_change = received;

    std::vector<tx_extra_field> tx_extra_fields;
    parse_tx_extra(tx.extra, tx_extra_fields); // ok if partially parsed
    tx_extra_nonce extra_nonce;
    if (find_tx_extra_field_by_type(tx_extra_fields, extra_nonce))
    {
      // we do not care about failure here
      get_payment_id_from_tx_extra_nonce(extra_nonce.nonce, entry.first->second.m_payment_id);
    }
    entry.first->second.m_subaddr_account = subaddr_account;
    entry.first->second.m_subaddr_indices = subaddr_indices;
  }

  for (const auto &in: tx.vin)
  {
    if (in.type() != typeid(cryptonote::txin_to_key))
      continue;
    const auto &txin = boost::get<cryptonote::txin_to_key>(in);
    entry.first->second.m_rings.push_back(std::make_pair(txin.k_image, txin.key_offsets));
  }
  entry.first->second.m_block_height = height;
  entry.first->second.m_timestamp = ts;
  entry.first->second.m_unlock_time = tx.unlock_time;

  add_rings(tx);
}
//----------------------------------------------------------------------------------------------------
void wallet2::process_new_blockchain_entry(const cryptonote::block& b, const cryptonote::block_complete_entry& bche, const crypto::hash& bl_id, uint64_t height, const cryptonote::COMMAND_RPC_GET_BLOCKS_FAST::block_output_indices &o_indices)
{
  size_t txidx = 0;
  THROW_WALLET_EXCEPTION_IF(bche.txs.size() + 1 != o_indices.indices.size(), error::wallet_internal_error,
      "block transactions=" + std::to_string(bche.txs.size()) +
      " not match with daemon response size=" + std::to_string(o_indices.indices.size()));

  //handle transactions from new block
    
  //optimization: seeking only for blocks that are not older then the wallet creation time plus 1 day. 1 day is for possible user incorrect time setup
  if(b.timestamp + 60*60*24 > m_account.get_createtime() && height >= m_refresh_from_block_height)
  {
    TIME_MEASURE_START(miner_tx_handle_time);
    process_new_transaction(get_transaction_hash(b.miner_tx), b.miner_tx, o_indices.indices[txidx++].indices, height, b.timestamp, true, false, false);
    TIME_MEASURE_FINISH(miner_tx_handle_time);

    TIME_MEASURE_START(txs_handle_time);
    THROW_WALLET_EXCEPTION_IF(bche.txs.size() != b.tx_hashes.size(), error::wallet_internal_error, "Wrong amount of transactions for block");
    size_t idx = 0;
    for (const auto& txblob: bche.txs)
    {
      cryptonote::transaction tx;
      bool r = parse_and_validate_tx_base_from_blob(txblob, tx);
      THROW_WALLET_EXCEPTION_IF(!r, error::tx_parse_error, txblob);
      process_new_transaction(b.tx_hashes[idx], tx, o_indices.indices[txidx++].indices, height, b.timestamp, false, false, false);
      ++idx;
    }
    TIME_MEASURE_FINISH(txs_handle_time);
    LOG_PRINT_L2("Processed block: " << bl_id << ", height " << height << ", " <<  miner_tx_handle_time + txs_handle_time << "(" << miner_tx_handle_time << "/" << txs_handle_time <<")ms");
  }else
  {
    if (!(height % 100))
      LOG_PRINT_L2( "Skipped block by timestamp, height: " << height << ", block time " << b.timestamp << ", account time " << m_account.get_createtime());
  }
  m_blockchain.push_back(bl_id);
  ++m_local_bc_height;

  if (0 != m_callback)
    m_callback->on_new_block(height, b);
}
//----------------------------------------------------------------------------------------------------
void wallet2::get_short_chain_history(std::list<crypto::hash>& ids) const
{
  size_t i = 0;
  size_t current_multiplier = 1;
  size_t sz = m_blockchain.size() - m_blockchain.offset();
  if(!sz)
  {
    ids.push_back(m_blockchain.genesis());
    return;
  }
  size_t current_back_offset = 1;
  bool base_included = false;
  while(current_back_offset < sz)
  {
    ids.push_back(m_blockchain[m_blockchain.offset() + sz-current_back_offset]);
    if(sz-current_back_offset == 0)
      base_included = true;
    if(i < 10)
    {
      ++current_back_offset;
    }else
    {
      current_back_offset += current_multiplier *= 2;
    }
    ++i;
  }
  if(!base_included)
    ids.push_back(m_blockchain[m_blockchain.offset()]);
  if(m_blockchain.offset())
    ids.push_back(m_blockchain.genesis());
}
//----------------------------------------------------------------------------------------------------
void wallet2::parse_block_round(const cryptonote::blobdata &blob, cryptonote::block &bl, crypto::hash &bl_id, bool &error) const
{
  error = !cryptonote::parse_and_validate_block_from_blob(blob, bl);
  if (!error)
    bl_id = get_block_hash(bl);
}
//----------------------------------------------------------------------------------------------------
void wallet2::pull_blocks(uint64_t start_height, uint64_t &blocks_start_height, const std::list<crypto::hash> &short_chain_history, std::list<cryptonote::block_complete_entry> &blocks, std::vector<cryptonote::COMMAND_RPC_GET_BLOCKS_FAST::block_output_indices> &o_indices)
{
  cryptonote::COMMAND_RPC_GET_BLOCKS_FAST::request req = AUTO_VAL_INIT(req);
  cryptonote::COMMAND_RPC_GET_BLOCKS_FAST::response res = AUTO_VAL_INIT(res);
  req.block_ids = short_chain_history;

  uint32_t rpc_version;
  boost::optional<std::string> result = m_node_rpc_proxy.get_rpc_version(rpc_version);
  // no error
  if (!!result)
  {
    // empty string -> not connection
    THROW_WALLET_EXCEPTION_IF(result->empty(), tools::error::no_connection_to_daemon, "getversion");
    THROW_WALLET_EXCEPTION_IF(*result == CORE_RPC_STATUS_BUSY, tools::error::daemon_busy, "getversion");
    if (*result != CORE_RPC_STATUS_OK)
    {
      MDEBUG("Cannot determine daemon RPC version, not asking for pruned blocks");
      req.prune = false; // old daemon
    }
  }
  else
  {
    if (rpc_version >= MAKE_CORE_RPC_VERSION(1, 7))
    {
      MDEBUG("Daemon is recent enough, asking for pruned blocks");
      req.prune = true;
    }
    else
    {
      MDEBUG("Daemon is too old, not asking for pruned blocks");
      req.prune = false;
    }
  }

  req.start_height = start_height;
  m_daemon_rpc_mutex.lock();
  bool r = net_utils::invoke_http_bin("/getblocks.bin", req, res, m_http_client, rpc_timeout);
  m_daemon_rpc_mutex.unlock();
  THROW_WALLET_EXCEPTION_IF(!r, error::no_connection_to_daemon, "getblocks.bin");
  THROW_WALLET_EXCEPTION_IF(res.status == CORE_RPC_STATUS_BUSY, error::daemon_busy, "getblocks.bin");
  THROW_WALLET_EXCEPTION_IF(res.status != CORE_RPC_STATUS_OK, error::get_blocks_error, res.status);
  THROW_WALLET_EXCEPTION_IF(res.blocks.size() != res.output_indices.size(), error::wallet_internal_error,
      "mismatched blocks (" + boost::lexical_cast<std::string>(res.blocks.size()) + ") and output_indices (" +
      boost::lexical_cast<std::string>(res.output_indices.size()) + ") sizes from daemon");

  blocks_start_height = res.start_height;
  blocks = res.blocks;
  o_indices = res.output_indices;
}
//----------------------------------------------------------------------------------------------------
void wallet2::pull_hashes(uint64_t start_height, uint64_t &blocks_start_height, const std::list<crypto::hash> &short_chain_history, std::list<crypto::hash> &hashes)
{
  cryptonote::COMMAND_RPC_GET_HASHES_FAST::request req = AUTO_VAL_INIT(req);
  cryptonote::COMMAND_RPC_GET_HASHES_FAST::response res = AUTO_VAL_INIT(res);
  req.block_ids = short_chain_history;

  req.start_height = start_height;
  m_daemon_rpc_mutex.lock();
  bool r = net_utils::invoke_http_bin("/gethashes.bin", req, res, m_http_client, rpc_timeout);
  m_daemon_rpc_mutex.unlock();
  THROW_WALLET_EXCEPTION_IF(!r, error::no_connection_to_daemon, "gethashes.bin");
  THROW_WALLET_EXCEPTION_IF(res.status == CORE_RPC_STATUS_BUSY, error::daemon_busy, "gethashes.bin");
  THROW_WALLET_EXCEPTION_IF(res.status != CORE_RPC_STATUS_OK, error::get_hashes_error, res.status);

  blocks_start_height = res.start_height;
  hashes = res.m_block_ids;
}
//----------------------------------------------------------------------------------------------------
void wallet2::process_blocks(uint64_t start_height, const std::list<cryptonote::block_complete_entry> &blocks, const std::vector<cryptonote::COMMAND_RPC_GET_BLOCKS_FAST::block_output_indices> &o_indices, uint64_t& blocks_added)
{
  size_t current_index = start_height;
  blocks_added = 0;
  size_t tx_o_indices_idx = 0;

  THROW_WALLET_EXCEPTION_IF(blocks.size() != o_indices.size(), error::wallet_internal_error, "size mismatch");
  THROW_WALLET_EXCEPTION_IF(!m_blockchain.is_in_bounds(current_index), error::wallet_internal_error, "Index out of bounds of hashchain");

  tools::threadpool& tpool = tools::threadpool::getInstance();
  int threads = tpool.get_max_concurrency();
  if (threads > 1)
  {
    std::vector<crypto::hash> round_block_hashes(threads);
    std::vector<cryptonote::block> round_blocks(threads);
    std::deque<bool> error(threads);
    size_t blocks_size = blocks.size();
    std::list<block_complete_entry>::const_iterator blocki = blocks.begin();
    for (size_t b = 0; b < blocks_size; b += threads)
    {
      size_t round_size = std::min((size_t)threads, blocks_size - b);
      tools::threadpool::waiter waiter;

      std::list<block_complete_entry>::const_iterator tmpblocki = blocki;
      for (size_t i = 0; i < round_size; ++i)
      {
        tpool.submit(&waiter, boost::bind(&wallet2::parse_block_round, this, std::cref(tmpblocki->block),
          std::ref(round_blocks[i]), std::ref(round_block_hashes[i]), std::ref(error[i])));
        ++tmpblocki;
      }
      waiter.wait();
      tmpblocki = blocki;
      for (size_t i = 0; i < round_size; ++i)
      {
        THROW_WALLET_EXCEPTION_IF(error[i], error::block_parse_error, tmpblocki->block);
        ++tmpblocki;
      }
      for (size_t i = 0; i < round_size; ++i)
      {
        const crypto::hash &bl_id = round_block_hashes[i];
        cryptonote::block &bl = round_blocks[i];

        if(current_index >= m_blockchain.size())
        {
          process_new_blockchain_entry(bl, *blocki, bl_id, current_index, o_indices[b+i]);
          ++blocks_added;
        }
        else if(bl_id != m_blockchain[current_index])
        {
          //split detected here !!!
          THROW_WALLET_EXCEPTION_IF(current_index == start_height, error::wallet_internal_error,
            "wrong daemon response: split starts from the first block in response " + string_tools::pod_to_hex(bl_id) +
            " (height " + std::to_string(start_height) + "), local block id at this height: " +
            string_tools::pod_to_hex(m_blockchain[current_index]));

          detach_blockchain(current_index);
          process_new_blockchain_entry(bl, *blocki, bl_id, current_index, o_indices[b+i]);
        }
        else
        {
          LOG_PRINT_L2("Block is already in blockchain: " << string_tools::pod_to_hex(bl_id));
        }
        ++current_index;
        ++blocki;
      }
    }
  }
  else
  {
  for(auto& bl_entry: blocks)
  {
    cryptonote::block bl;
    bool r = cryptonote::parse_and_validate_block_from_blob(bl_entry.block, bl);
    THROW_WALLET_EXCEPTION_IF(!r, error::block_parse_error, bl_entry.block);

    crypto::hash bl_id = get_block_hash(bl);
    if(current_index >= m_blockchain.size())
    {
      process_new_blockchain_entry(bl, bl_entry, bl_id, current_index, o_indices[tx_o_indices_idx]);
      ++blocks_added;
    }
    else if(bl_id != m_blockchain[current_index])
    {
      //split detected here !!!
      THROW_WALLET_EXCEPTION_IF(current_index == start_height, error::wallet_internal_error,
        "wrong daemon response: split starts from the first block in response " + string_tools::pod_to_hex(bl_id) +
        " (height " + std::to_string(start_height) + "), local block id at this height: " +
        string_tools::pod_to_hex(m_blockchain[current_index]));

      detach_blockchain(current_index);
      process_new_blockchain_entry(bl, bl_entry, bl_id, current_index, o_indices[tx_o_indices_idx]);
    }
    else
    {
      LOG_PRINT_L2("Block is already in blockchain: " << string_tools::pod_to_hex(bl_id));
    }

    ++current_index;
    ++tx_o_indices_idx;
  }
  }
}
//----------------------------------------------------------------------------------------------------
void wallet2::refresh()
{
  uint64_t blocks_fetched = 0;
  refresh(0, blocks_fetched);
}
//----------------------------------------------------------------------------------------------------
void wallet2::refresh(uint64_t start_height, uint64_t & blocks_fetched)
{
  bool received_money = false;
  refresh(start_height, blocks_fetched, received_money);
}
//----------------------------------------------------------------------------------------------------
void wallet2::pull_next_blocks(uint64_t start_height, uint64_t &blocks_start_height, std::list<crypto::hash> &short_chain_history, const std::list<cryptonote::block_complete_entry> &prev_blocks, std::list<cryptonote::block_complete_entry> &blocks, std::vector<cryptonote::COMMAND_RPC_GET_BLOCKS_FAST::block_output_indices> &o_indices, bool &error)
{
  error = false;

  try
  {
    drop_from_short_history(short_chain_history, 3);

    // prepend the last 3 blocks, should be enough to guard against a block or two's reorg
    cryptonote::block bl;
    std::list<cryptonote::block_complete_entry>::const_reverse_iterator i = prev_blocks.rbegin();
    for (size_t n = 0; n < std::min((size_t)3, prev_blocks.size()); ++n)
    {
      bool ok = cryptonote::parse_and_validate_block_from_blob(i->block, bl);
      THROW_WALLET_EXCEPTION_IF(!ok, error::block_parse_error, i->block);
      short_chain_history.push_front(cryptonote::get_block_hash(bl));
      ++i;
    }

    // pull the new blocks
    pull_blocks(start_height, blocks_start_height, short_chain_history, blocks, o_indices);
  }
  catch(...)
  {
    error = true;
  }
}

void wallet2::remove_obsolete_pool_txs(const std::vector<crypto::hash> &tx_hashes)
{
  // remove pool txes to us that aren't in the pool anymore
  std::unordered_multimap<crypto::hash, wallet2::pool_payment_details>::iterator uit = m_unconfirmed_payments.begin();
  while (uit != m_unconfirmed_payments.end())
  {
    const crypto::hash &txid = uit->second.m_pd.m_tx_hash;
    bool found = false;
    for (const auto &it2: tx_hashes)
    {
      if (it2 == txid)
      {
        found = true;
        break;
      }
    }
    auto pit = uit++;
    if (!found)
    {
      MDEBUG("Removing " << txid << " from unconfirmed payments, not found in pool");
      m_unconfirmed_payments.erase(pit);
      if (0 != m_callback)
        m_callback->on_pool_tx_removed(txid);
    }
  }
}

//----------------------------------------------------------------------------------------------------
void wallet2::update_pool_state(bool refreshed)
{
  MDEBUG("update_pool_state start");

  // get the pool state
  cryptonote::COMMAND_RPC_GET_TRANSACTION_POOL_HASHES::request req;
  cryptonote::COMMAND_RPC_GET_TRANSACTION_POOL_HASHES::response res;
  m_daemon_rpc_mutex.lock();
  bool r = epee::net_utils::invoke_http_json("/get_transaction_pool_hashes.bin", req, res, m_http_client, rpc_timeout);
  m_daemon_rpc_mutex.unlock();
  THROW_WALLET_EXCEPTION_IF(!r, error::no_connection_to_daemon, "get_transaction_pool_hashes.bin");
  THROW_WALLET_EXCEPTION_IF(res.status == CORE_RPC_STATUS_BUSY, error::daemon_busy, "get_transaction_pool_hashes.bin");
  THROW_WALLET_EXCEPTION_IF(res.status != CORE_RPC_STATUS_OK, error::get_tx_pool_error);
  MDEBUG("update_pool_state got pool");

  // remove any pending tx that's not in the pool
  std::unordered_map<crypto::hash, wallet2::unconfirmed_transfer_details>::iterator it = m_unconfirmed_txs.begin();
  while (it != m_unconfirmed_txs.end())
  {
    const crypto::hash &txid = it->first;
    bool found = false;
    for (const auto &it2: res.tx_hashes)
    {
      if (it2 == txid)
      {
        found = true;
        break;
      }
    }
    auto pit = it++;
    if (!found)
    {
      // we want to avoid a false positive when we ask for the pool just after
      // a tx is removed from the pool due to being found in a new block, but
      // just before the block is visible by refresh. So we keep a boolean, so
      // that the first time we don't see the tx, we set that boolean, and only
      // delete it the second time it is checked (but only when refreshed, so
      // we're sure we've seen the blockchain state first)
      if (pit->second.m_state == wallet2::unconfirmed_transfer_details::pending)
      {
        LOG_PRINT_L1("Pending txid " << txid << " not in pool, marking as not in pool");
        pit->second.m_state = wallet2::unconfirmed_transfer_details::pending_not_in_pool;
      }
      else if (pit->second.m_state == wallet2::unconfirmed_transfer_details::pending_not_in_pool && refreshed)
      {
        LOG_PRINT_L1("Pending txid " << txid << " not in pool, marking as failed");
        pit->second.m_state = wallet2::unconfirmed_transfer_details::failed;

        // the inputs aren't spent anymore, since the tx failed
        remove_rings(pit->second.m_tx);
        for (size_t vini = 0; vini < pit->second.m_tx.vin.size(); ++vini)
        {
          if (pit->second.m_tx.vin[vini].type() == typeid(txin_to_key))
          {
            txin_to_key &tx_in_to_key = boost::get<txin_to_key>(pit->second.m_tx.vin[vini]);
            for (size_t i = 0; i < m_transfers.size(); ++i)
            {
              const transfer_details &td = m_transfers[i];
              if (td.m_key_image == tx_in_to_key.k_image)
              {
                 LOG_PRINT_L1("Resetting spent status for output " << vini << ": " << td.m_key_image);
                 set_unspent(i);
                 break;
              }
            }
          }
        }
      }
    }
  }
  MDEBUG("update_pool_state done first loop");

  // remove pool txes to us that aren't in the pool anymore
  // but only if we just refreshed, so that the tx can go in
  // the in transfers list instead (or nowhere if it just
  // disappeared without being mined)
  if (refreshed)
    remove_obsolete_pool_txs(res.tx_hashes);

  MDEBUG("update_pool_state done second loop");

  // gather txids of new pool txes to us
  std::vector<std::pair<crypto::hash, bool>> txids;
  for (const auto &txid: res.tx_hashes)
  {
    bool txid_found_in_up = false;
    for (const auto &up: m_unconfirmed_payments)
    {
      if (up.second.m_pd.m_tx_hash == txid)
      {
        txid_found_in_up = true;
        break;
      }
    }
    if (m_scanned_pool_txs[0].find(txid) != m_scanned_pool_txs[0].end() || m_scanned_pool_txs[1].find(txid) != m_scanned_pool_txs[1].end())
    {
      // if it's for us, we want to keep track of whether we saw a double spend, so don't bail out
      if (!txid_found_in_up)
      {
        LOG_PRINT_L2("Already seen " << txid << ", and not for us, skipped");
        continue;
      }
    }
    if (!txid_found_in_up)
    {
      LOG_PRINT_L1("Found new pool tx: " << txid);
      bool found = false;
      for (const auto &i: m_unconfirmed_txs)
      {
        if (i.first == txid)
        {
          found = true;
          // if this is a payment to yourself at a different subaddress account, don't skip it
          // so that you can see the incoming pool tx with 'show_transfers' on that receiving subaddress account
          const unconfirmed_transfer_details& utd = i.second;
          for (const auto& dst : utd.m_dests)
          {
            auto subaddr_index = m_subaddresses.find(dst.addr.m_spend_public_key);
            if (subaddr_index != m_subaddresses.end() && subaddr_index->second.major != utd.m_subaddr_account)
            {
              found = false;
              break;
            }
          }
          break;
        }
      }
      if (!found)
      {
        // not one of those we sent ourselves
        txids.push_back({txid, false});
      }
      else
      {
        LOG_PRINT_L1("We sent that one");
      }
    }
    else
    {
      LOG_PRINT_L1("Already saw that one, it's for us");
      txids.push_back({txid, true});
    }
  }

  // get those txes
  if (!txids.empty())
  {
    cryptonote::COMMAND_RPC_GET_TRANSACTIONS::request req;
    cryptonote::COMMAND_RPC_GET_TRANSACTIONS::response res;
    for (const auto &p: txids)
      req.txs_hashes.push_back(epee::string_tools::pod_to_hex(p.first));
    MDEBUG("asking for " << txids.size() << " transactions");
    req.decode_as_json = false;
    req.prune = false;
    m_daemon_rpc_mutex.lock();
    bool r = epee::net_utils::invoke_http_json("/gettransactions", req, res, m_http_client, rpc_timeout);
    m_daemon_rpc_mutex.unlock();
    MDEBUG("Got " << r << " and " << res.status);
    if (r && res.status == CORE_RPC_STATUS_OK)
    {
      if (res.txs.size() == txids.size())
      {
        for (const auto &tx_entry: res.txs)
        {
          if (tx_entry.in_pool)
          {
            cryptonote::transaction tx;
            cryptonote::blobdata bd;
            crypto::hash tx_hash, tx_prefix_hash;
            if (epee::string_tools::parse_hexstr_to_binbuff(tx_entry.as_hex, bd))
            {
              if (cryptonote::parse_and_validate_tx_from_blob(bd, tx, tx_hash, tx_prefix_hash))
              {
                const std::vector<std::pair<crypto::hash, bool>>::const_iterator i = std::find_if(txids.begin(), txids.end(),
                    [tx_hash](const std::pair<crypto::hash, bool> &e) { return e.first == tx_hash; });
                if (i != txids.end())
                {
                  process_new_transaction(tx_hash, tx, std::vector<uint64_t>(), 0, time(NULL), false, true, tx_entry.double_spend_seen);
                  m_scanned_pool_txs[0].insert(tx_hash);
                  if (m_scanned_pool_txs[0].size() > 5000)
                  {
                    std::swap(m_scanned_pool_txs[0], m_scanned_pool_txs[1]);
                    m_scanned_pool_txs[0].clear();
                  }
                }
                else
                {
                  MERROR("Got txid " << tx_hash << " which we did not ask for");
                }
              }
              else
              {
                LOG_PRINT_L0("failed to validate transaction from daemon");
              }
            }
            else
            {
              LOG_PRINT_L0("Failed to parse transaction from daemon");
            }
          }
          else
          {
            LOG_PRINT_L1("Transaction from daemon was in pool, but is no more");
          }
        }
      }
      else
      {
        LOG_PRINT_L0("Expected " << txids.size() << " tx(es), got " << res.txs.size());
      }
    }
    else
    {
      LOG_PRINT_L0("Error calling gettransactions daemon RPC: r " << r << ", status " << res.status);
    }
  }
  MDEBUG("update_pool_state end");
}
//----------------------------------------------------------------------------------------------------
void wallet2::fast_refresh(uint64_t stop_height, uint64_t &blocks_start_height, std::list<crypto::hash> &short_chain_history)
{
  std::list<crypto::hash> hashes;

  const uint64_t checkpoint_height = m_checkpoints.get_max_height();
  if (stop_height > checkpoint_height && m_blockchain.size()-1 < checkpoint_height)
  {
    // we will drop all these, so don't bother getting them
    uint64_t missing_blocks = m_checkpoints.get_max_height() - m_blockchain.size();
    while (missing_blocks-- > 0)
      m_blockchain.push_back(crypto::null_hash); // maybe a bit suboptimal, but deque won't do huge reallocs like vector
    m_blockchain.push_back(m_checkpoints.get_points().at(checkpoint_height));
    m_local_bc_height = m_blockchain.size();
    short_chain_history.clear();
    get_short_chain_history(short_chain_history);
  }

  size_t current_index = m_blockchain.size();
  while(m_run.load(std::memory_order_relaxed) && current_index < stop_height)
  {
    pull_hashes(0, blocks_start_height, short_chain_history, hashes);
    if (hashes.size() <= 3)
      return;
    if (blocks_start_height < m_blockchain.offset())
    {
      MERROR("Blocks start before blockchain offset: " << blocks_start_height << " " << m_blockchain.offset());
      return;
    }
    if (hashes.size() + current_index < stop_height) {
      drop_from_short_history(short_chain_history, 3);
      std::list<crypto::hash>::iterator right = hashes.end();
      // prepend 3 more
      for (int i = 0; i<3; i++) {
        right--;
        short_chain_history.push_front(*right);
      }
    }
    current_index = blocks_start_height;
    for(auto& bl_id: hashes)
    {
      if(current_index >= m_blockchain.size())
      {
        if (!(current_index % 1000))
          LOG_PRINT_L2( "Skipped block by height: " << current_index);
        m_blockchain.push_back(bl_id);
        ++m_local_bc_height;

        if (0 != m_callback)
        { // FIXME: this isn't right, but simplewallet just logs that we got a block.
          cryptonote::block dummy;
          m_callback->on_new_block(current_index, dummy);
        }
      }
      else if(bl_id != m_blockchain[current_index])
      {
        //split detected here !!!
        return;
      }
      ++current_index;
      if (current_index >= stop_height)
        return;
    }
  }
}


bool wallet2::add_address_book_row(const cryptonote::account_public_address &address, const crypto::hash &payment_id, const std::string &description, bool is_subaddress)
{
  wallet2::address_book_row a;
  a.m_address = address;
  a.m_payment_id = payment_id;
  a.m_description = description;
  a.m_is_subaddress = is_subaddress;
  
  auto old_size = m_address_book.size();
  m_address_book.push_back(a);
  if(m_address_book.size() == old_size+1)
    return true;
  return false;
}

bool wallet2::delete_address_book_row(std::size_t row_id) {
  if(m_address_book.size() <= row_id)
    return false;
  
  m_address_book.erase(m_address_book.begin()+row_id);

  return true;
}

//----------------------------------------------------------------------------------------------------
void wallet2::refresh(uint64_t start_height, uint64_t & blocks_fetched, bool& received_money)
{
  if(m_light_wallet) {

    // MyMonero get_address_info needs to be called occasionally to trigger wallet sync.
    // This call is not really needed for other purposes and can be removed if mymonero changes their backend.
    cryptonote::COMMAND_RPC_GET_ADDRESS_INFO::response res;

    // Get basic info
    if(light_wallet_get_address_info(res)) {
      // Last stored block height
      uint64_t prev_height = m_light_wallet_blockchain_height;
      // Update lw heights
      m_light_wallet_scanned_block_height = res.scanned_block_height;
      m_light_wallet_blockchain_height = res.blockchain_height;
      m_local_bc_height = res.blockchain_height;
      // If new height - call new_block callback
      if(m_light_wallet_blockchain_height != prev_height)
      {
        MDEBUG("new block since last time!");
        m_callback->on_lw_new_block(m_light_wallet_blockchain_height - 1);
      }
      m_light_wallet_connected = true;
      MDEBUG("lw scanned block height: " <<  m_light_wallet_scanned_block_height);
      MDEBUG("lw blockchain height: " <<  m_light_wallet_blockchain_height);
      MDEBUG(m_light_wallet_blockchain_height-m_light_wallet_scanned_block_height << " blocks behind");
      // TODO: add wallet created block info

      light_wallet_get_address_txs();
    } else
      m_light_wallet_connected = false;

    // Lighwallet refresh done
    return;
  }
  received_money = false;
  blocks_fetched = 0;
  uint64_t added_blocks = 0;
  size_t try_count = 0;
  crypto::hash last_tx_hash_id = m_transfers.size() ? m_transfers.back().m_txid : null_hash;
  std::list<crypto::hash> short_chain_history;
  tools::threadpool& tpool = tools::threadpool::getInstance();
  tools::threadpool::waiter waiter;
  uint64_t blocks_start_height;
  std::list<cryptonote::block_complete_entry> blocks;
  std::vector<COMMAND_RPC_GET_BLOCKS_FAST::block_output_indices> o_indices;
  bool refreshed = false;

  // pull the first set of blocks
  get_short_chain_history(short_chain_history);
  m_run.store(true, std::memory_order_relaxed);
  if (start_height > m_blockchain.size() || m_refresh_from_block_height > m_blockchain.size()) {
    if (!start_height)
      start_height = m_refresh_from_block_height;
    // we can shortcut by only pulling hashes up to the start_height
    fast_refresh(start_height, blocks_start_height, short_chain_history);
    // regenerate the history now that we've got a full set of hashes
    short_chain_history.clear();
    get_short_chain_history(short_chain_history);
    start_height = 0;
    // and then fall through to regular refresh processing
  }

  // If stop() is called during fast refresh we don't need to continue
  if(!m_run.load(std::memory_order_relaxed))
    return;
  pull_blocks(start_height, blocks_start_height, short_chain_history, blocks, o_indices);
  // always reset start_height to 0 to force short_chain_ history to be used on
  // subsequent pulls in this refresh.
  start_height = 0;

  while(m_run.load(std::memory_order_relaxed))
  {
    try
    {
      // pull the next set of blocks while we're processing the current one
      uint64_t next_blocks_start_height;
      std::list<cryptonote::block_complete_entry> next_blocks;
      std::vector<cryptonote::COMMAND_RPC_GET_BLOCKS_FAST::block_output_indices> next_o_indices;
      bool error = false;
      if (blocks.empty())
      {
        refreshed = false;
        break;
      }
      tpool.submit(&waiter, [&]{pull_next_blocks(start_height, next_blocks_start_height, short_chain_history, blocks, next_blocks, next_o_indices, error);});

      process_blocks(blocks_start_height, blocks, o_indices, added_blocks);
      blocks_fetched += added_blocks;
      waiter.wait();
      if(blocks_start_height == next_blocks_start_height)
      {
        m_node_rpc_proxy.set_height(m_blockchain.size());
        refreshed = true;
        break;
      }

      // switch to the new blocks from the daemon
      blocks_start_height = next_blocks_start_height;
      blocks = next_blocks;
      o_indices = next_o_indices;

      // handle error from async fetching thread
      if (error)
      {
        throw std::runtime_error("proxy exception in refresh thread");
      }
    }
    catch (const std::exception&)
    {
      blocks_fetched += added_blocks;
      waiter.wait();
      if(try_count < 3)
      {
        LOG_PRINT_L1("Another try pull_blocks (try_count=" << try_count << ")...");
        ++try_count;
      }
      else
      {
        LOG_ERROR("pull_blocks failed, try_count=" << try_count);
        throw;
      }
    }
  }
  if(last_tx_hash_id != (m_transfers.size() ? m_transfers.back().m_txid : null_hash))
    received_money = true;

  try
  {
    // If stop() is called we don't need to check pending transactions
    if(m_run.load(std::memory_order_relaxed))
      update_pool_state(refreshed);
  }
  catch (...)
  {
    LOG_PRINT_L1("Failed to check pending transactions");
  }

  LOG_PRINT_L1("Refresh done, blocks received: " << blocks_fetched << ", balance (all accounts): " << print_money(balance_all()) << ", unlocked: " << print_money(unlocked_balance_all()));
}
//----------------------------------------------------------------------------------------------------
bool wallet2::refresh(uint64_t & blocks_fetched, bool& received_money, bool& ok)
{
  try
  {
    refresh(0, blocks_fetched, received_money);
    ok = true;
  }
  catch (...)
  {
    ok = false;
  }
  return ok;
}
//----------------------------------------------------------------------------------------------------
bool wallet2::get_output_distribution(uint64_t &start_height, std::vector<uint64_t> &distribution)
{
  uint32_t rpc_version;
  boost::optional<std::string> result = m_node_rpc_proxy.get_rpc_version(rpc_version);
  // no error
  if (!!result)
  {
    // empty string -> not connection
    THROW_WALLET_EXCEPTION_IF(result->empty(), tools::error::no_connection_to_daemon, "getversion");
    THROW_WALLET_EXCEPTION_IF(*result == CORE_RPC_STATUS_BUSY, tools::error::daemon_busy, "getversion");
    if (*result != CORE_RPC_STATUS_OK)
    {
      MDEBUG("Cannot determine daemon RPC version, not requesting rct distribution");
      return false;
    }
  }
  else
  {
    if (rpc_version >= MAKE_CORE_RPC_VERSION(1, 19))
    {
      MDEBUG("Daemon is recent enough, requesting rct distribution");
    }
    else
    {
      MDEBUG("Daemon is too old, not requesting rct distribution");
      return false;
    }
  }

  cryptonote::COMMAND_RPC_GET_OUTPUT_DISTRIBUTION::request req = AUTO_VAL_INIT(req);
  cryptonote::COMMAND_RPC_GET_OUTPUT_DISTRIBUTION::response res = AUTO_VAL_INIT(res);
  req.amounts.push_back(0);
  req.from_height = 0;
  req.cumulative = true;
  m_daemon_rpc_mutex.lock();
  bool r = net_utils::invoke_http_json_rpc("/json_rpc", "get_output_distribution", req, res, m_http_client, rpc_timeout);
  m_daemon_rpc_mutex.unlock();
  if (!r)
  {
    MWARNING("Failed to request output distribution: no connection to daemon");
    return false;
  }
  if (res.status == CORE_RPC_STATUS_BUSY)
  {
    MWARNING("Failed to request output distribution: daemon is busy");
    return false;
  }
  if (res.status != CORE_RPC_STATUS_OK)
  {
    MWARNING("Failed to request output distribution: " << res.status);
    return false;
  }
  if (res.distributions.size() != 1)
  {
    MWARNING("Failed to request output distribution: not the expected single result");
    return false;
  }
  if (res.distributions[0].amount != 0)
  {
    MWARNING("Failed to request output distribution: results are not for amount 0");
    return false;
  }
  start_height = res.distributions[0].start_height;
  distribution = std::move(res.distributions[0].distribution);
  return true;
}
//----------------------------------------------------------------------------------------------------
void wallet2::detach_blockchain(uint64_t height)
{
  LOG_PRINT_L0("Detaching blockchain on height " << height);

  // size  1 2 3 4 5 6 7 8 9
  // block 0 1 2 3 4 5 6 7 8
  //               C
  THROW_WALLET_EXCEPTION_IF(height <= m_checkpoints.get_max_height() && m_blockchain.size() > m_checkpoints.get_max_height(),
      error::wallet_internal_error, "Daemon claims reorg below last checkpoint");

  size_t transfers_detached = 0;

  for (size_t i = 0; i < m_transfers.size(); ++i)
  {
    wallet2::transfer_details &td = m_transfers[i];
    if (td.m_spent && td.m_spent_height >= height)
    {
      LOG_PRINT_L1("Resetting spent status for output " << i << ": " << td.m_key_image);
      set_unspent(i);
    }
  }

  auto it = std::find_if(m_transfers.begin(), m_transfers.end(), [&](const transfer_details& td){return td.m_block_height >= height;});
  size_t i_start = it - m_transfers.begin();

  for(size_t i = i_start; i!= m_transfers.size();i++)
  {
    if (!m_transfers[i].m_key_image_known || m_transfers[i].m_key_image_partial)
      continue;
    auto it_ki = m_key_images.find(m_transfers[i].m_key_image);
    THROW_WALLET_EXCEPTION_IF(it_ki == m_key_images.end(), error::wallet_internal_error, "key image not found: index " + std::to_string(i) + ", ki " + epee::string_tools::pod_to_hex(m_transfers[i].m_key_image) + ", " + std::to_string(m_key_images.size()) + " key images known");
    m_key_images.erase(it_ki);
  }

  for(size_t i = i_start; i!= m_transfers.size();i++)
  {
    auto it_pk = m_pub_keys.find(m_transfers[i].get_public_key());
    THROW_WALLET_EXCEPTION_IF(it_pk == m_pub_keys.end(), error::wallet_internal_error, "public key not found");
    m_pub_keys.erase(it_pk);
  }
  m_transfers.erase(it, m_transfers.end());

  size_t blocks_detached = m_blockchain.size() - height;
  m_blockchain.crop(height);
  m_local_bc_height -= blocks_detached;

  for (auto it = m_payments.begin(); it != m_payments.end(); )
  {
    if(height <= it->second.m_block_height)
      it = m_payments.erase(it);
    else
      ++it;
  }

  for (auto it = m_confirmed_txs.begin(); it != m_confirmed_txs.end(); )
  {
    if(height <= it->second.m_block_height)
      it = m_confirmed_txs.erase(it);
    else
      ++it;
  }

  LOG_PRINT_L0("Detached blockchain on height " << height << ", transfers detached " << transfers_detached << ", blocks detached " << blocks_detached);
}
//----------------------------------------------------------------------------------------------------
bool wallet2::deinit()
{
  m_is_initialized=false;
  return true;
}
//----------------------------------------------------------------------------------------------------
bool wallet2::clear()
{
  m_blockchain.clear();
  m_transfers.clear();
  m_key_images.clear();
  m_pub_keys.clear();
  m_unconfirmed_txs.clear();
  m_payments.clear();
  m_tx_keys.clear();
  m_additional_tx_keys.clear();
  m_confirmed_txs.clear();
  m_unconfirmed_payments.clear();
  m_scanned_pool_txs[0].clear();
  m_scanned_pool_txs[1].clear();
  m_address_book.clear();
  m_local_bc_height = 1;
  m_subaddresses.clear();
  m_subaddress_labels.clear();
  return true;
}

/*!
 * \brief Stores wallet information to wallet file.
 * \param  keys_file_name Name of wallet file
 * \param  password       Password of wallet file
 * \param  watch_only     true to save only view key, false to save both spend and view keys
 * \return                Whether it was successful.
 */
bool wallet2::store_keys(const std::string& keys_file_name, const epee::wipeable_string& password, bool watch_only)
{
  std::string account_data;
  std::string multisig_signers;
  cryptonote::account_base account = m_account;

  if (watch_only)
    account.forget_spend_key();
  bool r = epee::serialization::store_t_to_binary(account, account_data);
  CHECK_AND_ASSERT_MES(r, false, "failed to serialize wallet keys");
  wallet2::keys_file_data keys_file_data = boost::value_initialized<wallet2::keys_file_data>();

  // Create a JSON object with "key_data" and "seed_language" as keys.
  rapidjson::Document json;
  json.SetObject();
  rapidjson::Value value(rapidjson::kStringType);
  value.SetString(account_data.c_str(), account_data.length());
  json.AddMember("key_data", value, json.GetAllocator());
  if (!seed_language.empty())
  {
    value.SetString(seed_language.c_str(), seed_language.length());
    json.AddMember("seed_language", value, json.GetAllocator());
  }

  rapidjson::Value value2(rapidjson::kNumberType);

  value2.SetInt(m_key_on_device?1:0);
  json.AddMember("key_on_device", value2, json.GetAllocator());

  value2.SetInt(watch_only ? 1 :0); // WTF ? JSON has different true and false types, and not boolean ??
  json.AddMember("watch_only", value2, json.GetAllocator());

  value2.SetInt(m_multisig ? 1 :0);
  json.AddMember("multisig", value2, json.GetAllocator());

  value2.SetUint(m_multisig_threshold);
  json.AddMember("multisig_threshold", value2, json.GetAllocator());

  if (m_multisig)
  {
    bool r = ::serialization::dump_binary(m_multisig_signers, multisig_signers);
    CHECK_AND_ASSERT_MES(r, false, "failed to serialize wallet multisig signers");
    value.SetString(multisig_signers.c_str(), multisig_signers.length());
    json.AddMember("multisig_signers", value, json.GetAllocator());
  }

  value2.SetInt(m_always_confirm_transfers ? 1 :0);
  json.AddMember("always_confirm_transfers", value2, json.GetAllocator());

  value2.SetInt(m_print_ring_members ? 1 :0);
  json.AddMember("print_ring_members", value2, json.GetAllocator());

  value2.SetInt(m_store_tx_info ? 1 :0);
  json.AddMember("store_tx_info", value2, json.GetAllocator());

  value2.SetUint(m_default_mixin);
  json.AddMember("default_mixin", value2, json.GetAllocator());

  value2.SetUint(m_default_priority);
  json.AddMember("default_priority", value2, json.GetAllocator());

  value2.SetInt(m_auto_refresh ? 1 :0);
  json.AddMember("auto_refresh", value2, json.GetAllocator());

  value2.SetInt(m_refresh_type);
  json.AddMember("refresh_type", value2, json.GetAllocator());

  value2.SetUint64(m_refresh_from_block_height);
  json.AddMember("refresh_height", value2, json.GetAllocator());

  value2.SetInt(m_confirm_missing_payment_id ? 1 :0);
  json.AddMember("confirm_missing_payment_id", value2, json.GetAllocator());

  value2.SetInt(m_confirm_non_default_ring_size ? 1 :0);
  json.AddMember("confirm_non_default_ring_size", value2, json.GetAllocator());

  value2.SetInt(m_ask_password ? 1 :0);
  json.AddMember("ask_password", value2, json.GetAllocator());

  value2.SetUint(m_min_output_count);
  json.AddMember("min_output_count", value2, json.GetAllocator());

  value2.SetUint64(m_min_output_value);
  json.AddMember("min_output_value", value2, json.GetAllocator());

  value2.SetInt(cryptonote::get_default_decimal_point());
  json.AddMember("default_decimal_point", value2, json.GetAllocator());

  value2.SetInt(m_merge_destinations ? 1 :0);
  json.AddMember("merge_destinations", value2, json.GetAllocator());

  value2.SetInt(m_confirm_backlog ? 1 :0);
  json.AddMember("confirm_backlog", value2, json.GetAllocator());

  value2.SetUint(m_confirm_backlog_threshold);
  json.AddMember("confirm_backlog_threshold", value2, json.GetAllocator());

  value2.SetInt(m_confirm_export_overwrite ? 1 :0);
  json.AddMember("confirm_export_overwrite", value2, json.GetAllocator());

  value2.SetInt(m_auto_low_priority ? 1 : 0);
  json.AddMember("auto_low_priority", value2, json.GetAllocator());

  value2.SetUint(m_nettype);
  json.AddMember("nettype", value2, json.GetAllocator());

  value2.SetInt(m_segregate_pre_fork_outputs ? 1 : 0);
  json.AddMember("segregate_pre_fork_outputs", value2, json.GetAllocator());

  value2.SetInt(m_key_reuse_mitigation2 ? 1 : 0);
  json.AddMember("key_reuse_mitigation2", value2, json.GetAllocator());

  value2.SetUint(m_segregation_height);
  json.AddMember("segregation_height", value2, json.GetAllocator());

  value2.SetUint(m_subaddress_lookahead_major);
  json.AddMember("subaddress_lookahead_major", value2, json.GetAllocator());

  value2.SetUint(m_subaddress_lookahead_minor);
  json.AddMember("subaddress_lookahead_minor", value2, json.GetAllocator());

  // Serialize the JSON object
  rapidjson::StringBuffer buffer;
  rapidjson::Writer<rapidjson::StringBuffer> writer(buffer);
  json.Accept(writer);
  account_data = buffer.GetString();

  // Encrypt the entire JSON object.
  crypto::chacha_key key;
  crypto::generate_chacha_key(password.data(), password.size(), key);
  std::string cipher;
  cipher.resize(account_data.size());
  keys_file_data.iv = crypto::rand<crypto::chacha_iv>();
  crypto::chacha20(account_data.data(), account_data.size(), key, keys_file_data.iv, &cipher[0]);
  keys_file_data.account_data = cipher;

  std::string buf;
  r = ::serialization::dump_binary(keys_file_data, buf);
  r = r && epee::file_io_utils::save_string_to_file(keys_file_name, buf); //and never touch wallet_keys_file again, only read
  CHECK_AND_ASSERT_MES(r, false, "failed to generate wallet keys file " << keys_file_name);

  return true;
}
//----------------------------------------------------------------------------------------------------
/*!
 * \brief Load wallet information from wallet file.
 * \param keys_file_name Name of wallet file
 * \param password       Password of wallet file
 */
bool wallet2::load_keys(const std::string& keys_file_name, const epee::wipeable_string& password)
{
  rapidjson::Document json;
  wallet2::keys_file_data keys_file_data;
  std::string buf;
  bool r = epee::file_io_utils::load_file_to_string(keys_file_name, buf);
  THROW_WALLET_EXCEPTION_IF(!r, error::file_read_error, keys_file_name);

  // Decrypt the contents
  r = ::serialization::parse_binary(buf, keys_file_data);
  THROW_WALLET_EXCEPTION_IF(!r, error::wallet_internal_error, "internal error: failed to deserialize \"" + keys_file_name + '\"');
  crypto::chacha_key key;
  crypto::generate_chacha_key(password.data(), password.size(), key);
  std::string account_data;
  account_data.resize(keys_file_data.account_data.size());
  crypto::chacha20(keys_file_data.account_data.data(), keys_file_data.account_data.size(), key, keys_file_data.iv, &account_data[0]);
  if (json.Parse(account_data.c_str()).HasParseError() || !json.IsObject())
    crypto::chacha8(keys_file_data.account_data.data(), keys_file_data.account_data.size(), key, keys_file_data.iv, &account_data[0]);

  // The contents should be JSON if the wallet follows the new format.
  if (json.Parse(account_data.c_str()).HasParseError())
  {
    is_old_file_format = true;
    m_watch_only = false;
    m_multisig = false;
    m_multisig_threshold = 0;
    m_multisig_signers.clear();
    m_always_confirm_transfers = false;
    m_print_ring_members = false;
    m_default_mixin = 0;
    m_default_priority = 0;
    m_auto_refresh = true;
    m_refresh_type = RefreshType::RefreshDefault;
    m_confirm_missing_payment_id = true;
    m_confirm_non_default_ring_size = true;
    m_ask_password = true;
    m_min_output_count = 0;
    m_min_output_value = 0;
    m_merge_destinations = false;
    m_confirm_backlog = true;
    m_confirm_backlog_threshold = 0;
    m_confirm_export_overwrite = true;
    m_auto_low_priority = true;
    m_segregate_pre_fork_outputs = true;
    m_key_reuse_mitigation2 = true;
    m_segregation_height = 0;
    m_subaddress_lookahead_major = SUBADDRESS_LOOKAHEAD_MAJOR;
    m_subaddress_lookahead_minor = SUBADDRESS_LOOKAHEAD_MINOR;
    m_key_on_device = false;
  }
  else if(json.IsObject())
  {
    if (!json.HasMember("key_data"))
    {
      LOG_ERROR("Field key_data not found in JSON");
      return false;
    }
    if (!json["key_data"].IsString())
    {
      LOG_ERROR("Field key_data found in JSON, but not String");
      return false;
    }
    const char *field_key_data = json["key_data"].GetString();
    account_data = std::string(field_key_data, field_key_data + json["key_data"].GetStringLength());

    if (json.HasMember("key_on_device"))
    {
      GET_FIELD_FROM_JSON_RETURN_ON_ERROR(json, key_on_device, int, Int, false, false);
      m_key_on_device = field_key_on_device;
    }

    GET_FIELD_FROM_JSON_RETURN_ON_ERROR(json, seed_language, std::string, String, false, std::string());
    if (field_seed_language_found)
    {
      set_seed_language(field_seed_language);
    }
    GET_FIELD_FROM_JSON_RETURN_ON_ERROR(json, watch_only, int, Int, false, false);
    m_watch_only = field_watch_only;
    GET_FIELD_FROM_JSON_RETURN_ON_ERROR(json, multisig, int, Int, false, false);
    m_multisig = field_multisig;
    GET_FIELD_FROM_JSON_RETURN_ON_ERROR(json, multisig_threshold, unsigned int, Uint, m_multisig, 0);
    m_multisig_threshold = field_multisig_threshold;
    if (m_multisig)
    {
      if (!json.HasMember("multisig_signers"))
      {
        LOG_ERROR("Field multisig_signers not found in JSON");
        return false;
      }
      if (!json["multisig_signers"].IsString())
      {
        LOG_ERROR("Field multisig_signers found in JSON, but not String");
        return false;
      }
      const char *field_multisig_signers = json["multisig_signers"].GetString();
      std::string multisig_signers = std::string(field_multisig_signers, field_multisig_signers + json["multisig_signers"].GetStringLength());
      r = ::serialization::parse_binary(multisig_signers, m_multisig_signers);
      if (!r)
      {
        LOG_ERROR("Field multisig_signers found in JSON, but failed to parse");
        return false;
      }
    }
    GET_FIELD_FROM_JSON_RETURN_ON_ERROR(json, always_confirm_transfers, int, Int, false, true);
    m_always_confirm_transfers = field_always_confirm_transfers;
    GET_FIELD_FROM_JSON_RETURN_ON_ERROR(json, print_ring_members, int, Int, false, true);
    m_print_ring_members = field_print_ring_members;
    GET_FIELD_FROM_JSON_RETURN_ON_ERROR(json, store_tx_keys, int, Int, false, true);
    GET_FIELD_FROM_JSON_RETURN_ON_ERROR(json, store_tx_info, int, Int, false, true);
    m_store_tx_info = ((field_store_tx_keys != 0) || (field_store_tx_info != 0));
    GET_FIELD_FROM_JSON_RETURN_ON_ERROR(json, default_mixin, unsigned int, Uint, false, 0);
    m_default_mixin = field_default_mixin;
    GET_FIELD_FROM_JSON_RETURN_ON_ERROR(json, default_priority, unsigned int, Uint, false, 0);
    if (field_default_priority_found)
    {
      m_default_priority = field_default_priority;
    }
    else
    {
      GET_FIELD_FROM_JSON_RETURN_ON_ERROR(json, default_fee_multiplier, unsigned int, Uint, false, 0);
      if (field_default_fee_multiplier_found)
        m_default_priority = field_default_fee_multiplier;
      else
        m_default_priority = 0;
    }
    GET_FIELD_FROM_JSON_RETURN_ON_ERROR(json, auto_refresh, int, Int, false, true);
    m_auto_refresh = field_auto_refresh;
    GET_FIELD_FROM_JSON_RETURN_ON_ERROR(json, refresh_type, int, Int, false, RefreshType::RefreshDefault);
    m_refresh_type = RefreshType::RefreshDefault;
    if (field_refresh_type_found)
    {
      if (field_refresh_type == RefreshFull || field_refresh_type == RefreshOptimizeCoinbase || field_refresh_type == RefreshNoCoinbase)
        m_refresh_type = (RefreshType)field_refresh_type;
      else
        LOG_PRINT_L0("Unknown refresh-type value (" << field_refresh_type << "), using default");
    }
    GET_FIELD_FROM_JSON_RETURN_ON_ERROR(json, refresh_height, uint64_t, Uint64, false, 0);
    m_refresh_from_block_height = field_refresh_height;
    GET_FIELD_FROM_JSON_RETURN_ON_ERROR(json, confirm_missing_payment_id, int, Int, false, true);
    m_confirm_missing_payment_id = field_confirm_missing_payment_id;
    GET_FIELD_FROM_JSON_RETURN_ON_ERROR(json, confirm_non_default_ring_size, int, Int, false, true);
    m_confirm_non_default_ring_size = field_confirm_non_default_ring_size;
    GET_FIELD_FROM_JSON_RETURN_ON_ERROR(json, ask_password, int, Int, false, true);
    m_ask_password = field_ask_password;
    GET_FIELD_FROM_JSON_RETURN_ON_ERROR(json, default_decimal_point, int, Int, false, CRYPTONOTE_DISPLAY_DECIMAL_POINT);
    cryptonote::set_default_decimal_point(field_default_decimal_point);
    GET_FIELD_FROM_JSON_RETURN_ON_ERROR(json, min_output_count, uint32_t, Uint, false, 0);
    m_min_output_count = field_min_output_count;
    GET_FIELD_FROM_JSON_RETURN_ON_ERROR(json, min_output_value, uint64_t, Uint64, false, 0);
    m_min_output_value = field_min_output_value;
    GET_FIELD_FROM_JSON_RETURN_ON_ERROR(json, merge_destinations, int, Int, false, false);
    m_merge_destinations = field_merge_destinations;
    GET_FIELD_FROM_JSON_RETURN_ON_ERROR(json, confirm_backlog, int, Int, false, true);
    m_confirm_backlog = field_confirm_backlog;
    GET_FIELD_FROM_JSON_RETURN_ON_ERROR(json, confirm_backlog_threshold, uint32_t, Uint, false, 0);
    m_confirm_backlog_threshold = field_confirm_backlog_threshold;
    GET_FIELD_FROM_JSON_RETURN_ON_ERROR(json, confirm_export_overwrite, int, Int, false, true);
    m_confirm_export_overwrite = field_confirm_export_overwrite;
    GET_FIELD_FROM_JSON_RETURN_ON_ERROR(json, auto_low_priority, int, Int, false, true);
    m_auto_low_priority = field_auto_low_priority;
    GET_FIELD_FROM_JSON_RETURN_ON_ERROR(json, nettype, uint8_t, Uint, false, static_cast<uint8_t>(m_nettype));
    // The network type given in the program argument is inconsistent with the network type saved in the wallet
    THROW_WALLET_EXCEPTION_IF(static_cast<uint8_t>(m_nettype) != field_nettype, error::wallet_internal_error,
    (boost::format("%s wallet cannot be opened as %s wallet")
    % (field_nettype == 0 ? "Mainnet" : field_nettype == 1 ? "Testnet" : "Stagenet")
    % (m_nettype == MAINNET ? "mainnet" : m_nettype == TESTNET ? "testnet" : "stagenet")).str());
    GET_FIELD_FROM_JSON_RETURN_ON_ERROR(json, segregate_pre_fork_outputs, int, Int, false, true);
    m_segregate_pre_fork_outputs = field_segregate_pre_fork_outputs;
    GET_FIELD_FROM_JSON_RETURN_ON_ERROR(json, key_reuse_mitigation2, int, Int, false, true);
    m_key_reuse_mitigation2 = field_key_reuse_mitigation2;
    GET_FIELD_FROM_JSON_RETURN_ON_ERROR(json, segregation_height, int, Uint, false, 0);
    m_segregation_height = field_segregation_height;
    GET_FIELD_FROM_JSON_RETURN_ON_ERROR(json, subaddress_lookahead_major, uint32_t, Uint, false, SUBADDRESS_LOOKAHEAD_MAJOR);
    m_subaddress_lookahead_major = field_subaddress_lookahead_major;
    GET_FIELD_FROM_JSON_RETURN_ON_ERROR(json, subaddress_lookahead_minor, uint32_t, Uint, false, SUBADDRESS_LOOKAHEAD_MINOR);
    m_subaddress_lookahead_minor = field_subaddress_lookahead_minor;
  }
  else
  {
      THROW_WALLET_EXCEPTION(error::wallet_internal_error, "invalid password");
      return false;
  }

  r = epee::serialization::load_t_from_binary(m_account, account_data);
  if (r && m_key_on_device) {
    LOG_PRINT_L0("Account on device. Initing device...");
    hw::device &hwdev = hw::get_device("Ledger");
    hwdev.init();
    hwdev.connect();
    m_account.set_device(hwdev);
    LOG_PRINT_L0("Device inited...");
  }
  const cryptonote::account_keys& keys = m_account.get_keys();
  hw::device &hwdev = m_account.get_device();
  r = r && hwdev.verify_keys(keys.m_view_secret_key,  keys.m_account_address.m_view_public_key);
  if(!m_watch_only && !m_multisig)
    r = r && hwdev.verify_keys(keys.m_spend_secret_key, keys.m_account_address.m_spend_public_key);
  THROW_WALLET_EXCEPTION_IF(!r, error::invalid_password);
  return true;
}

/*!
 * \brief verify password for default wallet keys file.
 * \param password       Password to verify
 * \return               true if password is correct
 *
 * for verification only
 * should not mutate state, unlike load_keys()
 * can be used prior to rewriting wallet keys file, to ensure user has entered the correct password
 *
 */
bool wallet2::verify_password(const epee::wipeable_string& password) const
{
  return verify_password(m_keys_file, password, m_watch_only || m_multisig, m_account.get_device());
}

/*!
 * \brief verify password for specified wallet keys file.
 * \param keys_file_name  Keys file to verify password for
 * \param password        Password to verify
 * \param no_spend_key    If set = only verify view keys, otherwise also spend keys
 * \return                true if password is correct
 *
 * for verification only
 * should not mutate state, unlike load_keys()
 * can be used prior to rewriting wallet keys file, to ensure user has entered the correct password
 *
 */
bool wallet2::verify_password(const std::string& keys_file_name, const epee::wipeable_string& password, bool no_spend_key, hw::device &hwdev)
{
  rapidjson::Document json;
  wallet2::keys_file_data keys_file_data;
  std::string buf;
  bool r = epee::file_io_utils::load_file_to_string(keys_file_name, buf);
  THROW_WALLET_EXCEPTION_IF(!r, error::file_read_error, keys_file_name);

  // Decrypt the contents
  r = ::serialization::parse_binary(buf, keys_file_data);
  THROW_WALLET_EXCEPTION_IF(!r, error::wallet_internal_error, "internal error: failed to deserialize \"" + keys_file_name + '\"');
  crypto::chacha_key key;
  crypto::generate_chacha_key(password.data(), password.size(), key);
  std::string account_data;
  account_data.resize(keys_file_data.account_data.size());
  crypto::chacha20(keys_file_data.account_data.data(), keys_file_data.account_data.size(), key, keys_file_data.iv, &account_data[0]);
  if (json.Parse(account_data.c_str()).HasParseError() || !json.IsObject())
    crypto::chacha8(keys_file_data.account_data.data(), keys_file_data.account_data.size(), key, keys_file_data.iv, &account_data[0]);

  // The contents should be JSON if the wallet follows the new format.
  if (json.Parse(account_data.c_str()).HasParseError())
  {
    // old format before JSON wallet key file format
  }
  else
  {
    account_data = std::string(json["key_data"].GetString(), json["key_data"].GetString() +
      json["key_data"].GetStringLength());
  }

  cryptonote::account_base account_data_check;

  r = epee::serialization::load_t_from_binary(account_data_check, account_data);
  const cryptonote::account_keys& keys = account_data_check.get_keys();

  r = r && hwdev.verify_keys(keys.m_view_secret_key,  keys.m_account_address.m_view_public_key);
  if(!no_spend_key)
    r = r && hwdev.verify_keys(keys.m_spend_secret_key, keys.m_account_address.m_spend_public_key);
  return r;
}

/*!
 * \brief  Generates a wallet or restores one.
 * \param  wallet_        Name of wallet file
 * \param  password       Password of wallet file
 * \param  multisig_data  The multisig restore info and keys
 */
void wallet2::generate(const std::string& wallet_, const epee::wipeable_string& password,
  const std::string& multisig_data, bool create_address_file)
{
  clear();
  prepare_file_names(wallet_);

  if (!wallet_.empty())
  {
    boost::system::error_code ignored_ec;
    THROW_WALLET_EXCEPTION_IF(boost::filesystem::exists(m_wallet_file, ignored_ec), error::file_exists, m_wallet_file);
    THROW_WALLET_EXCEPTION_IF(boost::filesystem::exists(m_keys_file,   ignored_ec), error::file_exists, m_keys_file);
  }

  m_account.generate(rct::rct2sk(rct::zero()), true, false);

  THROW_WALLET_EXCEPTION_IF(multisig_data.size() < 32, error::invalid_multisig_seed);
  size_t offset = 0;
  uint32_t threshold = *(uint32_t*)(multisig_data.data() + offset);
  offset += sizeof(uint32_t);
  uint32_t total = *(uint32_t*)(multisig_data.data() + offset);
  offset += sizeof(uint32_t);
  THROW_WALLET_EXCEPTION_IF(threshold < 2, error::invalid_multisig_seed);
  THROW_WALLET_EXCEPTION_IF(total != threshold && total != threshold + 1, error::invalid_multisig_seed);
  const size_t n_multisig_keys =  total == threshold ? 1 : threshold;
  THROW_WALLET_EXCEPTION_IF(multisig_data.size() != 8 + 32 * (4 + n_multisig_keys + total), error::invalid_multisig_seed);

  std::vector<crypto::secret_key> multisig_keys;
  std::vector<crypto::public_key> multisig_signers;
  crypto::secret_key spend_secret_key = *(crypto::secret_key*)(multisig_data.data() + offset);
  offset += sizeof(crypto::secret_key);
  crypto::public_key spend_public_key = *(crypto::public_key*)(multisig_data.data() + offset);
  offset += sizeof(crypto::public_key);
  crypto::secret_key view_secret_key = *(crypto::secret_key*)(multisig_data.data() + offset);
  offset += sizeof(crypto::secret_key);
  crypto::public_key view_public_key = *(crypto::public_key*)(multisig_data.data() + offset);
  offset += sizeof(crypto::public_key);
  for (size_t n = 0; n < n_multisig_keys; ++n)
  {
    multisig_keys.push_back(*(crypto::secret_key*)(multisig_data.data() + offset));
    offset += sizeof(crypto::secret_key);
  }
  for (size_t n = 0; n < total; ++n)
  {
    multisig_signers.push_back(*(crypto::public_key*)(multisig_data.data() + offset));
    offset += sizeof(crypto::public_key);
  }

  crypto::public_key calculated_view_public_key;
  THROW_WALLET_EXCEPTION_IF(!crypto::secret_key_to_public_key(view_secret_key, calculated_view_public_key), error::invalid_multisig_seed);
  THROW_WALLET_EXCEPTION_IF(view_public_key != calculated_view_public_key, error::invalid_multisig_seed);
  crypto::public_key local_signer;
  THROW_WALLET_EXCEPTION_IF(!crypto::secret_key_to_public_key(spend_secret_key, local_signer), error::invalid_multisig_seed);
  THROW_WALLET_EXCEPTION_IF(std::find(multisig_signers.begin(), multisig_signers.end(), local_signer) == multisig_signers.end(), error::invalid_multisig_seed);
  rct::key skey = rct::zero();
  for (const auto &msk: multisig_keys)
    sc_add(skey.bytes, skey.bytes, rct::sk2rct(msk).bytes);
  THROW_WALLET_EXCEPTION_IF(!(rct::rct2sk(skey) == spend_secret_key), error::invalid_multisig_seed);

  m_account.make_multisig(view_secret_key, spend_secret_key, spend_public_key, multisig_keys);
  m_account.finalize_multisig(spend_public_key);

  m_account_public_address = m_account.get_keys().m_account_address;
  m_watch_only = false;
  m_multisig = true;
  m_multisig_threshold = threshold;
  m_multisig_signers = multisig_signers;
  m_key_on_device = false;

  if (!wallet_.empty())
  {
    bool r = store_keys(m_keys_file, password, false);
    THROW_WALLET_EXCEPTION_IF(!r, error::file_save_error, m_keys_file);

    if (m_nettype != MAINNET || create_address_file)
    {
      r = file_io_utils::save_string_to_file(m_wallet_file + ".address.txt", m_account.get_public_address_str(m_nettype));
      if(!r) MERROR("String with address text not saved");
    }
  }

  cryptonote::block b;
  generate_genesis(b);
  m_blockchain.push_back(get_block_hash(b));
  add_subaddress_account(tr("Primary account"));

  if (!wallet_.empty())
    store();
}

/*!
 * \brief  Generates a wallet or restores one.
 * \param  wallet_        Name of wallet file
 * \param  password       Password of wallet file
 * \param  recovery_param If it is a restore, the recovery key
 * \param  recover        Whether it is a restore
 * \param  two_random     Whether it is a non-deterministic wallet
 * \return                The secret key of the generated wallet
 */
crypto::secret_key wallet2::generate(const std::string& wallet_, const epee::wipeable_string& password,
  const crypto::secret_key& recovery_param, bool recover, bool two_random, bool create_address_file)
{
  clear();
  prepare_file_names(wallet_);

  if (!wallet_.empty())
  {
    boost::system::error_code ignored_ec;
    THROW_WALLET_EXCEPTION_IF(boost::filesystem::exists(m_wallet_file, ignored_ec), error::file_exists, m_wallet_file);
    THROW_WALLET_EXCEPTION_IF(boost::filesystem::exists(m_keys_file,   ignored_ec), error::file_exists, m_keys_file);
  }

  crypto::secret_key retval = m_account.generate(recovery_param, recover, two_random);

  m_account_public_address = m_account.get_keys().m_account_address;
  m_watch_only = false;
  m_multisig = false;
  m_multisig_threshold = 0;
  m_multisig_signers.clear();
  m_key_on_device = false;

  // calculate a starting refresh height
  if(m_refresh_from_block_height == 0 && !recover){
    m_refresh_from_block_height = estimate_blockchain_height();
  }

  if (!wallet_.empty())
  {
    bool r = store_keys(m_keys_file, password, false);
    THROW_WALLET_EXCEPTION_IF(!r, error::file_save_error, m_keys_file);

    if (m_nettype != MAINNET || create_address_file)
    {
      r = file_io_utils::save_string_to_file(m_wallet_file + ".address.txt", m_account.get_public_address_str(m_nettype));
      if(!r) MERROR("String with address text not saved");
    }
  }

  cryptonote::block b;
  generate_genesis(b);
  m_blockchain.push_back(get_block_hash(b));
  add_subaddress_account(tr("Primary account"));

  if (!wallet_.empty())
    store();

  return retval;
}

 uint64_t wallet2::estimate_blockchain_height()
 {
   // -1 month for fluctuations in block time and machine date/time setup.
   // avg seconds per block
   const int seconds_per_block = DIFFICULTY_TARGET_V2;
   // ~num blocks per month
   const uint64_t blocks_per_month = 60*60*24*30/seconds_per_block;

   // try asking the daemon first
   std::string err;
   uint64_t height = 0;

   // we get the max of approximated height and local height.
   // approximated height is the least of daemon target height
   // (the max of what the other daemons are claiming is their
   // height) and the theoretical height based on the local
   // clock. This will be wrong only if both the local clock
   // is bad *and* a peer daemon claims a highest height than
   // the real chain.
   // local height is the height the local daemon is currently
   // synced to, it will be lower than the real chain height if
   // the daemon is currently syncing.
   // If we use the approximate height we subtract one month as
   // a safety margin.
   height = get_approximate_blockchain_height();
   uint64_t target_height = get_daemon_blockchain_target_height(err);
   if (err.empty()) {
     if (target_height < height)
       height = target_height;
   } else {
     // if we couldn't talk to the daemon, check safety margin.
     if (height > blocks_per_month)
       height -= blocks_per_month;
     else
       height = 0;
   }
   uint64_t local_height = get_daemon_blockchain_height(err);
   if (err.empty() && local_height > height)
     height = local_height;
   return height;
 }

/*!
* \brief Creates a watch only wallet from a public address and a view secret key.
* \param  wallet_        Name of wallet file
* \param  password       Password of wallet file
* \param  viewkey        view secret key
*/
void wallet2::generate(const std::string& wallet_, const epee::wipeable_string& password,
  const cryptonote::account_public_address &account_public_address,
  const crypto::secret_key& viewkey, bool create_address_file)
{
  clear();
  prepare_file_names(wallet_);

  if (!wallet_.empty())
  {
    boost::system::error_code ignored_ec;
    THROW_WALLET_EXCEPTION_IF(boost::filesystem::exists(m_wallet_file, ignored_ec), error::file_exists, m_wallet_file);
    THROW_WALLET_EXCEPTION_IF(boost::filesystem::exists(m_keys_file,   ignored_ec), error::file_exists, m_keys_file);
  }

  m_account.create_from_viewkey(account_public_address, viewkey);
  m_account_public_address = account_public_address;
  m_watch_only = true;
  m_multisig = false;
  m_multisig_threshold = 0;
  m_multisig_signers.clear();
  m_key_on_device = false;

  if (!wallet_.empty())
  {
    bool r = store_keys(m_keys_file, password, true);
    THROW_WALLET_EXCEPTION_IF(!r, error::file_save_error, m_keys_file);

    if (m_nettype != MAINNET || create_address_file)
    {
      r = file_io_utils::save_string_to_file(m_wallet_file + ".address.txt", m_account.get_public_address_str(m_nettype));
      if(!r) MERROR("String with address text not saved");
    }
  }

  cryptonote::block b;
  generate_genesis(b);
  m_blockchain.push_back(get_block_hash(b));
  add_subaddress_account(tr("Primary account"));

  if (!wallet_.empty())
    store();
}

/*!
* \brief Creates a wallet from a public address and a spend/view secret key pair.
* \param  wallet_        Name of wallet file
* \param  password       Password of wallet file
* \param  spendkey       spend secret key
* \param  viewkey        view secret key
*/
void wallet2::generate(const std::string& wallet_, const epee::wipeable_string& password,
  const cryptonote::account_public_address &account_public_address,
  const crypto::secret_key& spendkey, const crypto::secret_key& viewkey, bool create_address_file)
{
  clear();
  prepare_file_names(wallet_);

  if (!wallet_.empty())
  {
    boost::system::error_code ignored_ec;
    THROW_WALLET_EXCEPTION_IF(boost::filesystem::exists(m_wallet_file, ignored_ec), error::file_exists, m_wallet_file);
    THROW_WALLET_EXCEPTION_IF(boost::filesystem::exists(m_keys_file,   ignored_ec), error::file_exists, m_keys_file);
  }

  m_account.create_from_keys(account_public_address, spendkey, viewkey);
  m_account_public_address = account_public_address;
  m_watch_only = false;
  m_multisig = false;
  m_multisig_threshold = 0;
  m_multisig_signers.clear();
  m_key_on_device = false;

  if (!wallet_.empty())
  {
    bool r = store_keys(m_keys_file, password, false);
    THROW_WALLET_EXCEPTION_IF(!r, error::file_save_error, m_keys_file);

    if (m_nettype != MAINNET || create_address_file)
    {
      r = file_io_utils::save_string_to_file(m_wallet_file + ".address.txt", m_account.get_public_address_str(m_nettype));
      if(!r) MERROR("String with address text not saved");
    }
  }

  cryptonote::block b;
  generate_genesis(b);
  m_blockchain.push_back(get_block_hash(b));
  add_subaddress_account(tr("Primary account"));

  if (!wallet_.empty())
    store();
}

/*!
* \brief Creates a wallet from a device
* \param  wallet_        Name of wallet file
* \param  password       Password of wallet file
* \param  device_name    device string address
*/
void wallet2::restore(const std::string& wallet_, const epee::wipeable_string& password, const std::string &device_name)
{
  clear();
  prepare_file_names(wallet_);

  boost::system::error_code ignored_ec;
  if (!wallet_.empty()) {
    THROW_WALLET_EXCEPTION_IF(boost::filesystem::exists(m_wallet_file, ignored_ec), error::file_exists, m_wallet_file);
    THROW_WALLET_EXCEPTION_IF(boost::filesystem::exists(m_keys_file,   ignored_ec), error::file_exists, m_keys_file);
  }
  m_key_on_device = true;
  m_account.create_from_device(device_name);
  m_account_public_address = m_account.get_keys().m_account_address;
  m_watch_only = false;
  m_multisig = false;
  m_multisig_threshold = 0;
  m_multisig_signers.clear();

  if (!wallet_.empty()) {
    bool r = store_keys(m_keys_file, password, false);
    THROW_WALLET_EXCEPTION_IF(!r, error::file_save_error, m_keys_file);

    r = file_io_utils::save_string_to_file(m_wallet_file + ".address.txt", m_account.get_public_address_str(m_nettype));
    if(!r) MERROR("String with address text not saved");
  }
  cryptonote::block b;
  generate_genesis(b);
  m_blockchain.push_back(get_block_hash(b));
  add_subaddress_account(tr("Primary account"));
  if (!wallet_.empty()) {
    store();
  }
}

std::string wallet2::make_multisig(const epee::wipeable_string &password,
  const std::vector<crypto::secret_key> &view_keys,
  const std::vector<crypto::public_key> &spend_keys,
  uint32_t threshold)
{
  CHECK_AND_ASSERT_THROW_MES(!view_keys.empty(), "empty view keys");
  CHECK_AND_ASSERT_THROW_MES(view_keys.size() == spend_keys.size(), "Mismatched view/spend key sizes");
  CHECK_AND_ASSERT_THROW_MES(threshold > 1 && threshold <= spend_keys.size() + 1, "Invalid threshold");
  CHECK_AND_ASSERT_THROW_MES(threshold == spend_keys.size() || threshold == spend_keys.size() + 1, "Unsupported threshold case");

  std::string extra_multisig_info;
  crypto::hash hash;

  clear();

  MINFO("Creating spend key...");
  std::vector<crypto::secret_key> multisig_keys;
  rct::key spend_pkey, spend_skey;
  if (threshold == spend_keys.size() + 1)
  {
    cryptonote::generate_multisig_N_N(get_account().get_keys(), spend_keys, multisig_keys, spend_skey, spend_pkey);
  }
  else if (threshold == spend_keys.size())
  {
    cryptonote::generate_multisig_N1_N(get_account().get_keys(), spend_keys, multisig_keys, spend_skey, spend_pkey);

    // We need an extra step, so we package all the composite public keys
    // we know about, and make a signed string out of them
    std::string data;
    crypto::public_key signer;
    CHECK_AND_ASSERT_THROW_MES(crypto::secret_key_to_public_key(rct::rct2sk(spend_skey), signer), "Failed to derive public spend key");
    data += std::string((const char *)&signer, sizeof(crypto::public_key));

    for (const auto &msk: multisig_keys)
    {
      rct::key pmsk = rct::scalarmultBase(rct::sk2rct(msk));
      data += std::string((const char *)&pmsk, sizeof(crypto::public_key));
    }

    data.resize(data.size() + sizeof(crypto::signature));
    crypto::cn_fast_hash(data.data(), data.size() - sizeof(signature), hash);
    crypto::signature &signature = *(crypto::signature*)&data[data.size() - sizeof(crypto::signature)];
    crypto::generate_signature(hash, signer, rct::rct2sk(spend_skey), signature);

    extra_multisig_info = std::string("MultisigxV1") + tools::base58::encode(data);
  }
  else
  {
    CHECK_AND_ASSERT_THROW_MES(false, "Unsupported threshold case");
  }

  // the multisig view key is shared by all, make one all can derive
  MINFO("Creating view key...");
  crypto::secret_key view_skey = cryptonote::generate_multisig_view_secret_key(get_account().get_keys().m_view_secret_key, view_keys);

  MINFO("Creating multisig address...");
  CHECK_AND_ASSERT_THROW_MES(m_account.make_multisig(view_skey, rct::rct2sk(spend_skey), rct::rct2pk(spend_pkey), multisig_keys),
      "Failed to create multisig wallet due to bad keys");

  m_account_public_address = m_account.get_keys().m_account_address;
  m_watch_only = false;
  m_multisig = true;
  m_multisig_threshold = threshold;
  m_key_on_device = false;

  if (threshold == spend_keys.size() + 1)
  {
    m_multisig_signers = spend_keys;
    m_multisig_signers.push_back(get_multisig_signer_public_key());
  }
  else
  {
    m_multisig_signers = std::vector<crypto::public_key>(spend_keys.size() + 1, crypto::null_pkey);
  }

  if (!m_wallet_file.empty())
  {
    bool r = store_keys(m_keys_file, password, false);
    THROW_WALLET_EXCEPTION_IF(!r, error::file_save_error, m_keys_file);

    if (boost::filesystem::exists(m_wallet_file + ".address.txt"))
    {
      r = file_io_utils::save_string_to_file(m_wallet_file + ".address.txt", m_account.get_public_address_str(m_nettype));
      if(!r) MERROR("String with address text not saved");
    }
  }

  cryptonote::block b;
  generate_genesis(b);
  m_blockchain.push_back(get_block_hash(b));
  add_subaddress_account(tr("Primary account"));

  if (!m_wallet_file.empty())
    store();

  return extra_multisig_info;
}

std::string wallet2::make_multisig(const epee::wipeable_string &password,
  const std::vector<std::string> &info,
  uint32_t threshold)
{
  // parse all multisig info
  std::vector<crypto::secret_key> secret_keys(info.size());
  std::vector<crypto::public_key> public_keys(info.size());
  for (size_t i = 0; i < info.size(); ++i)
  {
    THROW_WALLET_EXCEPTION_IF(!verify_multisig_info(info[i], secret_keys[i], public_keys[i]),
        error::wallet_internal_error, "Bad multisig info: " + info[i]);
  }

  // remove duplicates
  for (size_t i = 0; i < secret_keys.size(); ++i)
  {
    for (size_t j = i + 1; j < secret_keys.size(); ++j)
    {
      if (rct::sk2rct(secret_keys[i]) == rct::sk2rct(secret_keys[j]))
      {
        MDEBUG("Duplicate key found, ignoring");
        secret_keys[j] = secret_keys.back();
        public_keys[j] = public_keys.back();
        secret_keys.pop_back();
        public_keys.pop_back();
        --j;
      }
    }
  }

  // people may include their own, weed it out
  const crypto::secret_key local_skey = cryptonote::get_multisig_blinded_secret_key(get_account().get_keys().m_view_secret_key);
  const crypto::public_key local_pkey = get_multisig_signer_public_key(get_account().get_keys().m_spend_secret_key);
  for (size_t i = 0; i < secret_keys.size(); ++i)
  {
    if (secret_keys[i] == local_skey)
    {
      MDEBUG("Local key is present, ignoring");
      secret_keys[i] = secret_keys.back();
      public_keys[i] = public_keys.back();
      secret_keys.pop_back();
      public_keys.pop_back();
      --i;
    }
    else
    {
      THROW_WALLET_EXCEPTION_IF(public_keys[i] == local_pkey, error::wallet_internal_error,
          "Found local spend public key, but not local view secret key - something very weird");
    }
  }

  return make_multisig(password, secret_keys, public_keys, threshold);
}

bool wallet2::finalize_multisig(const epee::wipeable_string &password, std::unordered_set<crypto::public_key> pkeys, std::vector<crypto::public_key> signers)
{
  CHECK_AND_ASSERT_THROW_MES(!pkeys.empty(), "empty pkeys");

  // add ours if not included
  crypto::public_key local_signer;
  CHECK_AND_ASSERT_THROW_MES(crypto::secret_key_to_public_key(get_account().get_keys().m_spend_secret_key, local_signer),
      "Failed to derive public spend key");
  if (std::find(signers.begin(), signers.end(), local_signer) == signers.end())
  {
    signers.push_back(local_signer);
    for (const auto &msk: get_account().get_multisig_keys())
    {
      pkeys.insert(rct::rct2pk(rct::scalarmultBase(rct::sk2rct(msk))));
    }
  }

  CHECK_AND_ASSERT_THROW_MES(signers.size() == m_multisig_signers.size(), "Bad signers size");

  crypto::public_key spend_public_key = cryptonote::generate_multisig_N1_N_spend_public_key(std::vector<crypto::public_key>(pkeys.begin(), pkeys.end()));
  m_account_public_address.m_spend_public_key = spend_public_key;
  m_account.finalize_multisig(spend_public_key);

  m_multisig_signers = signers;
  std::sort(m_multisig_signers.begin(), m_multisig_signers.end(), [](const crypto::public_key &e0, const crypto::public_key &e1){ return memcmp(&e0, &e1, sizeof(e0)); });

  if (!m_wallet_file.empty())
  {
    bool r = store_keys(m_keys_file, password, false);
    THROW_WALLET_EXCEPTION_IF(!r, error::file_save_error, m_keys_file);

    if (boost::filesystem::exists(m_wallet_file + ".address.txt"))
    {
      r = file_io_utils::save_string_to_file(m_wallet_file + ".address.txt", m_account.get_public_address_str(m_nettype));
      if(!r) MERROR("String with address text not saved");
    }
  }

  m_subaddresses.clear();
  m_subaddress_labels.clear();
  add_subaddress_account(tr("Primary account"));

  if (!m_wallet_file.empty())
    store();

  return true;
}

bool wallet2::finalize_multisig(const epee::wipeable_string &password, const std::vector<std::string> &info)
{
  // parse all multisig info
  std::unordered_set<crypto::public_key> public_keys;
  std::vector<crypto::public_key> signers(info.size(), crypto::null_pkey);
  for (size_t i = 0; i < info.size(); ++i)
  {
    if (!verify_extra_multisig_info(info[i], public_keys, signers[i]))
    {
      MERROR("Bad multisig info");
      return false;
    }
  }
  return finalize_multisig(password, public_keys, signers);
}

std::string wallet2::get_multisig_info() const
{
  // It's a signed package of private view key and public spend key
  const crypto::secret_key skey = cryptonote::get_multisig_blinded_secret_key(get_account().get_keys().m_view_secret_key);
  const crypto::public_key pkey = get_multisig_signer_public_key(get_account().get_keys().m_spend_secret_key);
  crypto::hash hash;

  std::string data;
  data += std::string((const char *)&skey, sizeof(crypto::secret_key));
  data += std::string((const char *)&pkey, sizeof(crypto::public_key));

  data.resize(data.size() + sizeof(crypto::signature));
  crypto::cn_fast_hash(data.data(), data.size() - sizeof(signature), hash);
  crypto::signature &signature = *(crypto::signature*)&data[data.size() - sizeof(crypto::signature)];
  crypto::generate_signature(hash, pkey, get_multisig_blinded_secret_key(get_account().get_keys().m_spend_secret_key), signature);

  return std::string("MultisigV1") + tools::base58::encode(data);
}

bool wallet2::verify_multisig_info(const std::string &data, crypto::secret_key &skey, crypto::public_key &pkey)
{
  const size_t header_len = strlen("MultisigV1");
  if (data.size() < header_len || data.substr(0, header_len) != "MultisigV1")
  {
    MERROR("Multisig info header check error");
    return false;
  }
  std::string decoded;
  if (!tools::base58::decode(data.substr(header_len), decoded))
  {
    MERROR("Multisig info decoding error");
    return false;
  }
  if (decoded.size() != sizeof(crypto::secret_key) + sizeof(crypto::public_key) + sizeof(crypto::signature))
  {
    MERROR("Multisig info is corrupt");
    return false;
  }

  size_t offset = 0;
  skey = *(const crypto::secret_key*)(decoded.data() + offset);
  offset += sizeof(skey);
  pkey = *(const crypto::public_key*)(decoded.data() + offset);
  offset += sizeof(pkey);
  const crypto::signature &signature = *(const crypto::signature*)(decoded.data() + offset);

  crypto::hash hash;
  crypto::cn_fast_hash(decoded.data(), decoded.size() - sizeof(signature), hash);
  if (!crypto::check_signature(hash, pkey, signature))
  {
    MERROR("Multisig info signature is invalid");
    return false;
  }

  return true;
}

bool wallet2::verify_extra_multisig_info(const std::string &data, std::unordered_set<crypto::public_key> &pkeys, crypto::public_key &signer)
{
  const size_t header_len = strlen("MultisigxV1");
  if (data.size() < header_len || data.substr(0, header_len) != "MultisigxV1")
  {
    MERROR("Multisig info header check error");
    return false;
  }
  std::string decoded;
  if (!tools::base58::decode(data.substr(header_len), decoded))
  {
    MERROR("Multisig info decoding error");
    return false;
  }
  if (decoded.size() < sizeof(crypto::public_key) + sizeof(crypto::signature))
  {
    MERROR("Multisig info is corrupt");
    return false;
  }
  if ((decoded.size() - (sizeof(crypto::public_key) + sizeof(crypto::signature))) % sizeof(crypto::public_key))
  {
    MERROR("Multisig info is corrupt");
    return false;
  }

  const size_t n_keys = (decoded.size() - (sizeof(crypto::public_key) + sizeof(crypto::signature))) / sizeof(crypto::public_key);
  size_t offset = 0;
  signer = *(const crypto::public_key*)(decoded.data() + offset);
  offset += sizeof(signer);
  const crypto::signature &signature = *(const crypto::signature*)(decoded.data() + offset + n_keys * sizeof(crypto::public_key));

  crypto::hash hash;
  crypto::cn_fast_hash(decoded.data(), decoded.size() - sizeof(signature), hash);
  if (!crypto::check_signature(hash, signer, signature))
  {
    MERROR("Multisig info signature is invalid");
    return false;
  }

  for (size_t n = 0; n < n_keys; ++n)
  {
    crypto::public_key mspk = *(const crypto::public_key*)(decoded.data() + offset);
    pkeys.insert(mspk);
    offset += sizeof(mspk);
  }

  return true;
}

bool wallet2::multisig(bool *ready, uint32_t *threshold, uint32_t *total) const
{
  if (!m_multisig)
    return false;
  if (threshold)
    *threshold = m_multisig_threshold;
  if (total)
    *total = m_multisig_signers.size();
  if (ready)
    *ready = !(get_account().get_keys().m_account_address.m_spend_public_key == rct::rct2pk(rct::identity()));
  return true;
}

bool wallet2::has_multisig_partial_key_images() const
{
  if (!m_multisig)
    return false;
  for (const auto &td: m_transfers)
    if (td.m_key_image_partial)
      return true;
  return false;
}

/*!
 * \brief Rewrites to the wallet file for wallet upgrade (doesn't generate key, assumes it's already there)
 * \param wallet_name Name of wallet file (should exist)
 * \param password    Password for wallet file
 */
void wallet2::rewrite(const std::string& wallet_name, const epee::wipeable_string& password)
{
  if (wallet_name.empty())
    return;
  prepare_file_names(wallet_name);
  boost::system::error_code ignored_ec;
  THROW_WALLET_EXCEPTION_IF(!boost::filesystem::exists(m_keys_file, ignored_ec), error::file_not_found, m_keys_file);
  bool r = store_keys(m_keys_file, password, m_watch_only);
  THROW_WALLET_EXCEPTION_IF(!r, error::file_save_error, m_keys_file);
}
/*!
 * \brief Writes to a file named based on the normal wallet (doesn't generate key, assumes it's already there)
 * \param wallet_name Base name of wallet file
 * \param password    Password for wallet file
 */
void wallet2::write_watch_only_wallet(const std::string& wallet_name, const epee::wipeable_string& password, std::string &new_keys_filename)
{
  prepare_file_names(wallet_name);
  boost::system::error_code ignored_ec;
  new_keys_filename = m_wallet_file + "-watchonly.keys";
  bool watch_only_keys_file_exists = boost::filesystem::exists(new_keys_filename, ignored_ec);
  THROW_WALLET_EXCEPTION_IF(watch_only_keys_file_exists, error::file_save_error, new_keys_filename);
  bool r = store_keys(new_keys_filename, password, true);
  THROW_WALLET_EXCEPTION_IF(!r, error::file_save_error, new_keys_filename);
}
//----------------------------------------------------------------------------------------------------
void wallet2::wallet_exists(const std::string& file_path, bool& keys_file_exists, bool& wallet_file_exists)
{
  std::string keys_file, wallet_file;
  do_prepare_file_names(file_path, keys_file, wallet_file);

  boost::system::error_code ignore;
  keys_file_exists = boost::filesystem::exists(keys_file, ignore);
  wallet_file_exists = boost::filesystem::exists(wallet_file, ignore);
}
//----------------------------------------------------------------------------------------------------
bool wallet2::wallet_valid_path_format(const std::string& file_path)
{
  return !file_path.empty();
}
//----------------------------------------------------------------------------------------------------
bool wallet2::parse_long_payment_id(const std::string& payment_id_str, crypto::hash& payment_id)
{
  cryptonote::blobdata payment_id_data;
  if(!epee::string_tools::parse_hexstr_to_binbuff(payment_id_str, payment_id_data))
    return false;

  if(sizeof(crypto::hash) != payment_id_data.size())
    return false;

  payment_id = *reinterpret_cast<const crypto::hash*>(payment_id_data.data());
  return true;
}
//----------------------------------------------------------------------------------------------------
bool wallet2::parse_short_payment_id(const std::string& payment_id_str, crypto::hash8& payment_id)
{
  cryptonote::blobdata payment_id_data;
  if(!epee::string_tools::parse_hexstr_to_binbuff(payment_id_str, payment_id_data))
    return false;

  if(sizeof(crypto::hash8) != payment_id_data.size())
    return false;

  payment_id = *reinterpret_cast<const crypto::hash8*>(payment_id_data.data());
  return true;
}
//----------------------------------------------------------------------------------------------------
bool wallet2::parse_payment_id(const std::string& payment_id_str, crypto::hash& payment_id)
{
  if (parse_long_payment_id(payment_id_str, payment_id))
    return true;
  crypto::hash8 payment_id8;
  if (parse_short_payment_id(payment_id_str, payment_id8))
  {
    memcpy(payment_id.data, payment_id8.data, 8);
    memset(payment_id.data + 8, 0, 24);
    return true;
  }
  return false;
}
//----------------------------------------------------------------------------------------------------
bool wallet2::prepare_file_names(const std::string& file_path)
{
  do_prepare_file_names(file_path, m_keys_file, m_wallet_file);
  return true;
}
//----------------------------------------------------------------------------------------------------
bool wallet2::check_connection(uint32_t *version, uint32_t timeout)
{
  THROW_WALLET_EXCEPTION_IF(!m_is_initialized, error::wallet_not_initialized);

  boost::lock_guard<boost::mutex> lock(m_daemon_rpc_mutex);

  // TODO: Add light wallet version check.
  if(m_light_wallet) {
      version = 0;
      return m_light_wallet_connected;
  }

  if(!m_http_client.is_connected())
  {
    m_node_rpc_proxy.invalidate();
    if (!m_http_client.connect(std::chrono::milliseconds(timeout)))
      return false;
  }

  if (version)
  {
    cryptonote::COMMAND_RPC_GET_VERSION::request req_t = AUTO_VAL_INIT(req_t);
    cryptonote::COMMAND_RPC_GET_VERSION::response resp_t = AUTO_VAL_INIT(resp_t);
    bool r = net_utils::invoke_http_json_rpc("/json_rpc", "get_version", req_t, resp_t, m_http_client);
    if(!r) {
      *version = 0;
      return false;
    }
    if (resp_t.status != CORE_RPC_STATUS_OK)
      *version = 0;
    else
      *version = resp_t.version;
  }

  return true;
}
//----------------------------------------------------------------------------------------------------
bool wallet2::generate_chacha_key_from_secret_keys(crypto::chacha_key &key) const
{
  hw::device &hwdev =  m_account.get_device();
  return hwdev.generate_chacha_key(m_account.get_keys(), key);
}
//----------------------------------------------------------------------------------------------------
void wallet2::load(const std::string& wallet_, const epee::wipeable_string& password)
{
  clear();
  prepare_file_names(wallet_);

  boost::system::error_code e;
  bool exists = boost::filesystem::exists(m_keys_file, e);
  THROW_WALLET_EXCEPTION_IF(e || !exists, error::file_not_found, m_keys_file);

  if (!load_keys(m_keys_file, password))
  {
    THROW_WALLET_EXCEPTION_IF(true, error::file_read_error, m_keys_file);
  }
  LOG_PRINT_L0("Loaded wallet keys file, with public address: " << m_account.get_public_address_str(m_nettype));

  //keys loaded ok!
  //try to load wallet file. but even if we failed, it is not big problem
  if(!boost::filesystem::exists(m_wallet_file, e) || e)
  {
    LOG_PRINT_L0("file not found: " << m_wallet_file << ", starting with empty blockchain");
    m_account_public_address = m_account.get_keys().m_account_address;
  }
  else
  {
    wallet2::cache_file_data cache_file_data;
    std::string buf;
    bool r = epee::file_io_utils::load_file_to_string(m_wallet_file, buf);
    THROW_WALLET_EXCEPTION_IF(!r, error::file_read_error, m_wallet_file);

    // try to read it as an encrypted cache
    try
    {
      LOG_PRINT_L1("Trying to decrypt cache data");

      r = ::serialization::parse_binary(buf, cache_file_data);
      THROW_WALLET_EXCEPTION_IF(!r, error::wallet_internal_error, "internal error: failed to deserialize \"" + m_wallet_file + '\"');
      crypto::chacha_key key;
      generate_chacha_key_from_secret_keys(key);
      std::string cache_data;
      cache_data.resize(cache_file_data.cache_data.size());
      crypto::chacha20(cache_file_data.cache_data.data(), cache_file_data.cache_data.size(), key, cache_file_data.iv, &cache_data[0]);

      try {
        std::stringstream iss;
        iss << cache_data;
        boost::archive::portable_binary_iarchive ar(iss);
        ar >> *this;
      }
      catch (...)
      {
        crypto::chacha8(cache_file_data.cache_data.data(), cache_file_data.cache_data.size(), key, cache_file_data.iv, &cache_data[0]);
        try
        {
          std::stringstream iss;
          iss << cache_data;
          boost::archive::portable_binary_iarchive ar(iss);
          ar >> *this;
        }
        catch (...)
        {
          LOG_PRINT_L0("Failed to open portable binary, trying unportable");
          boost::filesystem::copy_file(m_wallet_file, m_wallet_file + ".unportable", boost::filesystem::copy_option::overwrite_if_exists);
          std::stringstream iss;
          iss.str("");
          iss << cache_data;
          boost::archive::binary_iarchive ar(iss);
          ar >> *this;
        }
      }
    }
    catch (...)
    {
      LOG_PRINT_L1("Failed to load encrypted cache, trying unencrypted");
      try {
        std::stringstream iss;
        iss << buf;
        boost::archive::portable_binary_iarchive ar(iss);
        ar >> *this;
      }
      catch (...)
      {
        LOG_PRINT_L0("Failed to open portable binary, trying unportable");
        boost::filesystem::copy_file(m_wallet_file, m_wallet_file + ".unportable", boost::filesystem::copy_option::overwrite_if_exists);
        std::stringstream iss;
        iss.str("");
        iss << buf;
        boost::archive::binary_iarchive ar(iss);
        ar >> *this;
      }
    }
    THROW_WALLET_EXCEPTION_IF(
      m_account_public_address.m_spend_public_key != m_account.get_keys().m_account_address.m_spend_public_key ||
      m_account_public_address.m_view_public_key  != m_account.get_keys().m_account_address.m_view_public_key,
      error::wallet_files_doesnt_correspond, m_keys_file, m_wallet_file);
  }

  cryptonote::block genesis;
  generate_genesis(genesis);
  crypto::hash genesis_hash = get_block_hash(genesis);

  if (m_blockchain.empty())
  {
    m_blockchain.push_back(genesis_hash);
  }
  else
  {
    check_genesis(genesis_hash);
  }

  trim_hashchain();

  if (get_num_subaddress_accounts() == 0)
    add_subaddress_account(tr("Primary account"));

  m_local_bc_height = m_blockchain.size();

  try
  {
    find_and_save_rings(false);
  }
  catch (const std::exception &e)
  {
    MERROR("Failed to save rings, will try again next time");
  }
}
//----------------------------------------------------------------------------------------------------
void wallet2::trim_hashchain()
{
  uint64_t height = m_checkpoints.get_max_height();
  if (!m_blockchain.empty() && m_blockchain.size() == m_blockchain.offset())
  {
    MINFO("Fixing empty hashchain");
    cryptonote::COMMAND_RPC_GET_BLOCK_HEADER_BY_HEIGHT::request req = AUTO_VAL_INIT(req);
    cryptonote::COMMAND_RPC_GET_BLOCK_HEADER_BY_HEIGHT::response res = AUTO_VAL_INIT(res);
    m_daemon_rpc_mutex.lock();
    req.height = m_blockchain.size() - 1;
    bool r = net_utils::invoke_http_json_rpc("/json_rpc", "getblockheaderbyheight", req, res, m_http_client, rpc_timeout);
    m_daemon_rpc_mutex.unlock();
    if (r && res.status == CORE_RPC_STATUS_OK)
    {
      crypto::hash hash;
      epee::string_tools::hex_to_pod(res.block_header.hash, hash);
      m_blockchain.refill(hash);
    }
    else
    {
      MERROR("Failed to request block header from daemon, hash chain may be unable to sync till the wallet is loaded with a usable daemon");
    }
  }
  if (height > 0 && m_blockchain.size() > height)
  {
    --height;
    MDEBUG("trimming to " << height << ", offset " << m_blockchain.offset());
    m_blockchain.trim(height);
  }
}
//----------------------------------------------------------------------------------------------------
void wallet2::check_genesis(const crypto::hash& genesis_hash) const {
  std::string what("Genesis block mismatch. You probably use wallet without testnet (or stagenet) flag with blockchain from test (or stage) network or vice versa");

  THROW_WALLET_EXCEPTION_IF(genesis_hash != m_blockchain.genesis(), error::wallet_internal_error, what);
}
//----------------------------------------------------------------------------------------------------
std::string wallet2::path() const
{
  return m_wallet_file;
}
//----------------------------------------------------------------------------------------------------
void wallet2::store()
{
  store_to("", epee::wipeable_string());
}
//----------------------------------------------------------------------------------------------------
void wallet2::store_to(const std::string &path, const epee::wipeable_string &password)
{
  trim_hashchain();

  // if file is the same, we do:
  // 1. save wallet to the *.new file
  // 2. remove old wallet file
  // 3. rename *.new to wallet_name

  // handle if we want just store wallet state to current files (ex store() replacement);
  bool same_file = true;
  if (!path.empty())
  {
    std::string canonical_path = boost::filesystem::canonical(m_wallet_file).string();
    size_t pos = canonical_path.find(path);
    same_file = pos != std::string::npos;
  }


  if (!same_file)
  {
    // check if we want to store to directory which doesn't exists yet
    boost::filesystem::path parent_path = boost::filesystem::path(path).parent_path();

    // if path is not exists, try to create it
    if (!parent_path.empty() &&  !boost::filesystem::exists(parent_path))
    {
      boost::system::error_code ec;
      if (!boost::filesystem::create_directories(parent_path, ec))
      {
        throw std::logic_error(ec.message());
      }
    }
  }
  // preparing wallet data
  std::stringstream oss;
  boost::archive::portable_binary_oarchive ar(oss);
  ar << *this;

  wallet2::cache_file_data cache_file_data = boost::value_initialized<wallet2::cache_file_data>();
  cache_file_data.cache_data = oss.str();
  crypto::chacha_key key;
  generate_chacha_key_from_secret_keys(key);
  std::string cipher;
  cipher.resize(cache_file_data.cache_data.size());
  cache_file_data.iv = crypto::rand<crypto::chacha_iv>();
  crypto::chacha20(cache_file_data.cache_data.data(), cache_file_data.cache_data.size(), key, cache_file_data.iv, &cipher[0]);
  cache_file_data.cache_data = cipher;

  const std::string new_file = same_file ? m_wallet_file + ".new" : path;
  const std::string old_file = m_wallet_file;
  const std::string old_keys_file = m_keys_file;
  const std::string old_address_file = m_wallet_file + ".address.txt";

  // save keys to the new file
  // if we here, main wallet file is saved and we only need to save keys and address files
  if (!same_file) {
    prepare_file_names(path);
    bool r = store_keys(m_keys_file, password, false);
    THROW_WALLET_EXCEPTION_IF(!r, error::file_save_error, m_keys_file);
    if (boost::filesystem::exists(old_address_file))
    {
      // save address to the new file
      const std::string address_file = m_wallet_file + ".address.txt";
      r = file_io_utils::save_string_to_file(address_file, m_account.get_public_address_str(m_nettype));
      THROW_WALLET_EXCEPTION_IF(!r, error::file_save_error, m_wallet_file);
    }
    // remove old wallet file
    r = boost::filesystem::remove(old_file);
    if (!r) {
      LOG_ERROR("error removing file: " << old_file);
    }
    // remove old keys file
    r = boost::filesystem::remove(old_keys_file);
    if (!r) {
      LOG_ERROR("error removing file: " << old_keys_file);
    }
    // remove old address file
    r = boost::filesystem::remove(old_address_file);
    if (!r) {
      LOG_ERROR("error removing file: " << old_address_file);
    }
  } else {
    // save to new file
#ifdef WIN32
    // On Windows avoid using std::ofstream which does not work with UTF-8 filenames
    // The price to pay is temporary higher memory consumption for string stream + binary archive
    std::ostringstream oss;
    binary_archive<true> oar(oss);
    bool success = ::serialization::serialize(oar, cache_file_data);
    if (success) {
        success = epee::file_io_utils::save_string_to_file(new_file, oss.str());
    }
    THROW_WALLET_EXCEPTION_IF(!success, error::file_save_error, new_file);
#else
    std::ofstream ostr;
    ostr.open(new_file, std::ios_base::binary | std::ios_base::out | std::ios_base::trunc);
    binary_archive<true> oar(ostr);
    bool success = ::serialization::serialize(oar, cache_file_data);
    ostr.close();
    THROW_WALLET_EXCEPTION_IF(!success || !ostr.good(), error::file_save_error, new_file);
#endif

    // here we have "*.new" file, we need to rename it to be without ".new"
    std::error_code e = tools::replace_file(new_file, m_wallet_file);
    THROW_WALLET_EXCEPTION_IF(e, error::file_save_error, m_wallet_file, e);
  }
}
//----------------------------------------------------------------------------------------------------
uint64_t wallet2::balance(uint32_t index_major) const
{
  uint64_t amount = 0;
  if(m_light_wallet)
    return m_light_wallet_unlocked_balance;
  for (const auto& i : balance_per_subaddress(index_major))
    amount += i.second;
  return amount;
}
//----------------------------------------------------------------------------------------------------
uint64_t wallet2::unlocked_balance(uint32_t index_major) const
{
  uint64_t amount = 0;
  if(m_light_wallet)
    return m_light_wallet_balance;
  for (const auto& i : unlocked_balance_per_subaddress(index_major))
    amount += i.second;
  return amount;
}
//----------------------------------------------------------------------------------------------------
std::map<uint32_t, uint64_t> wallet2::balance_per_subaddress(uint32_t index_major) const
{
  std::map<uint32_t, uint64_t> amount_per_subaddr;
  for (const auto& td: m_transfers)
  {
    if (td.m_subaddr_index.major == index_major && !td.m_spent)
    {
      auto found = amount_per_subaddr.find(td.m_subaddr_index.minor);
      if (found == amount_per_subaddr.end())
        amount_per_subaddr[td.m_subaddr_index.minor] = td.amount();
      else
        found->second += td.amount();
    }
  }
  for (const auto& utx: m_unconfirmed_txs)
  {
    if (utx.second.m_subaddr_account == index_major && utx.second.m_state != wallet2::unconfirmed_transfer_details::failed)
    {
      // all changes go to 0-th subaddress (in the current subaddress account)
      auto found = amount_per_subaddr.find(0);
      if (found == amount_per_subaddr.end())
        amount_per_subaddr[0] = utx.second.m_change;
      else
        found->second += utx.second.m_change;
    }
  }
  return amount_per_subaddr;
}
//----------------------------------------------------------------------------------------------------
std::map<uint32_t, uint64_t> wallet2::unlocked_balance_per_subaddress(uint32_t index_major) const
{
  std::map<uint32_t, uint64_t> amount_per_subaddr;
  for(const transfer_details& td: m_transfers)
  {
    if(td.m_subaddr_index.major == index_major && !td.m_spent && is_transfer_unlocked(td))
    {
      auto found = amount_per_subaddr.find(td.m_subaddr_index.minor);
      if (found == amount_per_subaddr.end())
        amount_per_subaddr[td.m_subaddr_index.minor] = td.amount();
      else
        found->second += td.amount();
    }
  }
  return amount_per_subaddr;
}
//----------------------------------------------------------------------------------------------------
uint64_t wallet2::balance_all() const
{
  uint64_t r = 0;
  for (uint32_t index_major = 0; index_major < get_num_subaddress_accounts(); ++index_major)
    r += balance(index_major);
  return r;
}
//----------------------------------------------------------------------------------------------------
uint64_t wallet2::unlocked_balance_all() const
{
  uint64_t r = 0;
  for (uint32_t index_major = 0; index_major < get_num_subaddress_accounts(); ++index_major)
    r += unlocked_balance(index_major);
  return r;
}
//----------------------------------------------------------------------------------------------------
void wallet2::get_transfers(wallet2::transfer_container& incoming_transfers) const
{
  incoming_transfers = m_transfers;
}
//----------------------------------------------------------------------------------------------------
void wallet2::get_payments(const crypto::hash& payment_id, std::list<wallet2::payment_details>& payments, uint64_t min_height, const boost::optional<uint32_t>& subaddr_account, const std::set<uint32_t>& subaddr_indices) const
{
  auto range = m_payments.equal_range(payment_id);
  std::for_each(range.first, range.second, [&payments, &min_height, &subaddr_account, &subaddr_indices](const payment_container::value_type& x) {
    if (min_height < x.second.m_block_height &&
      (!subaddr_account || *subaddr_account == x.second.m_subaddr_index.major) &&
      (subaddr_indices.empty() || subaddr_indices.count(x.second.m_subaddr_index.minor) == 1))
    {
      payments.push_back(x.second);
    }
  });
}
//----------------------------------------------------------------------------------------------------
void wallet2::get_payments(std::list<std::pair<crypto::hash,wallet2::payment_details>>& payments, uint64_t min_height, uint64_t max_height, const boost::optional<uint32_t>& subaddr_account, const std::set<uint32_t>& subaddr_indices) const
{
  auto range = std::make_pair(m_payments.begin(), m_payments.end());
  std::for_each(range.first, range.second, [&payments, &min_height, &max_height, &subaddr_account, &subaddr_indices](const payment_container::value_type& x) {
    if (min_height < x.second.m_block_height && max_height >= x.second.m_block_height &&
      (!subaddr_account || *subaddr_account == x.second.m_subaddr_index.major) &&
      (subaddr_indices.empty() || subaddr_indices.count(x.second.m_subaddr_index.minor) == 1))
    {
      payments.push_back(x);
    }
  });
}
//----------------------------------------------------------------------------------------------------
void wallet2::get_payments_out(std::list<std::pair<crypto::hash,wallet2::confirmed_transfer_details>>& confirmed_payments,
    uint64_t min_height, uint64_t max_height, const boost::optional<uint32_t>& subaddr_account, const std::set<uint32_t>& subaddr_indices) const
{
  for (auto i = m_confirmed_txs.begin(); i != m_confirmed_txs.end(); ++i) {
    if (i->second.m_block_height <= min_height || i->second.m_block_height > max_height)
      continue;
    if (subaddr_account && *subaddr_account != i->second.m_subaddr_account)
      continue;
    if (!subaddr_indices.empty() && std::count_if(i->second.m_subaddr_indices.begin(), i->second.m_subaddr_indices.end(), [&subaddr_indices](uint32_t index) { return subaddr_indices.count(index) == 1; }) == 0)
      continue;
    confirmed_payments.push_back(*i);
  }
}
//----------------------------------------------------------------------------------------------------
void wallet2::get_unconfirmed_payments_out(std::list<std::pair<crypto::hash,wallet2::unconfirmed_transfer_details>>& unconfirmed_payments, const boost::optional<uint32_t>& subaddr_account, const std::set<uint32_t>& subaddr_indices) const
{
  for (auto i = m_unconfirmed_txs.begin(); i != m_unconfirmed_txs.end(); ++i) {
    if (subaddr_account && *subaddr_account != i->second.m_subaddr_account)
      continue;
    if (!subaddr_indices.empty() && std::count_if(i->second.m_subaddr_indices.begin(), i->second.m_subaddr_indices.end(), [&subaddr_indices](uint32_t index) { return subaddr_indices.count(index) == 1; }) == 0)
      continue;
    unconfirmed_payments.push_back(*i);
  }
}
//----------------------------------------------------------------------------------------------------
void wallet2::get_unconfirmed_payments(std::list<std::pair<crypto::hash,wallet2::pool_payment_details>>& unconfirmed_payments, const boost::optional<uint32_t>& subaddr_account, const std::set<uint32_t>& subaddr_indices) const
{
  for (auto i = m_unconfirmed_payments.begin(); i != m_unconfirmed_payments.end(); ++i) {
    if ((!subaddr_account || *subaddr_account == i->second.m_pd.m_subaddr_index.major) &&
      (subaddr_indices.empty() || subaddr_indices.count(i->second.m_pd.m_subaddr_index.minor) == 1))
    unconfirmed_payments.push_back(*i);
  }
}
//----------------------------------------------------------------------------------------------------
void wallet2::rescan_spent()
{
  // This is RPC call that can take a long time if there are many outputs,
  // so we call it several times, in stripes, so we don't time out spuriously
  std::vector<int> spent_status;
  spent_status.reserve(m_transfers.size());
  const size_t chunk_size = 1000;
  for (size_t start_offset = 0; start_offset < m_transfers.size(); start_offset += chunk_size)
  {
    const size_t n_outputs = std::min<size_t>(chunk_size, m_transfers.size() - start_offset);
    MDEBUG("Calling is_key_image_spent on " << start_offset << " - " << (start_offset + n_outputs - 1) << ", out of " << m_transfers.size());
    COMMAND_RPC_IS_KEY_IMAGE_SPENT::request req = AUTO_VAL_INIT(req);
    COMMAND_RPC_IS_KEY_IMAGE_SPENT::response daemon_resp = AUTO_VAL_INIT(daemon_resp);
    for (size_t n = start_offset; n < start_offset + n_outputs; ++n)
      req.key_images.push_back(string_tools::pod_to_hex(m_transfers[n].m_key_image));
    m_daemon_rpc_mutex.lock();
    bool r = epee::net_utils::invoke_http_json("/is_key_image_spent", req, daemon_resp, m_http_client, rpc_timeout);
    m_daemon_rpc_mutex.unlock();
    THROW_WALLET_EXCEPTION_IF(!r, error::no_connection_to_daemon, "is_key_image_spent");
    THROW_WALLET_EXCEPTION_IF(daemon_resp.status == CORE_RPC_STATUS_BUSY, error::daemon_busy, "is_key_image_spent");
    THROW_WALLET_EXCEPTION_IF(daemon_resp.status != CORE_RPC_STATUS_OK, error::is_key_image_spent_error, daemon_resp.status);
    THROW_WALLET_EXCEPTION_IF(daemon_resp.spent_status.size() != n_outputs, error::wallet_internal_error,
      "daemon returned wrong response for is_key_image_spent, wrong amounts count = " +
      std::to_string(daemon_resp.spent_status.size()) + ", expected " +  std::to_string(n_outputs));
    std::copy(daemon_resp.spent_status.begin(), daemon_resp.spent_status.end(), std::back_inserter(spent_status));
  }

  // update spent status
  for (size_t i = 0; i < m_transfers.size(); ++i)
  {
    transfer_details& td = m_transfers[i];
    // a view wallet may not know about key images
    if (!td.m_key_image_known || td.m_key_image_partial)
      continue;
    if (td.m_spent != (spent_status[i] != COMMAND_RPC_IS_KEY_IMAGE_SPENT::UNSPENT))
    {
      if (td.m_spent)
      {
        LOG_PRINT_L0("Marking output " << i << "(" << td.m_key_image << ") as unspent, it was marked as spent");
        set_unspent(i);
        td.m_spent_height = 0;
      }
      else
      {
        LOG_PRINT_L0("Marking output " << i << "(" << td.m_key_image << ") as spent, it was marked as unspent");
        set_spent(i, td.m_spent_height);
        // unknown height, if this gets reorged, it might still be missed
      }
    }
  }
}
//----------------------------------------------------------------------------------------------------
void wallet2::rescan_blockchain(bool refresh)
{
  clear();

  cryptonote::block genesis;
  generate_genesis(genesis);
  crypto::hash genesis_hash = get_block_hash(genesis);
  m_blockchain.push_back(genesis_hash);
  add_subaddress_account(tr("Primary account"));
  m_local_bc_height = 1;

  if (refresh)
    this->refresh();
}
//----------------------------------------------------------------------------------------------------
bool wallet2::is_transfer_unlocked(const transfer_details& td) const
{
  return is_transfer_unlocked(td.m_tx.unlock_time, td.m_block_height);
}
//----------------------------------------------------------------------------------------------------
bool wallet2::is_transfer_unlocked(uint64_t unlock_time, uint64_t block_height) const
{
  if(!is_tx_spendtime_unlocked(unlock_time, block_height))
    return false;

  if(block_height + CRYPTONOTE_DEFAULT_TX_SPENDABLE_AGE > m_local_bc_height)
    return false;

  return true;
}
//----------------------------------------------------------------------------------------------------
bool wallet2::is_tx_spendtime_unlocked(uint64_t unlock_time, uint64_t block_height) const
{
  if(unlock_time < CRYPTONOTE_MAX_BLOCK_NUMBER)
  {
    //interpret as block index
    if(m_local_bc_height-1 + CRYPTONOTE_LOCKED_TX_ALLOWED_DELTA_BLOCKS >= unlock_time)
      return true;
    else
      return false;
  }else
  {
    //interpret as time
    uint64_t current_time = static_cast<uint64_t>(time(NULL));
    // XXX: this needs to be fast, so we'd need to get the starting heights
    // from the daemon to be correct once voting kicks in
    uint64_t v2height = m_nettype == TESTNET ? 624634 : m_nettype == STAGENET ? (uint64_t)-1/*TODO*/ : 1009827;
    uint64_t leeway = block_height < v2height ? CRYPTONOTE_LOCKED_TX_ALLOWED_DELTA_SECONDS_V1 : CRYPTONOTE_LOCKED_TX_ALLOWED_DELTA_SECONDS_V2;
    if(current_time + leeway >= unlock_time)
      return true;
    else
      return false;
  }
  return false;
}
//----------------------------------------------------------------------------------------------------
namespace
{
  template<typename T>
  T pop_index(std::vector<T>& vec, size_t idx)
  {
    CHECK_AND_ASSERT_MES(!vec.empty(), T(), "Vector must be non-empty");
    CHECK_AND_ASSERT_MES(idx < vec.size(), T(), "idx out of bounds");

    T res = vec[idx];
    if (idx + 1 != vec.size())
    {
      vec[idx] = vec.back();
    }
    vec.resize(vec.size() - 1);

    return res;
  }

  template<typename T>
  T pop_random_value(std::vector<T>& vec)
  {
    CHECK_AND_ASSERT_MES(!vec.empty(), T(), "Vector must be non-empty");

    size_t idx = crypto::rand<size_t>() % vec.size();
    return pop_index (vec, idx);
  }

  template<typename T>
  T pop_back(std::vector<T>& vec)
  {
    CHECK_AND_ASSERT_MES(!vec.empty(), T(), "Vector must be non-empty");

    T res = vec.back();
    vec.pop_back();
    return res;
  }

  template<typename T>
  void pop_if_present(std::vector<T>& vec, T e)
  {
    for (size_t i = 0; i < vec.size(); ++i)
    {
      if (e == vec[i])
      {
        pop_index (vec, i);
        return;
      }
    }
  }
}
//----------------------------------------------------------------------------------------------------
// This returns a handwavy estimation of how much two outputs are related
// If they're from the same tx, then they're fully related. From close block
// heights, they're kinda related. The actual values don't matter, just
// their ordering, but it could become more murky if we add scores later.
float wallet2::get_output_relatedness(const transfer_details &td0, const transfer_details &td1) const
{
  int dh;

  // expensive test, and same tx will fall onto the same block height below
  if (td0.m_txid == td1.m_txid)
    return 1.0f;

  // same block height -> possibly tx burst, or same tx (since above is disabled)
  dh = td0.m_block_height > td1.m_block_height ? td0.m_block_height - td1.m_block_height : td1.m_block_height - td0.m_block_height;
  if (dh == 0)
    return 0.9f;

  // adjacent blocks -> possibly tx burst
  if (dh == 1)
    return 0.8f;

  // could extract the payment id, and compare them, but this is a bit expensive too

  // similar block heights
  if (dh < 10)
    return 0.2f;

  // don't think these are particularly related
  return 0.0f;
}
//----------------------------------------------------------------------------------------------------
size_t wallet2::pop_best_value_from(const transfer_container &transfers, std::vector<size_t> &unused_indices, const std::vector<size_t>& selected_transfers, bool smallest) const
{
  std::vector<size_t> candidates;
  float best_relatedness = 1.0f;
  for (size_t n = 0; n < unused_indices.size(); ++n)
  {
    const transfer_details &candidate = transfers[unused_indices[n]];
    float relatedness = 0.0f;
    for (std::vector<size_t>::const_iterator i = selected_transfers.begin(); i != selected_transfers.end(); ++i)
    {
      float r = get_output_relatedness(candidate, transfers[*i]);
      if (r > relatedness)
      {
        relatedness = r;
        if (relatedness == 1.0f)
          break;
      }
    }

    if (relatedness < best_relatedness)
    {
      best_relatedness = relatedness;
      candidates.clear();
    }

    if (relatedness == best_relatedness)
      candidates.push_back(n);
  }

  // we have all the least related outputs in candidates, so we can pick either
  // the smallest, or a random one, depending on request
  size_t idx;
  if (smallest)
  {
    idx = 0;
    for (size_t n = 0; n < candidates.size(); ++n)
    {
      const transfer_details &td = transfers[unused_indices[candidates[n]]];
      if (td.amount() < transfers[unused_indices[candidates[idx]]].amount())
        idx = n;
    }
  }
  else
  {
    idx = crypto::rand<size_t>() % candidates.size();
  }
  return pop_index (unused_indices, candidates[idx]);
}
//----------------------------------------------------------------------------------------------------
size_t wallet2::pop_best_value(std::vector<size_t> &unused_indices, const std::vector<size_t>& selected_transfers, bool smallest) const
{
  return pop_best_value_from(m_transfers, unused_indices, selected_transfers, smallest);
}
//----------------------------------------------------------------------------------------------------
// Select random input sources for transaction.
// returns:
//    direct return: amount of money found
//    modified reference: selected_transfers, a list of iterators/indices of input sources
uint64_t wallet2::select_transfers(uint64_t needed_money, std::vector<size_t> unused_transfers_indices, std::vector<size_t>& selected_transfers, bool trusted_daemon) const
{
  uint64_t found_money = 0;
  selected_transfers.reserve(unused_transfers_indices.size());
  while (found_money < needed_money && !unused_transfers_indices.empty())
  {
    size_t idx = pop_best_value(unused_transfers_indices, selected_transfers);

    const transfer_container::const_iterator it = m_transfers.begin() + idx;
    selected_transfers.push_back(idx);
    found_money += it->amount();
  }

  return found_money;
}
//----------------------------------------------------------------------------------------------------
void wallet2::add_unconfirmed_tx(const cryptonote::transaction& tx, uint64_t amount_in, const std::vector<cryptonote::tx_destination_entry> &dests, const crypto::hash &payment_id, uint64_t change_amount, uint32_t subaddr_account, const std::set<uint32_t>& subaddr_indices)
{
  unconfirmed_transfer_details& utd = m_unconfirmed_txs[cryptonote::get_transaction_hash(tx)];
  utd.m_amount_in = amount_in;
  utd.m_amount_out = 0;
  for (const auto &d: dests)
    utd.m_amount_out += d.amount;
  utd.m_amount_out += change_amount; // dests does not contain change
  utd.m_change = change_amount;
  utd.m_sent_time = time(NULL);
  utd.m_tx = (const cryptonote::transaction_prefix&)tx;
  utd.m_dests = dests;
  utd.m_payment_id = payment_id;
  utd.m_state = wallet2::unconfirmed_transfer_details::pending;
  utd.m_timestamp = time(NULL);
  utd.m_subaddr_account = subaddr_account;
  utd.m_subaddr_indices = subaddr_indices;
  for (const auto &in: tx.vin)
  {
    if (in.type() != typeid(cryptonote::txin_to_key))
      continue;
    const auto &txin = boost::get<cryptonote::txin_to_key>(in);
    utd.m_rings.push_back(std::make_pair(txin.k_image, txin.key_offsets));
  }
}

//----------------------------------------------------------------------------------------------------
void wallet2::transfer(const std::vector<cryptonote::tx_destination_entry>& dsts, const size_t fake_outs_count, const std::vector<size_t> &unused_transfers_indices,
                       uint64_t unlock_time, uint64_t fee, const std::vector<uint8_t>& extra, cryptonote::transaction& tx, pending_tx& ptx, bool trusted_daemon)
{
  transfer(dsts, fake_outs_count, unused_transfers_indices, unlock_time, fee, extra, detail::digit_split_strategy, tx_dust_policy(::config::DEFAULT_DUST_THRESHOLD), tx, ptx, trusted_daemon);
}
//----------------------------------------------------------------------------------------------------
void wallet2::transfer(const std::vector<cryptonote::tx_destination_entry>& dsts, const size_t fake_outs_count, const std::vector<size_t> &unused_transfers_indices,
                       uint64_t unlock_time, uint64_t fee, const std::vector<uint8_t>& extra, bool trusted_daemon)
{
  cryptonote::transaction tx;
  pending_tx ptx;
  transfer(dsts, fake_outs_count, unused_transfers_indices, unlock_time, fee, extra, tx, ptx, trusted_daemon);
}

namespace {
// split_amounts(vector<cryptonote::tx_destination_entry> dsts, size_t num_splits)
//
// split amount for each dst in dsts into num_splits parts
// and make num_splits new vector<crypt...> instances to hold these new amounts
std::vector<std::vector<cryptonote::tx_destination_entry>> split_amounts(
    std::vector<cryptonote::tx_destination_entry> dsts, size_t num_splits)
{
  std::vector<std::vector<cryptonote::tx_destination_entry>> retVal;

  if (num_splits <= 1)
  {
    retVal.push_back(dsts);
    return retVal;
  }

  // for each split required
  for (size_t i=0; i < num_splits; i++)
  {
    std::vector<cryptonote::tx_destination_entry> new_dsts;

    // for each destination
    for (size_t j=0; j < dsts.size(); j++)
    {
      cryptonote::tx_destination_entry de;
      uint64_t amount;

      amount = dsts[j].amount;
      amount = amount / num_splits;

      // if last split, add remainder
      if (i + 1 == num_splits)
      {
        amount += dsts[j].amount % num_splits;
      }
      
      de.addr = dsts[j].addr;
      de.amount = amount;

      new_dsts.push_back(de);
    }

    retVal.push_back(new_dsts);
  }

  return retVal;
}
} // anonymous namespace
//----------------------------------------------------------------------------------------------------
crypto::hash wallet2::get_payment_id(const pending_tx &ptx) const
{
  std::vector<tx_extra_field> tx_extra_fields;
  parse_tx_extra(ptx.tx.extra, tx_extra_fields); // ok if partially parsed
  tx_extra_nonce extra_nonce;
  crypto::hash payment_id = null_hash;
  if (find_tx_extra_field_by_type(tx_extra_fields, extra_nonce))
  {
    crypto::hash8 payment_id8 = null_hash8;
    if(get_encrypted_payment_id_from_tx_extra_nonce(extra_nonce.nonce, payment_id8))
    {
      if (ptx.dests.empty())
      {
        MWARNING("Encrypted payment id found, but no destinations public key, cannot decrypt");
        return crypto::null_hash;
      }
      if (m_account.get_device().decrypt_payment_id(payment_id8, ptx.dests[0].addr.m_view_public_key, ptx.tx_key))
      {
        memcpy(payment_id.data, payment_id8.data, 8);
      }
    }
    else if (!get_payment_id_from_tx_extra_nonce(extra_nonce.nonce, payment_id))
    {
      payment_id = crypto::null_hash;
    }
  }
  return payment_id;
}

//----------------------------------------------------------------------------------------------------
// take a pending tx and actually send it to the daemon
void wallet2::commit_tx(pending_tx& ptx)
{
  using namespace cryptonote;
  
  if(m_light_wallet) 
  {
    cryptonote::COMMAND_RPC_SUBMIT_RAW_TX::request oreq;
    cryptonote::COMMAND_RPC_SUBMIT_RAW_TX::response ores;
    oreq.address = get_account().get_public_address_str(m_nettype);
    oreq.view_key = string_tools::pod_to_hex(get_account().get_keys().m_view_secret_key);
    oreq.tx = epee::string_tools::buff_to_hex_nodelimer(tx_to_blob(ptx.tx));
    m_daemon_rpc_mutex.lock();
    bool r = epee::net_utils::invoke_http_json("/submit_raw_tx", oreq, ores, m_http_client, rpc_timeout, "POST");
    m_daemon_rpc_mutex.unlock();
    THROW_WALLET_EXCEPTION_IF(!r, error::no_connection_to_daemon, "submit_raw_tx");
    // MyMonero and OpenMonero use different status strings
    THROW_WALLET_EXCEPTION_IF(ores.status != "OK" && ores.status != "success" , error::tx_rejected, ptx.tx, ores.status, ores.error);
  }
  else
  {
    // Normal submit
    COMMAND_RPC_SEND_RAW_TX::request req;
    req.tx_as_hex = epee::string_tools::buff_to_hex_nodelimer(tx_to_blob(ptx.tx));
    req.do_not_relay = false;
    COMMAND_RPC_SEND_RAW_TX::response daemon_send_resp;
    m_daemon_rpc_mutex.lock();
    bool r = epee::net_utils::invoke_http_json("/sendrawtransaction", req, daemon_send_resp, m_http_client, rpc_timeout);
    m_daemon_rpc_mutex.unlock();
    THROW_WALLET_EXCEPTION_IF(!r, error::no_connection_to_daemon, "sendrawtransaction");
    THROW_WALLET_EXCEPTION_IF(daemon_send_resp.status == CORE_RPC_STATUS_BUSY, error::daemon_busy, "sendrawtransaction");
    THROW_WALLET_EXCEPTION_IF(daemon_send_resp.status != CORE_RPC_STATUS_OK, error::tx_rejected, ptx.tx, daemon_send_resp.status, daemon_send_resp.reason);
    // sanity checks
    for (size_t idx: ptx.selected_transfers)
    {
      THROW_WALLET_EXCEPTION_IF(idx >= m_transfers.size(), error::wallet_internal_error,
          "Bad output index in selected transfers: " + boost::lexical_cast<std::string>(idx));
    }
  }
  crypto::hash txid;

  txid = get_transaction_hash(ptx.tx);
  crypto::hash payment_id = crypto::null_hash;
  std::vector<cryptonote::tx_destination_entry> dests;
  uint64_t amount_in = 0;
  if (store_tx_info())
  {
    payment_id = get_payment_id(ptx);
    dests = ptx.dests;
    for(size_t idx: ptx.selected_transfers)
      amount_in += m_transfers[idx].amount();
  }
  add_unconfirmed_tx(ptx.tx, amount_in, dests, payment_id, ptx.change_dts.amount, ptx.construction_data.subaddr_account, ptx.construction_data.subaddr_indices);
  if (store_tx_info())
  {
    m_tx_keys.insert(std::make_pair(txid, ptx.tx_key));
    m_additional_tx_keys.insert(std::make_pair(txid, ptx.additional_tx_keys));
  }

  LOG_PRINT_L2("transaction " << txid << " generated ok and sent to daemon, key_images: [" << ptx.key_images << "]");

  for(size_t idx: ptx.selected_transfers)
  {
    set_spent(idx, 0);
  }

  // tx generated, get rid of used k values
  for (size_t idx: ptx.selected_transfers)
    m_transfers[idx].m_multisig_k.clear();

  //fee includes dust if dust policy specified it.
  LOG_PRINT_L1("Transaction successfully sent. <" << txid << ">" << ENDL
            << "Commission: " << print_money(ptx.fee) << " (dust sent to dust addr: " << print_money((ptx.dust_added_to_fee ? 0 : ptx.dust)) << ")" << ENDL
            << "Balance: " << print_money(balance(ptx.construction_data.subaddr_account)) << ENDL
            << "Unlocked: " << print_money(unlocked_balance(ptx.construction_data.subaddr_account)) << ENDL
            << "Please, wait for confirmation for your balance to be unlocked.");
}

void wallet2::commit_tx(std::vector<pending_tx>& ptx_vector)
{
  for (auto & ptx : ptx_vector)
  {
    commit_tx(ptx);
  }
}
//----------------------------------------------------------------------------------------------------
bool wallet2::save_tx(const std::vector<pending_tx>& ptx_vector, const std::string &filename) const
{
  LOG_PRINT_L0("saving " << ptx_vector.size() << " transactions");
  unsigned_tx_set txs;
  for (auto &tx: ptx_vector)
  {
    // Short payment id is encrypted with tx_key. 
    // Since sign_tx() generates new tx_keys and encrypts the payment id, we need to save the decrypted payment ID
    // Save tx construction_data to unsigned_tx_set
    txs.txes.push_back(get_construction_data_with_decrypted_short_payment_id(tx, m_account.get_device()));
  }
  
  txs.transfers = m_transfers;
  // save as binary
  std::ostringstream oss;
  boost::archive::portable_binary_oarchive ar(oss);
  try
  {
    ar << txs;
  }
  catch (...)
  {
    return false;
  }
  LOG_PRINT_L2("Saving unsigned tx data: " << oss.str());
  std::string ciphertext = encrypt_with_view_secret_key(oss.str());
  return epee::file_io_utils::save_string_to_file(filename, std::string(UNSIGNED_TX_PREFIX) + ciphertext);
}
//----------------------------------------------------------------------------------------------------
bool wallet2::load_unsigned_tx(const std::string &unsigned_filename, unsigned_tx_set &exported_txs) const
{
  std::string s;
  boost::system::error_code errcode;

  if (!boost::filesystem::exists(unsigned_filename, errcode))
  {
    LOG_PRINT_L0("File " << unsigned_filename << " does not exist: " << errcode);
    return false;
  }
  if (!epee::file_io_utils::load_file_to_string(unsigned_filename.c_str(), s))
  {
    LOG_PRINT_L0("Failed to load from " << unsigned_filename);
    return false;
  }
  const size_t magiclen = strlen(UNSIGNED_TX_PREFIX) - 1;
  if (strncmp(s.c_str(), UNSIGNED_TX_PREFIX, magiclen))
  {
    LOG_PRINT_L0("Bad magic from " << unsigned_filename);
    return false;
  }
  s = s.substr(magiclen);
  const char version = s[0];
  s = s.substr(1);
  if (version == '\003')
  {
    try
    {
      std::istringstream iss(s);
      boost::archive::portable_binary_iarchive ar(iss);
      ar >> exported_txs;
    }
    catch (...)
    {
      LOG_PRINT_L0("Failed to parse data from " << unsigned_filename);
      return false;
    }
  }
  else if (version == '\004')
  {
    try
    {
      s = decrypt_with_view_secret_key(s);
      try
      {
        std::istringstream iss(s);
        boost::archive::portable_binary_iarchive ar(iss);
        ar >> exported_txs;
      }
      catch (...)
      {
        LOG_PRINT_L0("Failed to parse data from " << unsigned_filename);
        return false;
      }
    }
    catch (const std::exception &e)
    {
      LOG_PRINT_L0("Failed to decrypt " << unsigned_filename << ": " << e.what());
      return false;
    }
  }
  else
  {
    LOG_PRINT_L0("Unsupported version in " << unsigned_filename);
    return false;
  }
  LOG_PRINT_L1("Loaded tx unsigned data from binary: " << exported_txs.txes.size() << " transactions");

  return true;
}
//----------------------------------------------------------------------------------------------------
bool wallet2::sign_tx(const std::string &unsigned_filename, const std::string &signed_filename, std::vector<wallet2::pending_tx> &txs, std::function<bool(const unsigned_tx_set&)> accept_func, bool export_raw)
{
  unsigned_tx_set exported_txs;
  if(!load_unsigned_tx(unsigned_filename, exported_txs))
    return false;
  
  if (accept_func && !accept_func(exported_txs))
  {
    LOG_PRINT_L1("Transactions rejected by callback");
    return false;
  }
  return sign_tx(exported_txs, signed_filename, txs, export_raw);
}

//----------------------------------------------------------------------------------------------------
bool wallet2::sign_tx(unsigned_tx_set &exported_txs, const std::string &signed_filename, std::vector<wallet2::pending_tx> &txs, bool export_raw)
{
  import_outputs(exported_txs.transfers);

  // sign the transactions
  signed_tx_set signed_txes;
  for (size_t n = 0; n < exported_txs.txes.size(); ++n)
  {
    tools::wallet2::tx_construction_data &sd = exported_txs.txes[n];
    THROW_WALLET_EXCEPTION_IF(sd.sources.empty(), error::wallet_internal_error, "Empty sources");
    LOG_PRINT_L1(" " << (n+1) << ": " << sd.sources.size() << " inputs, ring size " << sd.sources[0].outputs.size());
    signed_txes.ptx.push_back(pending_tx());
    tools::wallet2::pending_tx &ptx = signed_txes.ptx.back();
    bool bulletproof = sd.use_rct && !ptx.tx.rct_signatures.p.bulletproofs.empty();
    crypto::secret_key tx_key;
    std::vector<crypto::secret_key> additional_tx_keys;
    rct::multisig_out msout;
    bool r = cryptonote::construct_tx_and_get_tx_key(m_account.get_keys(), m_subaddresses, sd.sources, sd.splitted_dsts, sd.change_dts.addr, sd.extra, ptx.tx, sd.unlock_time, tx_key, additional_tx_keys, sd.use_rct, bulletproof, m_multisig ? &msout : NULL);
    THROW_WALLET_EXCEPTION_IF(!r, error::tx_not_constructed, sd.sources, sd.splitted_dsts, sd.unlock_time, m_nettype);
    // we don't test tx size, because we don't know the current limit, due to not having a blockchain,
    // and it's a bit pointless to fail there anyway, since it'd be a (good) guess only. We sign anyway,
    // and if we really go over limit, the daemon will reject when it gets submitted. Chances are it's
    // OK anyway since it was generated in the first place, and rerolling should be within a few bytes.

    // normally, the tx keys are saved in commit_tx, when the tx is actually sent to the daemon.
    // we can't do that here since the tx will be sent from the compromised wallet, which we don't want
    // to see that info, so we save it here
    if (store_tx_info())
    {
      const crypto::hash txid = get_transaction_hash(ptx.tx);
      m_tx_keys.insert(std::make_pair(txid, tx_key));
      m_additional_tx_keys.insert(std::make_pair(txid, additional_tx_keys));
    }

    std::string key_images;
    bool all_are_txin_to_key = std::all_of(ptx.tx.vin.begin(), ptx.tx.vin.end(), [&](const txin_v& s_e) -> bool
    {
      CHECKED_GET_SPECIFIC_VARIANT(s_e, const txin_to_key, in, false);
      key_images += boost::to_string(in.k_image) + " ";
      return true;
    });
    THROW_WALLET_EXCEPTION_IF(!all_are_txin_to_key, error::unexpected_txin_type, ptx.tx);

    ptx.key_images = key_images;
    ptx.fee = 0;
    for (const auto &i: sd.sources) ptx.fee += i.amount;
    for (const auto &i: sd.splitted_dsts) ptx.fee -= i.amount;
    ptx.dust = 0;
    ptx.dust_added_to_fee = false;
    ptx.change_dts = sd.change_dts;
    ptx.selected_transfers = sd.selected_transfers;
    ptx.tx_key = rct::rct2sk(rct::identity()); // don't send it back to the untrusted view wallet
    ptx.dests = sd.dests;
    ptx.construction_data = sd;

    txs.push_back(ptx);
  }

  // add key images
  signed_txes.key_images.resize(m_transfers.size());
  for (size_t i = 0; i < m_transfers.size(); ++i)
  {
    if (!m_transfers[i].m_key_image_known || m_transfers[i].m_key_image_partial)
      LOG_PRINT_L0("WARNING: key image not known in signing wallet at index " << i);
    signed_txes.key_images[i] = m_transfers[i].m_key_image;
  }

  // save as binary
  std::ostringstream oss;
  boost::archive::portable_binary_oarchive ar(oss);
  try
  {
    ar << signed_txes;
  }
  catch(...)
  {
    return false;
  }
  LOG_PRINT_L3("Saving signed tx data (with encryption): " << oss.str());
  std::string ciphertext = encrypt_with_view_secret_key(oss.str());
  if (!epee::file_io_utils::save_string_to_file(signed_filename, std::string(SIGNED_TX_PREFIX) + ciphertext))
  {
    LOG_PRINT_L0("Failed to save file to " << signed_filename);
    return false;
  }
  // export signed raw tx without encryption
  if (export_raw)
  {
    for (size_t i = 0; i < signed_txes.ptx.size(); ++i)
    {
      std::string tx_as_hex = epee::string_tools::buff_to_hex_nodelimer(tx_to_blob(signed_txes.ptx[i].tx));
      std::string raw_filename = signed_filename + "_raw" + (signed_txes.ptx.size() == 1 ? "" : ("_" + std::to_string(i)));
      if (!epee::file_io_utils::save_string_to_file(raw_filename, tx_as_hex))
      {
        LOG_PRINT_L0("Failed to save file to " << raw_filename);
        return false;
      }
    }
  }
  return true;
}
//----------------------------------------------------------------------------------------------------
bool wallet2::load_tx(const std::string &signed_filename, std::vector<tools::wallet2::pending_tx> &ptx, std::function<bool(const signed_tx_set&)> accept_func)
{
  std::string s;
  boost::system::error_code errcode;
  signed_tx_set signed_txs;

  if (!boost::filesystem::exists(signed_filename, errcode))
  {
    LOG_PRINT_L0("File " << signed_filename << " does not exist: " << errcode);
    return false;
  }

  if (!epee::file_io_utils::load_file_to_string(signed_filename.c_str(), s))
  {
    LOG_PRINT_L0("Failed to load from " << signed_filename);
    return false;
  }
  const size_t magiclen = strlen(SIGNED_TX_PREFIX) - 1;
  if (strncmp(s.c_str(), SIGNED_TX_PREFIX, magiclen))
  {
    LOG_PRINT_L0("Bad magic from " << signed_filename);
    return false;
  }
  s = s.substr(magiclen);
  const char version = s[0];
  s = s.substr(1);
  if (version == '\003')
  {
    try
    {
      std::istringstream iss(s);
      boost::archive::portable_binary_iarchive ar(iss);
      ar >> signed_txs;
    }
    catch (...)
    {
      LOG_PRINT_L0("Failed to parse data from " << signed_filename);
      return false;
    }
  }
  else if (version == '\004')
  {
    try
    {
      s = decrypt_with_view_secret_key(s);
      try
      {
        std::istringstream iss(s);
        boost::archive::portable_binary_iarchive ar(iss);
        ar >> signed_txs;
      }
      catch (...)
      {
        LOG_PRINT_L0("Failed to parse decrypted data from " << signed_filename);
        return false;
      }
    }
    catch (const std::exception &e)
    {
      LOG_PRINT_L0("Failed to decrypt " << signed_filename << ": " << e.what());
      return false;
    }
  }
  else
  {
    LOG_PRINT_L0("Unsupported version in " << signed_filename);
    return false;
  }
  LOG_PRINT_L0("Loaded signed tx data from binary: " << signed_txs.ptx.size() << " transactions");
  for (auto &ptx: signed_txs.ptx) LOG_PRINT_L0(cryptonote::obj_to_json_str(ptx.tx));

  if (accept_func && !accept_func(signed_txs))
  {
    LOG_PRINT_L1("Transactions rejected by callback");
    return false;
  }

  // import key images
  if (signed_txs.key_images.size() > m_transfers.size())
  {
    LOG_PRINT_L1("More key images returned that we know outputs for");
    return false;
  }
  for (size_t i = 0; i < signed_txs.key_images.size(); ++i)
  {
    transfer_details &td = m_transfers[i];
    if (td.m_key_image_known && !td.m_key_image_partial && td.m_key_image != signed_txs.key_images[i])
      LOG_PRINT_L0("WARNING: imported key image differs from previously known key image at index " << i << ": trusting imported one");
    td.m_key_image = signed_txs.key_images[i];
    m_key_images[m_transfers[i].m_key_image] = i;
    td.m_key_image_known = true;
    td.m_key_image_partial = false;
    m_pub_keys[m_transfers[i].get_public_key()] = i;
  }

  ptx = signed_txs.ptx;

  return true;
}
//----------------------------------------------------------------------------------------------------
std::string wallet2::save_multisig_tx(multisig_tx_set txs)
{
  LOG_PRINT_L0("saving " << txs.m_ptx.size() << " multisig transactions");

  // txes generated, get rid of used k values
  for (size_t n = 0; n < txs.m_ptx.size(); ++n)
    for (size_t idx: txs.m_ptx[n].construction_data.selected_transfers)
      m_transfers[idx].m_multisig_k.clear();

  // zero out some data we don't want to share
  for (auto &ptx: txs.m_ptx)
  {
    for (auto &e: ptx.construction_data.sources)
      e.multisig_kLRki.k = rct::zero();
  }

  for (auto &ptx: txs.m_ptx)
  {
    // Get decrypted payment id from pending_tx
    ptx.construction_data = get_construction_data_with_decrypted_short_payment_id(ptx, m_account.get_device());
  }

  // save as binary
  std::ostringstream oss;
  boost::archive::portable_binary_oarchive ar(oss);
  try
  {
    ar << txs;
  }
  catch (...)
  {
    return std::string();
  }
  LOG_PRINT_L2("Saving multisig unsigned tx data: " << oss.str());
  std::string ciphertext = encrypt_with_view_secret_key(oss.str());
  return std::string(MULTISIG_UNSIGNED_TX_PREFIX) + ciphertext;
}
//----------------------------------------------------------------------------------------------------
bool wallet2::save_multisig_tx(const multisig_tx_set &txs, const std::string &filename)
{
  std::string ciphertext = save_multisig_tx(txs);
  if (ciphertext.empty())
    return false;
  return epee::file_io_utils::save_string_to_file(filename, ciphertext);
}
//----------------------------------------------------------------------------------------------------
std::string wallet2::save_multisig_tx(const std::vector<pending_tx>& ptx_vector)
{
  multisig_tx_set txs;
  txs.m_ptx = ptx_vector;

  for (const auto &msk: get_account().get_multisig_keys())
  {
    crypto::public_key pkey = get_multisig_signing_public_key(msk);
    for (auto &ptx: txs.m_ptx) for (auto &sig: ptx.multisig_sigs) sig.signing_keys.insert(pkey);
  }

  txs.m_signers.insert(get_multisig_signer_public_key());

  return save_multisig_tx(txs);
}
//----------------------------------------------------------------------------------------------------
bool wallet2::save_multisig_tx(const std::vector<pending_tx>& ptx_vector, const std::string &filename)
{
  std::string ciphertext = save_multisig_tx(ptx_vector);
  if (ciphertext.empty())
    return false;
  return epee::file_io_utils::save_string_to_file(filename, ciphertext);
}
//----------------------------------------------------------------------------------------------------
bool wallet2::load_multisig_tx(cryptonote::blobdata s, multisig_tx_set &exported_txs, std::function<bool(const multisig_tx_set&)> accept_func)
{
  const size_t magiclen = strlen(MULTISIG_UNSIGNED_TX_PREFIX);
  if (strncmp(s.c_str(), MULTISIG_UNSIGNED_TX_PREFIX, magiclen))
  {
    LOG_PRINT_L0("Bad magic from multisig tx data");
    return false;
  }
  try
  {
    s = decrypt_with_view_secret_key(std::string(s, magiclen));
  }
  catch (const std::exception &e)
  {
    LOG_PRINT_L0("Failed to decrypt multisig tx data: " << e.what());
    return false;
  }
  try
  {
    std::istringstream iss(s);
    boost::archive::portable_binary_iarchive ar(iss);
    ar >> exported_txs;
  }
  catch (...)
  {
    LOG_PRINT_L0("Failed to parse multisig tx data");
    return false;
  }

  // sanity checks
  for (const auto &ptx: exported_txs.m_ptx)
  {
    CHECK_AND_ASSERT_MES(ptx.selected_transfers.size() == ptx.tx.vin.size(), false, "Mismatched selected_transfers/vin sizes");
    for (size_t idx: ptx.selected_transfers)
      CHECK_AND_ASSERT_MES(idx < m_transfers.size(), false, "Transfer index out of range");
    CHECK_AND_ASSERT_MES(ptx.construction_data.selected_transfers.size() == ptx.tx.vin.size(), false, "Mismatched cd selected_transfers/vin sizes");
    for (size_t idx: ptx.construction_data.selected_transfers)
      CHECK_AND_ASSERT_MES(idx < m_transfers.size(), false, "Transfer index out of range");
    CHECK_AND_ASSERT_MES(ptx.construction_data.sources.size() == ptx.tx.vin.size(), false, "Mismatched sources/vin sizes");
  }

  LOG_PRINT_L1("Loaded multisig tx unsigned data from binary: " << exported_txs.m_ptx.size() << " transactions");
  for (auto &ptx: exported_txs.m_ptx) LOG_PRINT_L0(cryptonote::obj_to_json_str(ptx.tx));

  if (accept_func && !accept_func(exported_txs))
  {
    LOG_PRINT_L1("Transactions rejected by callback");
    return false;
  }

  const bool is_signed = exported_txs.m_signers.size() >= m_multisig_threshold;
  if (is_signed)
  {
    for (const auto &ptx: exported_txs.m_ptx)
    {
      const crypto::hash txid = get_transaction_hash(ptx.tx);
      if (store_tx_info())
      {
        m_tx_keys.insert(std::make_pair(txid, ptx.tx_key));
        m_additional_tx_keys.insert(std::make_pair(txid, ptx.additional_tx_keys));
      }
    }
  }

  return true;
}
//----------------------------------------------------------------------------------------------------
bool wallet2::load_multisig_tx_from_file(const std::string &filename, multisig_tx_set &exported_txs, std::function<bool(const multisig_tx_set&)> accept_func)
{
  std::string s;
  boost::system::error_code errcode;

  if (!boost::filesystem::exists(filename, errcode))
  {
    LOG_PRINT_L0("File " << filename << " does not exist: " << errcode);
    return false;
  }
  if (!epee::file_io_utils::load_file_to_string(filename.c_str(), s))
  {
    LOG_PRINT_L0("Failed to load from " << filename);
    return false;
  }

  if (!load_multisig_tx(s, exported_txs, accept_func))
  {
    LOG_PRINT_L0("Failed to parse multisig tx data from " << filename);
    return false;
  }
  return true;
}
//----------------------------------------------------------------------------------------------------
bool wallet2::sign_multisig_tx(multisig_tx_set &exported_txs, std::vector<crypto::hash> &txids)
{
  THROW_WALLET_EXCEPTION_IF(exported_txs.m_ptx.empty(), error::wallet_internal_error, "No tx found");

  const crypto::public_key local_signer = get_multisig_signer_public_key();

  THROW_WALLET_EXCEPTION_IF(exported_txs.m_signers.find(local_signer) != exported_txs.m_signers.end(),
      error::wallet_internal_error, "Transaction already signed by this private key");
  THROW_WALLET_EXCEPTION_IF(exported_txs.m_signers.size() > m_multisig_threshold,
      error::wallet_internal_error, "Transaction was signed by too many signers");
  THROW_WALLET_EXCEPTION_IF(exported_txs.m_signers.size() == m_multisig_threshold,
      error::wallet_internal_error, "Transaction is already fully signed");

  txids.clear();

  // sign the transactions
  for (size_t n = 0; n < exported_txs.m_ptx.size(); ++n)
  {
    tools::wallet2::pending_tx &ptx = exported_txs.m_ptx[n];
    THROW_WALLET_EXCEPTION_IF(ptx.multisig_sigs.empty(), error::wallet_internal_error, "No signatures found in multisig tx");
    tools::wallet2::tx_construction_data &sd = ptx.construction_data;
    LOG_PRINT_L1(" " << (n+1) << ": " << sd.sources.size() << " inputs, mixin " << (sd.sources[0].outputs.size()-1) <<
        ", signed by " << exported_txs.m_signers.size() << "/" << m_multisig_threshold);
    cryptonote::transaction tx;
    rct::multisig_out msout = ptx.multisig_sigs.front().msout;
    auto sources = sd.sources;
    const bool bulletproof = sd.use_rct && (ptx.tx.rct_signatures.type == rct::RCTTypeFullBulletproof || ptx.tx.rct_signatures.type == rct::RCTTypeSimpleBulletproof);
    bool r = cryptonote::construct_tx_with_tx_key(m_account.get_keys(), m_subaddresses, sources, sd.splitted_dsts, ptx.change_dts.addr, sd.extra, tx, sd.unlock_time, ptx.tx_key, ptx.additional_tx_keys, sd.use_rct, bulletproof, &msout);
    THROW_WALLET_EXCEPTION_IF(!r, error::tx_not_constructed, sd.sources, sd.splitted_dsts, sd.unlock_time, m_nettype);

    THROW_WALLET_EXCEPTION_IF(get_transaction_prefix_hash (tx) != get_transaction_prefix_hash(ptx.tx),
        error::wallet_internal_error, "Transaction prefix does not match data");

    // Tests passed, sign
    std::vector<unsigned int> indices;
    for (const auto &source: sources)
      indices.push_back(source.real_output);

    for (auto &sig: ptx.multisig_sigs)
    {
      if (sig.ignore != local_signer)
      {
        ptx.tx.rct_signatures = sig.sigs;

        rct::keyV k;
        for (size_t idx: sd.selected_transfers)
          k.push_back(get_multisig_k(idx, sig.used_L));

        rct::key skey = rct::zero();
        for (const auto &msk: get_account().get_multisig_keys())
        {
          crypto::public_key pmsk = get_multisig_signing_public_key(msk);

          if (sig.signing_keys.find(pmsk) == sig.signing_keys.end())
          {
            sc_add(skey.bytes, skey.bytes, rct::sk2rct(msk).bytes);
            sig.signing_keys.insert(pmsk);
          }
        }
        THROW_WALLET_EXCEPTION_IF(!rct::signMultisig(ptx.tx.rct_signatures, indices, k, sig.msout, skey),
            error::wallet_internal_error, "Failed signing, transaction likely malformed");

        sig.sigs = ptx.tx.rct_signatures;
      }
    }

    const bool is_last = exported_txs.m_signers.size() + 1 >= m_multisig_threshold;
    if (is_last)
    {
      // when the last signature on a multisig tx is made, we select the right
      // signature to plug into the final tx
      bool found = false;
      for (const auto &sig: ptx.multisig_sigs)
      {
        if (sig.ignore != local_signer && exported_txs.m_signers.find(sig.ignore) == exported_txs.m_signers.end())
        {
          THROW_WALLET_EXCEPTION_IF(found, error::wallet_internal_error, "More than one transaction is final");
          ptx.tx.rct_signatures = sig.sigs;
          found = true;
        }
      }
      THROW_WALLET_EXCEPTION_IF(!found, error::wallet_internal_error,
          "Final signed transaction not found: this transaction was likely made without our export data, so we cannot sign it");
      const crypto::hash txid = get_transaction_hash(ptx.tx);
      if (store_tx_info())
      {
        m_tx_keys.insert(std::make_pair(txid, ptx.tx_key));
        m_additional_tx_keys.insert(std::make_pair(txid, ptx.additional_tx_keys));
      }
      txids.push_back(txid);
    }
  }

  // txes generated, get rid of used k values
  for (size_t n = 0; n < exported_txs.m_ptx.size(); ++n)
    for (size_t idx: exported_txs.m_ptx[n].construction_data.selected_transfers)
      m_transfers[idx].m_multisig_k.clear();

  exported_txs.m_signers.insert(get_multisig_signer_public_key());

  return true;
}
//----------------------------------------------------------------------------------------------------
bool wallet2::sign_multisig_tx_to_file(multisig_tx_set &exported_txs, const std::string &filename, std::vector<crypto::hash> &txids)
{
  bool r = sign_multisig_tx(exported_txs, txids);
  if (!r)
    return false;
  return save_multisig_tx(exported_txs, filename);
}
//----------------------------------------------------------------------------------------------------
bool wallet2::sign_multisig_tx_from_file(const std::string &filename, std::vector<crypto::hash> &txids, std::function<bool(const multisig_tx_set&)> accept_func)
{
  multisig_tx_set exported_txs;
  if(!load_multisig_tx_from_file(filename, exported_txs))
    return false;

  if (accept_func && !accept_func(exported_txs))
  {
    LOG_PRINT_L1("Transactions rejected by callback");
    return false;
  }
  return sign_multisig_tx_to_file(exported_txs, filename, txids);
}
//----------------------------------------------------------------------------------------------------
uint64_t wallet2::get_fee_multiplier(uint32_t priority, int fee_algorithm) const
{
  static const uint64_t old_multipliers[3] = {1, 2, 3};
  static const uint64_t new_multipliers[3] = {1, 20, 166};
  static const uint64_t newer_multipliers[4] = {1, 4, 20, 166};

  if (fee_algorithm == -1)
    fee_algorithm = get_fee_algorithm();

  // 0 -> default (here, x1 till fee algorithm 2, x4 from it)
  if (priority == 0)
    priority = m_default_priority;
  if (priority == 0)
  {
    if (fee_algorithm >= 2)
      priority = 2;
    else
      priority = 1;
  }

  // 1 to 3/4 are allowed as priorities
  uint32_t max_priority = (fee_algorithm >= 2) ? 4 : 3;
  if (priority >= 1 && priority <= max_priority)
  {
    switch (fee_algorithm)
    {
      case 0: return old_multipliers[priority-1];
      case 1: return new_multipliers[priority-1];
      case 2: return newer_multipliers[priority-1];
      default: THROW_WALLET_EXCEPTION_IF (true, error::invalid_priority);
    }
  }

  THROW_WALLET_EXCEPTION_IF (false, error::invalid_priority);
  return 1;
}
//----------------------------------------------------------------------------------------------------
uint64_t wallet2::get_dynamic_per_kb_fee_estimate() const
{
  uint64_t fee;
  boost::optional<std::string> result = m_node_rpc_proxy.get_dynamic_per_kb_fee_estimate(FEE_ESTIMATE_GRACE_BLOCKS, fee);
  if (!result)
    return fee;
  LOG_PRINT_L1("Failed to query per kB fee, using " << print_money(FEE_PER_KB));
  return FEE_PER_KB;
}
//----------------------------------------------------------------------------------------------------
uint64_t wallet2::get_per_kb_fee() const
{
  if(m_light_wallet)
    return m_light_wallet_per_kb_fee;

  return get_dynamic_per_kb_fee_estimate();
}
//----------------------------------------------------------------------------------------------------
int wallet2::get_fee_algorithm() const
{
  // changes at v3 and v5
  if (use_fork_rules(5, 0))
    return 2;
  if (use_fork_rules(3, -720 * 14))
   return 1;
  return 0;
}
//------------------------------------------------------------------------------------------------------------------------------
uint64_t wallet2::adjust_mixin(uint64_t mixin) const
{
  if (mixin < 9 && use_fork_rules(7, 10)) {
    MWARNING("Requested ring size " << (mixin + 1) << " too low for hard fork 6, using 11");
    mixin = 9;
  }
  else if (mixin < 2 && use_fork_rules(2, 10)) {
    MWARNING("Requested ring size " << (mixin + 1) << " too low for hard fork 2, using 3");
    mixin = 2;
  }
  return mixin;
}
//----------------------------------------------------------------------------------------------------
uint32_t wallet2::adjust_priority(uint32_t priority)
{
  if (priority == 0 && m_default_priority == 0 && auto_low_priority())
  {
    try
    {
      // check if there's a backlog in the tx pool
      const double fee_level = get_fee_multiplier(1) * get_per_kb_fee() * (12/(double)13) / (double)1024;
      const std::vector<std::pair<uint64_t, uint64_t>> blocks = estimate_backlog({std::make_pair(fee_level, fee_level)});
      if (blocks.size() != 1)
      {
        MERROR("Bad estimated backlog array size");
        return priority;
      }
      else if (blocks[0].first > 0)
      {
        MINFO("We don't use the low priority because there's a backlog in the tx pool.");
        return priority;
      }

      // get the current full reward zone
      cryptonote::COMMAND_RPC_GET_INFO::request getinfo_req = AUTO_VAL_INIT(getinfo_req);
      cryptonote::COMMAND_RPC_GET_INFO::response getinfo_res = AUTO_VAL_INIT(getinfo_res);
      m_daemon_rpc_mutex.lock();
      bool r = net_utils::invoke_http_json_rpc("/json_rpc", "get_info", getinfo_req, getinfo_res, m_http_client);
      m_daemon_rpc_mutex.unlock();
      THROW_WALLET_EXCEPTION_IF(!r, error::no_connection_to_daemon, "get_info");
      THROW_WALLET_EXCEPTION_IF(getinfo_res.status == CORE_RPC_STATUS_BUSY, error::daemon_busy, "get_info");
      THROW_WALLET_EXCEPTION_IF(getinfo_res.status != CORE_RPC_STATUS_OK, error::get_tx_pool_error);
      const uint64_t full_reward_zone = getinfo_res.block_size_limit / 2;

      // get the last N block headers and sum the block sizes
      const size_t N = 10;
      if (m_blockchain.size() < N)
      {
        MERROR("The blockchain is too short");
        return priority;
      }
      cryptonote::COMMAND_RPC_GET_BLOCK_HEADERS_RANGE::request getbh_req = AUTO_VAL_INIT(getbh_req);
      cryptonote::COMMAND_RPC_GET_BLOCK_HEADERS_RANGE::response getbh_res = AUTO_VAL_INIT(getbh_res);
      m_daemon_rpc_mutex.lock();
      getbh_req.start_height = m_blockchain.size() - N;
      getbh_req.end_height = m_blockchain.size() - 1;
      r = net_utils::invoke_http_json_rpc("/json_rpc", "getblockheadersrange", getbh_req, getbh_res, m_http_client, rpc_timeout);
      m_daemon_rpc_mutex.unlock();
      THROW_WALLET_EXCEPTION_IF(!r, error::no_connection_to_daemon, "getblockheadersrange");
      THROW_WALLET_EXCEPTION_IF(getbh_res.status == CORE_RPC_STATUS_BUSY, error::daemon_busy, "getblockheadersrange");
      THROW_WALLET_EXCEPTION_IF(getbh_res.status != CORE_RPC_STATUS_OK, error::get_blocks_error, getbh_res.status);
      if (getbh_res.headers.size() != N)
      {
        MERROR("Bad blockheaders size");
        return priority;
      }
      size_t block_size_sum = 0;
      for (const cryptonote::block_header_response &i : getbh_res.headers)
      {
        block_size_sum += i.block_size;
      }

      // estimate how 'full' the last N blocks are
      const size_t P = 100 * block_size_sum / (N * full_reward_zone);
      MINFO((boost::format("The last %d blocks fill roughly %d%% of the full reward zone.") % N % P).str());
      if (P > 80)
      {
        MINFO("We don't use the low priority because recent blocks are quite full.");
        return priority;
      }
      MINFO("We'll use the low priority because probably it's safe to do so.");
      return 1;
    }
    catch (const std::exception &e)
    {
      MERROR(e.what());
    }
  }
  return priority;
}
//----------------------------------------------------------------------------------------------------
// separated the call(s) to wallet2::transfer into their own function
//
// this function will make multiple calls to wallet2::transfer if multiple
// transactions will be required
std::vector<wallet2::pending_tx> wallet2::create_transactions(std::vector<cryptonote::tx_destination_entry> dsts, const size_t fake_outs_count, const uint64_t unlock_time, uint32_t priority, const std::vector<uint8_t>& extra, bool trusted_daemon)
{
  const std::vector<size_t> unused_transfers_indices = select_available_outputs_from_histogram(fake_outs_count + 1, true, true, true, trusted_daemon);

  const uint64_t fee_per_kb  = get_per_kb_fee();
  const uint64_t fee_multiplier = get_fee_multiplier(priority, get_fee_algorithm());

  // failsafe split attempt counter
  size_t attempt_count = 0;

  for(attempt_count = 1; ;attempt_count++)
  {
    size_t num_tx = 0.5 + pow(1.7,attempt_count-1);

    auto split_values = split_amounts(dsts, num_tx);

    // Throw if split_amounts comes back with a vector of size different than it should
    if (split_values.size() != num_tx)
    {
      throw std::runtime_error("Splitting transactions returned a number of potential tx not equal to what was requested");
    }

    std::vector<pending_tx> ptx_vector;
    try
    {
      // for each new destination vector (i.e. for each new tx)
      for (auto & dst_vector : split_values)
      {
        cryptonote::transaction tx;
        pending_tx ptx;

	// loop until fee is met without increasing tx size to next KB boundary.
	const size_t estimated_tx_size = estimate_tx_size(false, unused_transfers_indices.size(), fake_outs_count, dst_vector.size(), extra.size(), false);
	uint64_t needed_fee = calculate_fee(fee_per_kb, estimated_tx_size, fee_multiplier);
	do
	{
	  transfer(dst_vector, fake_outs_count, unused_transfers_indices, unlock_time, needed_fee, extra, tx, ptx, trusted_daemon);
	  auto txBlob = t_serializable_object_to_blob(ptx.tx);
          needed_fee = calculate_fee(fee_per_kb, txBlob, fee_multiplier);
	} while (ptx.fee < needed_fee);

        ptx_vector.push_back(ptx);

        // mark transfers to be used as "spent"
        for(size_t idx: ptx.selected_transfers)
        {
          set_spent(idx, 0);
        }
      }

      // if we made it this far, we've selected our transactions.  committing them will mark them spent,
      // so this is a failsafe in case they don't go through
      // unmark pending tx transfers as spent
      for (auto & ptx : ptx_vector)
      {
        // mark transfers to be used as not spent
        for(size_t idx2: ptx.selected_transfers)
        {
          set_unspent(idx2);
        }

      }

      // if we made it this far, we're OK to actually send the transactions
      return ptx_vector;

    }
    // only catch this here, other exceptions need to pass through to the calling function
    catch (const tools::error::tx_too_big& e)
    {

      // unmark pending tx transfers as spent
      for (auto & ptx : ptx_vector)
      {
        // mark transfers to be used as not spent
        for(size_t idx2: ptx.selected_transfers)
        {
          set_unspent(idx2);
        }
      }

      if (attempt_count >= MAX_SPLIT_ATTEMPTS)
      {
        throw;
      }
    }
    catch (...)
    {
      // in case of some other exception, make sure any tx in queue are marked unspent again

      // unmark pending tx transfers as spent
      for (auto & ptx : ptx_vector)
      {
        // mark transfers to be used as not spent
        for(size_t idx2: ptx.selected_transfers)
        {
          set_unspent(idx2);
        }
      }

      throw;
    }
  }
}

bool wallet2::set_ring_database(const std::string &filename)
{
  m_ring_database = filename;
  MINFO("ringdb path set to " << filename);
  m_ringdb.reset();
  if (!m_ring_database.empty())
  {
    try
    {
      cryptonote::block b;
      generate_genesis(b);
      m_ringdb.reset(new tools::ringdb(m_ring_database, epee::string_tools::pod_to_hex(get_block_hash(b))));
    }
    catch (const std::exception &e)
    {
      MERROR("Failed to initialize ringdb: " << e.what());
      m_ring_database = "";
      return false;
    }
  }
  return true;
}

bool wallet2::add_rings(const crypto::chacha_key &key, const cryptonote::transaction_prefix &tx)
{
  if (!m_ringdb)
    return false;
  try { return m_ringdb->add_rings(key, tx); }
  catch (const std::exception &e) { return false; }
}

bool wallet2::add_rings(const cryptonote::transaction_prefix &tx)
{
  crypto::chacha_key key;
  generate_chacha_key_from_secret_keys(key);
  try { return add_rings(key, tx); }
  catch (const std::exception &e) { return false; }
}

bool wallet2::remove_rings(const cryptonote::transaction_prefix &tx)
{
  if (!m_ringdb)
    return false;
  crypto::chacha_key key;
  generate_chacha_key_from_secret_keys(key);
  try { return m_ringdb->remove_rings(key, tx); }
  catch (const std::exception &e) { return false; }
}

bool wallet2::get_ring(const crypto::chacha_key &key, const crypto::key_image &key_image, std::vector<uint64_t> &outs)
{
  if (!m_ringdb)
    return false;
  try { return m_ringdb->get_ring(key, key_image, outs); }
  catch (const std::exception &e) { return false; }
}

bool wallet2::get_rings(const crypto::hash &txid, std::vector<std::pair<crypto::key_image, std::vector<uint64_t>>> &outs)
{
  for (auto i: m_confirmed_txs)
  {
    if (txid == i.first)
    {
      for (const auto &x: i.second.m_rings)
        outs.push_back({x.first, cryptonote::relative_output_offsets_to_absolute(x.second)});
      return true;
    }
  }
  for (auto i: m_unconfirmed_txs)
  {
    if (txid == i.first)
    {
      for (const auto &x: i.second.m_rings)
        outs.push_back({x.first, cryptonote::relative_output_offsets_to_absolute(x.second)});
      return true;
    }
  }
  return false;
}

bool wallet2::get_ring(const crypto::key_image &key_image, std::vector<uint64_t> &outs)
{
  crypto::chacha_key key;
  generate_chacha_key_from_secret_keys(key);

  try { return get_ring(key, key_image, outs); }
  catch (const std::exception &e) { return false; }
}

bool wallet2::set_ring(const crypto::key_image &key_image, const std::vector<uint64_t> &outs, bool relative)
{
  if (!m_ringdb)
    return false;

  crypto::chacha_key key;
  generate_chacha_key_from_secret_keys(key);

  try { return m_ringdb->set_ring(key, key_image, outs, relative); }
  catch (const std::exception &e) { return false; }
}

bool wallet2::find_and_save_rings(bool force)
{
  if (!force && m_ring_history_saved)
    return true;
  if (!m_ringdb)
    return false;

  COMMAND_RPC_GET_TRANSACTIONS::request req = AUTO_VAL_INIT(req);
  COMMAND_RPC_GET_TRANSACTIONS::response res = AUTO_VAL_INIT(res);

  MDEBUG("Finding and saving rings...");

  // get payments we made
  std::vector<crypto::hash> txs_hashes;
  std::list<std::pair<crypto::hash,wallet2::confirmed_transfer_details>> payments;
  get_payments_out(payments, 0, std::numeric_limits<uint64_t>::max(), boost::none, std::set<uint32_t>());
  for (const std::pair<crypto::hash,wallet2::confirmed_transfer_details> &entry: payments)
  {
    const crypto::hash &txid = entry.first;
    txs_hashes.push_back(txid);
  }

  MDEBUG("Found " << std::to_string(txs_hashes.size()) << " transactions");

  crypto::chacha_key key;
  generate_chacha_key_from_secret_keys(key);

  // get those transactions from the daemon
  static const size_t SLICE_SIZE = 200;
  for (size_t slice = 0; slice < txs_hashes.size(); slice += SLICE_SIZE)
  {
    req.decode_as_json = false;
    req.prune = true;
    req.txs_hashes.clear();
    size_t ntxes = slice + SLICE_SIZE > txs_hashes.size() ? txs_hashes.size() - slice : SLICE_SIZE;
    for (size_t s = slice; s < slice + ntxes; ++s)
      req.txs_hashes.push_back(epee::string_tools::pod_to_hex(txs_hashes[s]));
    bool r;
    {
      const boost::lock_guard<boost::mutex> lock{m_daemon_rpc_mutex};
      r = epee::net_utils::invoke_http_json("/gettransactions", req, res, m_http_client, rpc_timeout);
    }
    THROW_WALLET_EXCEPTION_IF(!r, error::no_connection_to_daemon, "gettransactions");
    THROW_WALLET_EXCEPTION_IF(res.status == CORE_RPC_STATUS_BUSY, error::daemon_busy, "gettransactions");
    THROW_WALLET_EXCEPTION_IF(res.status != CORE_RPC_STATUS_OK, error::wallet_internal_error, "gettransactions");
    THROW_WALLET_EXCEPTION_IF(res.txs.size() != req.txs_hashes.size(), error::wallet_internal_error,
      "daemon returned wrong response for gettransactions, wrong txs count = " +
      std::to_string(res.txs.size()) + ", expected " + std::to_string(req.txs_hashes.size()));

    MDEBUG("Scanning " << res.txs.size() << " transactions");
    THROW_WALLET_EXCEPTION_IF(slice + res.txs.size() > txs_hashes.size(), error::wallet_internal_error, "Unexpected tx array size");
    auto it = req.txs_hashes.begin();
    for (size_t i = 0; i < res.txs.size(); ++i, ++it)
    {
    const auto &tx_info = res.txs[i];
    THROW_WALLET_EXCEPTION_IF(tx_info.tx_hash != epee::string_tools::pod_to_hex(txs_hashes[slice + i]), error::wallet_internal_error, "Wrong txid received");
    THROW_WALLET_EXCEPTION_IF(tx_info.tx_hash != *it, error::wallet_internal_error, "Wrong txid received");
    cryptonote::blobdata bd;
    THROW_WALLET_EXCEPTION_IF(!epee::string_tools::parse_hexstr_to_binbuff(tx_info.as_hex, bd), error::wallet_internal_error, "failed to parse tx from hexstr");
    cryptonote::transaction tx;
    crypto::hash tx_hash, tx_prefix_hash;
    THROW_WALLET_EXCEPTION_IF(!cryptonote::parse_and_validate_tx_from_blob(bd, tx, tx_hash, tx_prefix_hash), error::wallet_internal_error, "failed to parse tx from blob");
    THROW_WALLET_EXCEPTION_IF(epee::string_tools::pod_to_hex(tx_hash) != tx_info.tx_hash, error::wallet_internal_error, "txid mismatch");
    THROW_WALLET_EXCEPTION_IF(!add_rings(key, tx), error::wallet_internal_error, "Failed to save ring");
    }
  }

  MINFO("Found and saved rings for " << txs_hashes.size() << " transactions");
  m_ring_history_saved = true;
  return true;
}

bool wallet2::blackball_output(const crypto::public_key &output)
{
  if (!m_ringdb)
    return false;
  try { return m_ringdb->blackball(output); }
  catch (const std::exception &e) { return false; }
}

bool wallet2::set_blackballed_outputs(const std::vector<crypto::public_key> &outputs, bool add)
{
  if (!m_ringdb)
    return false;
  try
  {
    bool ret = true;
    if (!add)
      ret &= m_ringdb->clear_blackballs();
    for (const auto &output: outputs)
      ret &= m_ringdb->blackball(output);
    return ret;
  }
  catch (const std::exception &e) { return false; }
}

bool wallet2::unblackball_output(const crypto::public_key &output)
{
  if (!m_ringdb)
    return false;
  try { return m_ringdb->unblackball(output); }
  catch (const std::exception &e) { return false; }
}

bool wallet2::is_output_blackballed(const crypto::public_key &output) const
{
  if (!m_ringdb)
    return false;
  try { return m_ringdb->blackballed(output); }
  catch (const std::exception &e) { return false; }
}

bool wallet2::tx_add_fake_output(std::vector<std::vector<tools::wallet2::get_outs_entry>> &outs, uint64_t global_index, const crypto::public_key& output_public_key, const rct::key& mask, uint64_t real_index, bool unlocked) const
{
  if (!unlocked) // don't add locked outs
    return false;
  if (global_index == real_index) // don't re-add real one
    return false;
  auto item = std::make_tuple(global_index, output_public_key, mask);
  CHECK_AND_ASSERT_MES(!outs.empty(), false, "internal error: outs is empty");
  if (std::find(outs.back().begin(), outs.back().end(), item) != outs.back().end()) // don't add duplicates
    return false;
  if (is_output_blackballed(output_public_key)) // don't add blackballed outputs
    return false;
  outs.back().push_back(item);
  return true;
}

void wallet2::light_wallet_get_outs(std::vector<std::vector<tools::wallet2::get_outs_entry>> &outs, const std::vector<size_t> &selected_transfers, size_t fake_outputs_count) {
  
  MDEBUG("LIGHTWALLET - Getting random outs");
      
  cryptonote::COMMAND_RPC_GET_RANDOM_OUTS::request oreq;
  cryptonote::COMMAND_RPC_GET_RANDOM_OUTS::response ores;
  
  size_t light_wallet_requested_outputs_count = (size_t)((fake_outputs_count + 1) * 1.5 + 1);
  
  // Amounts to ask for
  // MyMonero api handle amounts and fees as strings
  for(size_t idx: selected_transfers) {
    const uint64_t ask_amount = m_transfers[idx].is_rct() ? 0 : m_transfers[idx].amount();
    std::ostringstream amount_ss;
    amount_ss << ask_amount;
    oreq.amounts.push_back(amount_ss.str());
  }
  
  oreq.count = light_wallet_requested_outputs_count;
  m_daemon_rpc_mutex.lock();
  bool r = epee::net_utils::invoke_http_json("/get_random_outs", oreq, ores, m_http_client, rpc_timeout, "POST");
  m_daemon_rpc_mutex.unlock();
  THROW_WALLET_EXCEPTION_IF(!r, error::no_connection_to_daemon, "get_random_outs");
  THROW_WALLET_EXCEPTION_IF(ores.amount_outs.empty() , error::wallet_internal_error, "No outputs received from light wallet node. Error: " + ores.Error);
  
  // Check if we got enough outputs for each amount
  for(auto& out: ores.amount_outs) {
    const uint64_t out_amount = boost::lexical_cast<uint64_t>(out.amount);
    THROW_WALLET_EXCEPTION_IF(out.outputs.size() < light_wallet_requested_outputs_count , error::wallet_internal_error, "Not enough outputs for amount: " + boost::lexical_cast<std::string>(out.amount));
    MDEBUG(out.outputs.size() << " outputs for amount "+ boost::lexical_cast<std::string>(out.amount) + " received from light wallet node");
  }

  MDEBUG("selected transfers size: " << selected_transfers.size());

  for(size_t idx: selected_transfers)
  { 
    // Create new index
    outs.push_back(std::vector<get_outs_entry>());
    outs.back().reserve(fake_outputs_count + 1);
    
    // add real output first
    const transfer_details &td = m_transfers[idx];
    const uint64_t amount = td.is_rct() ? 0 : td.amount();
    outs.back().push_back(std::make_tuple(td.m_global_output_index, td.get_public_key(), rct::commit(td.amount(), td.m_mask)));
    MDEBUG("added real output " << string_tools::pod_to_hex(td.get_public_key()));
    
    // Even if the lightwallet server returns random outputs, we pick them randomly.
    std::vector<size_t> order;
    order.resize(light_wallet_requested_outputs_count);
    for (size_t n = 0; n < order.size(); ++n)
      order[n] = n;
    std::shuffle(order.begin(), order.end(), std::default_random_engine(crypto::rand<unsigned>()));
    
    
    LOG_PRINT_L2("Looking for " << (fake_outputs_count+1) << " outputs with amounts " << print_money(td.is_rct() ? 0 : td.amount()));
    MDEBUG("OUTS SIZE: " << outs.back().size());
    for (size_t o = 0; o < light_wallet_requested_outputs_count && outs.back().size() < fake_outputs_count + 1; ++o)
    {
      // Random pick
      size_t i = order[o];
             
      // Find which random output key to use
      bool found_amount = false;
      size_t amount_key;
      for(amount_key = 0; amount_key < ores.amount_outs.size(); ++amount_key)
      {
        if(boost::lexical_cast<uint64_t>(ores.amount_outs[amount_key].amount) == amount) {
          found_amount = true;
          break;
        }
      }
      THROW_WALLET_EXCEPTION_IF(!found_amount , error::wallet_internal_error, "Outputs for amount " + boost::lexical_cast<std::string>(ores.amount_outs[amount_key].amount) + " not found" );

      LOG_PRINT_L2("Index " << i << "/" << light_wallet_requested_outputs_count << ": idx " << ores.amount_outs[amount_key].outputs[i].global_index << " (real " << td.m_global_output_index << "), unlocked " << "(always in light)" << ", key " << ores.amount_outs[0].outputs[i].public_key);
      
      // Convert light wallet string data to proper data structures
      crypto::public_key tx_public_key;
      rct::key mask = AUTO_VAL_INIT(mask); // decrypted mask - not used here
      rct::key rct_commit = AUTO_VAL_INIT(rct_commit);
      THROW_WALLET_EXCEPTION_IF(string_tools::validate_hex(64, ores.amount_outs[amount_key].outputs[i].public_key), error::wallet_internal_error, "Invalid public_key");
      string_tools::hex_to_pod(ores.amount_outs[amount_key].outputs[i].public_key, tx_public_key);
      const uint64_t global_index = ores.amount_outs[amount_key].outputs[i].global_index;
      if(!light_wallet_parse_rct_str(ores.amount_outs[amount_key].outputs[i].rct, tx_public_key, 0, mask, rct_commit, false))
        rct_commit = rct::zeroCommit(td.amount());
      
      if (tx_add_fake_output(outs, global_index, tx_public_key, rct_commit, td.m_global_output_index, true)) {
        MDEBUG("added fake output " << ores.amount_outs[amount_key].outputs[i].public_key);
        MDEBUG("index " << global_index);
      }
    }

    THROW_WALLET_EXCEPTION_IF(outs.back().size() < fake_outputs_count + 1 , error::wallet_internal_error, "Not enough fake outputs found" );
    
    // Real output is the first. Shuffle outputs
    MTRACE(outs.back().size() << " outputs added. Sorting outputs by index:");
    std::sort(outs.back().begin(), outs.back().end(), [](const get_outs_entry &a, const get_outs_entry &b) { return std::get<0>(a) < std::get<0>(b); });

    // Print output order
    for(auto added_out: outs.back())
      MTRACE(std::get<0>(added_out));

  }
}

void wallet2::get_outs(std::vector<std::vector<tools::wallet2::get_outs_entry>> &outs, const std::vector<size_t> &selected_transfers, size_t fake_outputs_count)
{
  LOG_PRINT_L2("fake_outputs_count: " << fake_outputs_count);
  outs.clear();

  if(m_light_wallet && fake_outputs_count > 0) {
    light_wallet_get_outs(outs, selected_transfers, fake_outputs_count);
    return;
  }

  crypto::chacha_key key;
  generate_chacha_key_from_secret_keys(key);

  if (fake_outputs_count > 0)
  {
    uint64_t segregation_fork_height = get_segregation_fork_height();
    // check whether we're shortly after the fork
    uint64_t height;
    boost::optional<std::string> result = m_node_rpc_proxy.get_height(height);
    throw_on_rpc_response_error(result, "get_info");
    bool is_shortly_after_segregation_fork = height >= segregation_fork_height && height < segregation_fork_height + SEGREGATION_FORK_VICINITY;
    bool is_after_segregation_fork = height >= segregation_fork_height;

    // get histogram for the amounts we need
    cryptonote::COMMAND_RPC_GET_OUTPUT_HISTOGRAM::request req_t = AUTO_VAL_INIT(req_t);
    cryptonote::COMMAND_RPC_GET_OUTPUT_HISTOGRAM::response resp_t = AUTO_VAL_INIT(resp_t);
    m_daemon_rpc_mutex.lock();
    for(size_t idx: selected_transfers)
      req_t.amounts.push_back(m_transfers[idx].is_rct() ? 0 : m_transfers[idx].amount());
    std::sort(req_t.amounts.begin(), req_t.amounts.end());
    auto end = std::unique(req_t.amounts.begin(), req_t.amounts.end());
    req_t.amounts.resize(std::distance(req_t.amounts.begin(), end));
    req_t.unlocked = true;
    req_t.recent_cutoff = time(NULL) - RECENT_OUTPUT_ZONE;
    bool r = net_utils::invoke_http_json_rpc("/json_rpc", "get_output_histogram", req_t, resp_t, m_http_client, rpc_timeout);
    m_daemon_rpc_mutex.unlock();
    THROW_WALLET_EXCEPTION_IF(!r, error::no_connection_to_daemon, "transfer_selected");
    THROW_WALLET_EXCEPTION_IF(resp_t.status == CORE_RPC_STATUS_BUSY, error::daemon_busy, "get_output_histogram");
    THROW_WALLET_EXCEPTION_IF(resp_t.status != CORE_RPC_STATUS_OK, error::get_histogram_error, resp_t.status);

    // if we want to segregate fake outs pre or post fork, get distribution
    std::unordered_map<uint64_t, std::pair<uint64_t, uint64_t>> segregation_limit;
    if (is_after_segregation_fork && (m_segregate_pre_fork_outputs || m_key_reuse_mitigation2))
    {
      cryptonote::COMMAND_RPC_GET_OUTPUT_DISTRIBUTION::request req_t = AUTO_VAL_INIT(req_t);
      cryptonote::COMMAND_RPC_GET_OUTPUT_DISTRIBUTION::response resp_t = AUTO_VAL_INIT(resp_t);
      for(size_t idx: selected_transfers)
        req_t.amounts.push_back(m_transfers[idx].is_rct() ? 0 : m_transfers[idx].amount());
      std::sort(req_t.amounts.begin(), req_t.amounts.end());
      auto end = std::unique(req_t.amounts.begin(), req_t.amounts.end());
      req_t.amounts.resize(std::distance(req_t.amounts.begin(), end));
<<<<<<< HEAD
      req_t.from_height = segregation_fork_height >= RECENT_OUTPUT_ZONE ? height >= (segregation_fork_height ? segregation_fork_height : height) - RECENT_OUTPUT_BLOCKS : 0;
      req_t.to_height = segregation_fork_height + 1;
	  req_t.cumulative = true;
=======
      req_t.from_height = std::max<uint64_t>(segregation_fork_height, RECENT_OUTPUT_BLOCKS) - RECENT_OUTPUT_BLOCKS;
      req_t.cumulative = true;
>>>>>>> 6f6521ad
      m_daemon_rpc_mutex.lock();
      bool r = net_utils::invoke_http_json_rpc("/json_rpc", "get_output_distribution", req_t, resp_t, m_http_client, rpc_timeout);
      m_daemon_rpc_mutex.unlock();
      THROW_WALLET_EXCEPTION_IF(!r, error::no_connection_to_daemon, "transfer_selected");
      THROW_WALLET_EXCEPTION_IF(resp_t.status == CORE_RPC_STATUS_BUSY, error::daemon_busy, "get_output_distribution");
      THROW_WALLET_EXCEPTION_IF(resp_t.status != CORE_RPC_STATUS_OK, error::get_output_distribution, resp_t.status);

      // check we got all data
      for(size_t idx: selected_transfers)
      {
        const uint64_t amount = m_transfers[idx].is_rct() ? 0 : m_transfers[idx].amount();
        bool found = false;
        for (const auto &d: resp_t.distributions)
        {
          if (d.amount == amount)
          {
            THROW_WALLET_EXCEPTION_IF(d.start_height > segregation_fork_height, error::get_output_distribution, "Distribution start_height too high");
            THROW_WALLET_EXCEPTION_IF(segregation_fork_height - d.start_height >= d.distribution.size(), error::get_output_distribution, "Distribution size too small");
            THROW_WALLET_EXCEPTION_IF(segregation_fork_height - RECENT_OUTPUT_BLOCKS - d.start_height >= d.distribution.size(), error::get_output_distribution, "Distribution size too small");
			THROW_WALLET_EXCEPTION_IF(segregation_fork_height <= RECENT_OUTPUT_BLOCKS, error::wallet_internal_error, "Fork height too low");
            THROW_WALLET_EXCEPTION_IF(segregation_fork_height - RECENT_OUTPUT_BLOCKS < d.start_height, error::get_output_distribution, "Bad start height");
            uint64_t till_fork = d.distribution[segregation_fork_height - d.start_height];
            uint64_t recent = till_fork - d.distribution[segregation_fork_height - RECENT_OUTPUT_BLOCKS - d.start_height];
            segregation_limit[amount] = std::make_pair(till_fork, recent);
            found = true;
            break;
          }
        }
        THROW_WALLET_EXCEPTION_IF(!found, error::get_output_distribution, "Requested amount not found in response");
      }
    }

    // we ask for more, to have spares if some outputs are still locked
    size_t base_requested_outputs_count = (size_t)((fake_outputs_count + 1) * 1.5 + 1);
    LOG_PRINT_L2("base_requested_outputs_count: " << base_requested_outputs_count);

    // generate output indices to request
    COMMAND_RPC_GET_OUTPUTS_BIN::request req = AUTO_VAL_INIT(req);
    COMMAND_RPC_GET_OUTPUTS_BIN::response daemon_resp = AUTO_VAL_INIT(daemon_resp);

    size_t num_selected_transfers = 0;
    for(size_t idx: selected_transfers)
    {
      ++num_selected_transfers;
      const transfer_details &td = m_transfers[idx];
      const uint64_t amount = td.is_rct() ? 0 : td.amount();
      std::unordered_set<uint64_t> seen_indices;
      // request more for rct in base recent (locked) coinbases are picked, since they're locked for longer
      size_t requested_outputs_count = base_requested_outputs_count + (td.is_rct() ? CRYPTONOTE_MINED_MONEY_UNLOCK_WINDOW - CRYPTONOTE_DEFAULT_TX_SPENDABLE_AGE : 0);
      size_t start = req.outputs.size();

      const bool output_is_pre_fork = td.m_block_height < segregation_fork_height;
      uint64_t num_outs = 0, num_recent_outs = 0;
      uint64_t num_post_fork_outs = 0;
      float pre_fork_num_out_ratio = 0.0f;
      float post_fork_num_out_ratio = 0.0f;

      if (is_after_segregation_fork && m_segregate_pre_fork_outputs && output_is_pre_fork)
      {
        num_outs = segregation_limit[amount].first;
        num_recent_outs = segregation_limit[amount].second;
      }
      else
      {
        // if there are just enough outputs to mix with, use all of them.
        // Eventually this should become impossible.
        for (const auto &he: resp_t.histogram)
        {
          if (he.amount == amount)
          {
            LOG_PRINT_L2("Found " << print_money(amount) << ": " << he.total_instances << " total, "
                << he.unlocked_instances << " unlocked, " << he.recent_instances << " recent");
            num_outs = he.unlocked_instances;
            num_recent_outs = he.recent_instances;
            break;
          }
        }
        if (is_after_segregation_fork && m_key_reuse_mitigation2)
        {
          if (output_is_pre_fork)
          {
            if (is_shortly_after_segregation_fork)
            {
              pre_fork_num_out_ratio = 33.4/100.0f * (1.0f - RECENT_OUTPUT_RATIO);
            }
            else
            {
              pre_fork_num_out_ratio = 33.4/100.0f * (1.0f - RECENT_OUTPUT_RATIO);
              post_fork_num_out_ratio = 33.4/100.0f * (1.0f - RECENT_OUTPUT_RATIO);
            }
          }
          else
          {
            if (is_shortly_after_segregation_fork)
            {
            }
            else
            {
              post_fork_num_out_ratio = 67.8/100.0f * (1.0f - RECENT_OUTPUT_RATIO);
            }
          }
        }
        num_post_fork_outs = num_outs - segregation_limit[amount].first;
      }

      LOG_PRINT_L1("" << num_outs << " unlocked outputs of size " << print_money(amount));
      THROW_WALLET_EXCEPTION_IF(num_outs == 0, error::wallet_internal_error,
          "histogram reports no unlocked outputs for " + boost::lexical_cast<std::string>(amount) + ", not even ours");
      THROW_WALLET_EXCEPTION_IF(num_recent_outs > num_outs, error::wallet_internal_error,
          "histogram reports more recent outs than outs for " + boost::lexical_cast<std::string>(amount));

      // how many fake outs to draw on a pre-fork triangular distribution
      size_t pre_fork_outputs_count = requested_outputs_count * pre_fork_num_out_ratio;
      size_t post_fork_outputs_count = requested_outputs_count * post_fork_num_out_ratio;
      // how many fake outs to draw otherwise
      size_t normal_output_count = requested_outputs_count - pre_fork_outputs_count - post_fork_outputs_count;

      // X% of those outs are to be taken from recent outputs
      size_t recent_outputs_count = normal_output_count * RECENT_OUTPUT_RATIO;
      if (recent_outputs_count == 0)
        recent_outputs_count = 1; // ensure we have at least one, if possible
      if (recent_outputs_count > num_recent_outs)
        recent_outputs_count = num_recent_outs;
      if (td.m_global_output_index >= num_outs - num_recent_outs && recent_outputs_count > 0)
        --recent_outputs_count; // if the real out is recent, pick one less recent fake out
      LOG_PRINT_L1("Fake output makeup: " << requested_outputs_count << " requested: " << recent_outputs_count << " recent, " <<
          pre_fork_outputs_count << " pre-fork, " << post_fork_outputs_count << " post-fork, " <<
          (requested_outputs_count - recent_outputs_count - pre_fork_outputs_count - post_fork_outputs_count) << " full-chain");

      uint64_t num_found = 0;

      // if we have a known ring, use it
      bool existing_ring_found = false;
      if (td.m_key_image_known && !td.m_key_image_partial)
      {
        std::vector<uint64_t> ring;
        if (get_ring(key, td.m_key_image, ring))
        {
          MINFO("This output has a known ring, reusing (size " << ring.size() << ")");
          THROW_WALLET_EXCEPTION_IF(ring.size() > fake_outputs_count + 1, error::wallet_internal_error,
              "An output in this transaction was previously spent on another chain with ring size " +
              std::to_string(ring.size()) + ", it cannot be spent now with ring size " +
              std::to_string(fake_outputs_count + 1) + " as it is smaller: use a higher ring size");
          bool own_found = false;
          existing_ring_found = true;
          for (const auto &out: ring)
          {
            MINFO("Ring has output " << out);
            if (out < num_outs)
            {
              MINFO("Using it");
              req.outputs.push_back({amount, out});
              ++num_found;
              seen_indices.emplace(out);
              if (out == td.m_global_output_index)
              {
                MINFO("This is the real output");
                own_found = true;
              }
            }
            else
            {
              MINFO("Ignoring output " << out << ", too recent");
            }
          }
          THROW_WALLET_EXCEPTION_IF(!own_found, error::wallet_internal_error,
              "Known ring does not include the spent output: " + std::to_string(td.m_global_output_index));
        }
      }

      if (num_outs <= requested_outputs_count && !existing_ring_found)
      {
        for (uint64_t i = 0; i < num_outs; i++)
          req.outputs.push_back({amount, i});
        // duplicate to make up shortfall: this will be caught after the RPC call,
        // so we can also output the amounts for which we can't reach the required
        // mixin after checking the actual unlockedness
        for (uint64_t i = num_outs; i < requested_outputs_count; ++i)
          req.outputs.push_back({amount, num_outs - 1});
      }
      else
      {
        // start with real one
        if (num_found == 0)
        {
          num_found = 1;
          seen_indices.emplace(td.m_global_output_index);
          req.outputs.push_back({amount, td.m_global_output_index});
          LOG_PRINT_L1("Selecting real output: " << td.m_global_output_index << " for " << print_money(amount));
        }

        // while we still need more mixins
        while (num_found < requested_outputs_count)
        {
          // if we've gone through every possible output, we've gotten all we can
          if (seen_indices.size() == num_outs)
            break;

          // get a random output index from the DB.  If we've already seen it,
          // return to the top of the loop and try again, otherwise add it to the
          // list of output indices we've seen.

          uint64_t i;
          const char *type = "";
          if (num_found - 1 < recent_outputs_count) // -1 to account for the real one we seeded with
          {
            // triangular distribution over [a,b) with a=0, mode c=b=up_index_limit
            uint64_t r = crypto::rand<uint64_t>() % ((uint64_t)1 << 53);
            double frac = std::sqrt((double)r / ((uint64_t)1 << 53));
            i = (uint64_t)(frac*num_recent_outs) + num_outs - num_recent_outs;
            // just in case rounding up to 1 occurs after calc
            if (i == num_outs)
              --i;
            type = "recent";
          }
          else if (num_found -1 < recent_outputs_count + pre_fork_outputs_count)
          {
            // triangular distribution over [a,b) with a=0, mode c=b=up_index_limit
            uint64_t r = crypto::rand<uint64_t>() % ((uint64_t)1 << 53);
            double frac = std::sqrt((double)r / ((uint64_t)1 << 53));
            i = (uint64_t)(frac*segregation_limit[amount].first);
            // just in case rounding up to 1 occurs after calc
            if (i == num_outs)
              --i;
            type = " pre-fork";
          }
          else if (num_found -1 < recent_outputs_count + pre_fork_outputs_count + post_fork_outputs_count)
          {
            // triangular distribution over [a,b) with a=0, mode c=b=up_index_limit
            uint64_t r = crypto::rand<uint64_t>() % ((uint64_t)1 << 53);
            double frac = std::sqrt((double)r / ((uint64_t)1 << 53));
            i = (uint64_t)(frac*num_post_fork_outs) + segregation_limit[amount].first;
            // just in case rounding up to 1 occurs after calc
            if (i == num_post_fork_outs+segregation_limit[amount].first)
              --i;
            type = "post-fork";
          }
          else
          {
            // triangular distribution over [a,b) with a=0, mode c=b=up_index_limit
            uint64_t r = crypto::rand<uint64_t>() % ((uint64_t)1 << 53);
            double frac = std::sqrt((double)r / ((uint64_t)1 << 53));
            i = (uint64_t)(frac*num_outs);
            // just in case rounding up to 1 occurs after calc
            if (i == num_outs)
              --i;
            type = "triangular";
          }

          if (seen_indices.count(i))
            continue;
          seen_indices.emplace(i);

          LOG_PRINT_L2("picking " << i << " as " << type);
          req.outputs.push_back({amount, i});
          ++num_found;
        }
      }

      // sort the subsection, to ensure the daemon doesn't know which output is ours
      std::sort(req.outputs.begin() + start, req.outputs.end(),
          [](const get_outputs_out &a, const get_outputs_out &b) { return a.index < b.index; });
    }

    for (auto i: req.outputs)
      LOG_PRINT_L1("asking for output " << i.index << " for " << print_money(i.amount));

    // get the keys for those
    m_daemon_rpc_mutex.lock();
    r = epee::net_utils::invoke_http_bin("/get_outs.bin", req, daemon_resp, m_http_client, rpc_timeout);
    m_daemon_rpc_mutex.unlock();
    THROW_WALLET_EXCEPTION_IF(!r, error::no_connection_to_daemon, "get_outs.bin");
    THROW_WALLET_EXCEPTION_IF(daemon_resp.status == CORE_RPC_STATUS_BUSY, error::daemon_busy, "get_outs.bin");
    THROW_WALLET_EXCEPTION_IF(daemon_resp.status != CORE_RPC_STATUS_OK, error::get_random_outs_error, daemon_resp.status);
    THROW_WALLET_EXCEPTION_IF(daemon_resp.outs.size() != req.outputs.size(), error::wallet_internal_error,
      "daemon returned wrong response for get_outs.bin, wrong amounts count = " +
      std::to_string(daemon_resp.outs.size()) + ", expected " +  std::to_string(req.outputs.size()));

    std::unordered_map<uint64_t, uint64_t> scanty_outs;
    size_t base = 0;
    outs.reserve(num_selected_transfers);
    for(size_t idx: selected_transfers)
    {
      const transfer_details &td = m_transfers[idx];
      size_t requested_outputs_count = base_requested_outputs_count + (td.is_rct() ? CRYPTONOTE_MINED_MONEY_UNLOCK_WINDOW - CRYPTONOTE_DEFAULT_TX_SPENDABLE_AGE : 0);
      outs.push_back(std::vector<get_outs_entry>());
      outs.back().reserve(fake_outputs_count + 1);
      const rct::key mask = td.is_rct() ? rct::commit(td.amount(), td.m_mask) : rct::zeroCommit(td.amount());

      uint64_t num_outs = 0;
      const uint64_t amount = td.is_rct() ? 0 : td.amount();
      const bool output_is_pre_fork = td.m_block_height < segregation_fork_height;
      if (is_after_segregation_fork && m_segregate_pre_fork_outputs && output_is_pre_fork)
        num_outs = segregation_limit[amount].first;
      else for (const auto &he: resp_t.histogram)
      {
        if (he.amount == amount)
        {
          num_outs = he.unlocked_instances;
          break;
        }
      }

      // make sure the real outputs we asked for are really included, along
      // with the correct key and mask: this guards against an active attack
      // where the node sends dummy data for all outputs, and we then send
      // the real one, which the node can then tell from the fake outputs,
      // as it has different data than the dummy data it had sent earlier
      bool real_out_found = false;
      for (size_t n = 0; n < requested_outputs_count; ++n)
      {
        size_t i = base + n;
        if (req.outputs[i].index == td.m_global_output_index)
          if (daemon_resp.outs[i].key == boost::get<txout_to_key>(td.m_tx.vout[td.m_internal_output_index].target).key)
            if (daemon_resp.outs[i].mask == mask)
              real_out_found = true;
      }
      THROW_WALLET_EXCEPTION_IF(!real_out_found, error::wallet_internal_error,
          "Daemon response did not include the requested real output");

      // pick real out first (it will be sorted when done)
      outs.back().push_back(std::make_tuple(td.m_global_output_index, boost::get<txout_to_key>(td.m_tx.vout[td.m_internal_output_index].target).key, mask));

      // then pick outs from an existing ring, if any
      bool existing_ring_found = false;
      if (td.m_key_image_known && !td.m_key_image_partial)
      {
        std::vector<uint64_t> ring;
        if (get_ring(key, td.m_key_image, ring))
        {
          for (uint64_t out: ring)
          {
            if (out < num_outs)
            {
              if (out != td.m_global_output_index)
              {
                bool found = false;
                for (size_t o = 0; o < requested_outputs_count; ++o)
                {
                  size_t i = base + o;
                  if (req.outputs[i].index == out)
                  {
                    LOG_PRINT_L2("Index " << i << "/" << requested_outputs_count << ": idx " << req.outputs[i].index << " (real " << td.m_global_output_index << "), unlocked " << daemon_resp.outs[i].unlocked << ", key " << daemon_resp.outs[i].key << " (from existing ring)");
                    tx_add_fake_output(outs, req.outputs[i].index, daemon_resp.outs[i].key, daemon_resp.outs[i].mask, td.m_global_output_index, daemon_resp.outs[i].unlocked);
                    found = true;
                    break;
                  }
                }
                THROW_WALLET_EXCEPTION_IF(!found, error::wallet_internal_error, "Falied to find existing ring output in daemon out data");
              }
            }
          }
        }
      }

      // then pick others in random order till we reach the required number
      // since we use an equiprobable pick here, we don't upset the triangular distribution
      std::vector<size_t> order;
      order.resize(requested_outputs_count);
      for (size_t n = 0; n < order.size(); ++n)
        order[n] = n;
      std::shuffle(order.begin(), order.end(), std::default_random_engine(crypto::rand<unsigned>()));

      LOG_PRINT_L2("Looking for " << (fake_outputs_count+1) << " outputs of size " << print_money(td.is_rct() ? 0 : td.amount()));
      for (size_t o = 0; o < requested_outputs_count && outs.back().size() < fake_outputs_count + 1; ++o)
      {
        size_t i = base + order[o];
        LOG_PRINT_L2("Index " << i << "/" << requested_outputs_count << ": idx " << req.outputs[i].index << " (real " << td.m_global_output_index << "), unlocked " << daemon_resp.outs[i].unlocked << ", key " << daemon_resp.outs[i].key);
        tx_add_fake_output(outs, req.outputs[i].index, daemon_resp.outs[i].key, daemon_resp.outs[i].mask, td.m_global_output_index, daemon_resp.outs[i].unlocked);
      }
      if (outs.back().size() < fake_outputs_count + 1)
      {
        scanty_outs[td.is_rct() ? 0 : td.amount()] = outs.back().size();
      }
      else
      {
        // sort the subsection, so any spares are reset in order
        std::sort(outs.back().begin(), outs.back().end(), [](const get_outs_entry &a, const get_outs_entry &b) { return std::get<0>(a) < std::get<0>(b); });
      }
      base += requested_outputs_count;
    }
    THROW_WALLET_EXCEPTION_IF(!scanty_outs.empty(), error::not_enough_outs_to_mix, scanty_outs, fake_outputs_count);
  }
  else
  {
    for (size_t idx: selected_transfers)
    {
      const transfer_details &td = m_transfers[idx];
      std::vector<get_outs_entry> v;
      const rct::key mask = td.is_rct() ? rct::commit(td.amount(), td.m_mask) : rct::zeroCommit(td.amount());
      v.push_back(std::make_tuple(td.m_global_output_index, td.get_public_key(), mask));
      outs.push_back(v);
    }
  }
}

template<typename T>
void wallet2::transfer_selected(const std::vector<cryptonote::tx_destination_entry>& dsts, const std::vector<size_t>& selected_transfers, size_t fake_outputs_count,
  std::vector<std::vector<tools::wallet2::get_outs_entry>> &outs,
  uint64_t unlock_time, uint64_t fee, const std::vector<uint8_t>& extra, T destination_split_strategy, const tx_dust_policy& dust_policy, cryptonote::transaction& tx, pending_tx &ptx)
{
  using namespace cryptonote;
  // throw if attempting a transaction with no destinations
  THROW_WALLET_EXCEPTION_IF(dsts.empty(), error::zero_destination);

  THROW_WALLET_EXCEPTION_IF(m_multisig, error::wallet_internal_error, "Multisig wallets cannot spend non rct outputs");

  uint64_t upper_transaction_size_limit = get_upper_transaction_size_limit();
  uint64_t needed_money = fee;
  LOG_PRINT_L2("transfer: starting with fee " << print_money (needed_money));

  // calculate total amount being sent to all destinations
  // throw if total amount overflows uint64_t
  for(auto& dt: dsts)
  {
    THROW_WALLET_EXCEPTION_IF(0 == dt.amount, error::zero_destination);
    needed_money += dt.amount;
    LOG_PRINT_L2("transfer: adding " << print_money(dt.amount) << ", for a total of " << print_money (needed_money));
    THROW_WALLET_EXCEPTION_IF(needed_money < dt.amount, error::tx_sum_overflow, dsts, fee, m_nettype);
  }

  uint64_t found_money = 0;
  for(size_t idx: selected_transfers)
  {
    found_money += m_transfers[idx].amount();
  }

  LOG_PRINT_L2("wanted " << print_money(needed_money) << ", found " << print_money(found_money) << ", fee " << print_money(fee));
  THROW_WALLET_EXCEPTION_IF(found_money < needed_money, error::not_enough_unlocked_money, found_money, needed_money - fee, fee);

  uint32_t subaddr_account = m_transfers[*selected_transfers.begin()].m_subaddr_index.major;
  for (auto i = ++selected_transfers.begin(); i != selected_transfers.end(); ++i)
    THROW_WALLET_EXCEPTION_IF(subaddr_account != m_transfers[*i].m_subaddr_index.major, error::wallet_internal_error, "the tx uses funds from multiple accounts");

  if (outs.empty())
    get_outs(outs, selected_transfers, fake_outputs_count); // may throw

  //prepare inputs
  LOG_PRINT_L2("preparing outputs");
  typedef cryptonote::tx_source_entry::output_entry tx_output_entry;
  size_t i = 0, out_index = 0;
  std::vector<cryptonote::tx_source_entry> sources;
  for(size_t idx: selected_transfers)
  {
    sources.resize(sources.size()+1);
    cryptonote::tx_source_entry& src = sources.back();
    const transfer_details& td = m_transfers[idx];
    src.amount = td.amount();
    src.rct = td.is_rct();
    //paste keys (fake and real)

    for (size_t n = 0; n < fake_outputs_count + 1; ++n)
    {
      tx_output_entry oe;
      oe.first = std::get<0>(outs[out_index][n]);
      oe.second.dest = rct::pk2rct(std::get<1>(outs[out_index][n]));
      oe.second.mask = std::get<2>(outs[out_index][n]);

      src.outputs.push_back(oe);
      ++i;
    }

    //paste real transaction to the random index
    auto it_to_replace = std::find_if(src.outputs.begin(), src.outputs.end(), [&](const tx_output_entry& a)
    {
      return a.first == td.m_global_output_index;
    });
    THROW_WALLET_EXCEPTION_IF(it_to_replace == src.outputs.end(), error::wallet_internal_error,
        "real output not found");

    tx_output_entry real_oe;
    real_oe.first = td.m_global_output_index;
    real_oe.second.dest = rct::pk2rct(boost::get<txout_to_key>(td.m_tx.vout[td.m_internal_output_index].target).key);
    real_oe.second.mask = rct::commit(td.amount(), td.m_mask);
    *it_to_replace = real_oe;
    src.real_out_tx_key = get_tx_pub_key_from_extra(td.m_tx, td.m_pk_index);
    src.real_out_additional_tx_keys = get_additional_tx_pub_keys_from_extra(td.m_tx);
    src.real_output = it_to_replace - src.outputs.begin();
    src.real_output_in_tx_index = td.m_internal_output_index;
    src.multisig_kLRki = rct::multisig_kLRki({rct::zero(), rct::zero(), rct::zero(), rct::zero()});
    detail::print_source_entry(src);
    ++out_index;
  }
  LOG_PRINT_L2("outputs prepared");

  cryptonote::tx_destination_entry change_dts = AUTO_VAL_INIT(change_dts);
  if (needed_money < found_money)
  {
    change_dts.addr = get_subaddress({subaddr_account, 0});
    change_dts.amount = found_money - needed_money;
  }

  std::vector<cryptonote::tx_destination_entry> splitted_dsts, dust_dsts;
  uint64_t dust = 0;
  destination_split_strategy(dsts, change_dts, dust_policy.dust_threshold, splitted_dsts, dust_dsts);
  for(auto& d: dust_dsts) {
    THROW_WALLET_EXCEPTION_IF(dust_policy.dust_threshold < d.amount, error::wallet_internal_error, "invalid dust value: dust = " +
      std::to_string(d.amount) + ", dust_threshold = " + std::to_string(dust_policy.dust_threshold));
  }
  for(auto& d: dust_dsts) {
    if (!dust_policy.add_to_fee)
      splitted_dsts.push_back(cryptonote::tx_destination_entry(d.amount, dust_policy.addr_for_dust, d.is_subaddress));
    dust += d.amount;
  }

  crypto::secret_key tx_key;
  std::vector<crypto::secret_key> additional_tx_keys;
  rct::multisig_out msout;
  LOG_PRINT_L2("constructing tx");
  bool r = cryptonote::construct_tx_and_get_tx_key(m_account.get_keys(), m_subaddresses, sources, splitted_dsts, change_dts.addr, extra, tx, unlock_time, tx_key, additional_tx_keys, false, false, m_multisig ? &msout : NULL);
  LOG_PRINT_L2("constructed tx, r="<<r);
  THROW_WALLET_EXCEPTION_IF(!r, error::tx_not_constructed, sources, splitted_dsts, unlock_time, m_nettype);
  THROW_WALLET_EXCEPTION_IF(upper_transaction_size_limit <= get_object_blobsize(tx), error::tx_too_big, tx, upper_transaction_size_limit);

  std::string key_images;
  bool all_are_txin_to_key = std::all_of(tx.vin.begin(), tx.vin.end(), [&](const txin_v& s_e) -> bool
  {
    CHECKED_GET_SPECIFIC_VARIANT(s_e, const txin_to_key, in, false);
    key_images += boost::to_string(in.k_image) + " ";
    return true;
  });
  THROW_WALLET_EXCEPTION_IF(!all_are_txin_to_key, error::unexpected_txin_type, tx);
  
  
  bool dust_sent_elsewhere = (dust_policy.addr_for_dust.m_view_public_key != change_dts.addr.m_view_public_key
                                || dust_policy.addr_for_dust.m_spend_public_key != change_dts.addr.m_spend_public_key);
  
  if (dust_policy.add_to_fee || dust_sent_elsewhere) change_dts.amount -= dust;

  ptx.key_images = key_images;
  ptx.fee = (dust_policy.add_to_fee ? fee+dust : fee);
  ptx.dust = ((dust_policy.add_to_fee || dust_sent_elsewhere) ? dust : 0);
  ptx.dust_added_to_fee = dust_policy.add_to_fee;
  ptx.tx = tx;
  ptx.change_dts = change_dts;
  ptx.selected_transfers = selected_transfers;
  ptx.tx_key = tx_key;
  ptx.additional_tx_keys = additional_tx_keys;
  ptx.dests = dsts;
  ptx.construction_data.sources = sources;
  ptx.construction_data.change_dts = change_dts;
  ptx.construction_data.splitted_dsts = splitted_dsts;
  ptx.construction_data.selected_transfers = selected_transfers;
  ptx.construction_data.extra = tx.extra;
  ptx.construction_data.unlock_time = unlock_time;
  ptx.construction_data.use_rct = false;
  ptx.construction_data.dests = dsts;
  // record which subaddress indices are being used as inputs
  ptx.construction_data.subaddr_account = subaddr_account;
  ptx.construction_data.subaddr_indices.clear();
  for (size_t idx: selected_transfers)
    ptx.construction_data.subaddr_indices.insert(m_transfers[idx].m_subaddr_index.minor);
  LOG_PRINT_L2("transfer_selected done");
}

void wallet2::transfer_selected_rct(std::vector<cryptonote::tx_destination_entry> dsts, const std::vector<size_t>& selected_transfers, size_t fake_outputs_count,
  std::vector<std::vector<tools::wallet2::get_outs_entry>> &outs,
  uint64_t unlock_time, uint64_t fee, const std::vector<uint8_t>& extra, cryptonote::transaction& tx, pending_tx &ptx, bool bulletproof)
{
  using namespace cryptonote;
  // throw if attempting a transaction with no destinations
  THROW_WALLET_EXCEPTION_IF(dsts.empty(), error::zero_destination);

  uint64_t upper_transaction_size_limit = get_upper_transaction_size_limit();
  uint64_t needed_money = fee;
  LOG_PRINT_L2("transfer_selected_rct: starting with fee " << print_money (needed_money));
  LOG_PRINT_L2("selected transfers: " << strjoin(selected_transfers, " "));

  // calculate total amount being sent to all destinations
  // throw if total amount overflows uint64_t
  for(auto& dt: dsts)
  {
    THROW_WALLET_EXCEPTION_IF(0 == dt.amount, error::zero_destination);
    needed_money += dt.amount;
    LOG_PRINT_L2("transfer: adding " << print_money(dt.amount) << ", for a total of " << print_money (needed_money));
    THROW_WALLET_EXCEPTION_IF(needed_money < dt.amount, error::tx_sum_overflow, dsts, fee, m_nettype);
  }

  // if this is a multisig wallet, create a list of multisig signers we can use
  std::deque<crypto::public_key> multisig_signers;
  size_t n_multisig_txes = 0;
  if (m_multisig && !m_transfers.empty())
  {
    const crypto::public_key local_signer = get_multisig_signer_public_key();
    size_t n_available_signers = 1;
    for (const crypto::public_key &signer: m_multisig_signers)
    {
      if (signer == local_signer)
        continue;
      multisig_signers.push_front(signer);
      for (const auto &i: m_transfers[0].m_multisig_info)
      {
        if (i.m_signer == signer)
        {
          multisig_signers.pop_front();
          multisig_signers.push_back(signer);
          ++n_available_signers;
          break;
        }
      }
    }
    multisig_signers.push_back(local_signer);
    MDEBUG("We can use " << n_available_signers << "/" << m_multisig_signers.size() <<  " other signers");
    THROW_WALLET_EXCEPTION_IF(n_available_signers+1 < m_multisig_threshold, error::multisig_import_needed);
    n_multisig_txes = n_available_signers == m_multisig_signers.size() ? m_multisig_threshold : 1;
    MDEBUG("We will create " << n_multisig_txes << " txes");
  }

  uint64_t found_money = 0;
  for(size_t idx: selected_transfers)
  {
    found_money += m_transfers[idx].amount();
  }

  LOG_PRINT_L2("wanted " << print_money(needed_money) << ", found " << print_money(found_money) << ", fee " << print_money(fee));
  THROW_WALLET_EXCEPTION_IF(found_money < needed_money, error::not_enough_unlocked_money, found_money, needed_money - fee, fee);

  uint32_t subaddr_account = m_transfers[*selected_transfers.begin()].m_subaddr_index.major;
  for (auto i = ++selected_transfers.begin(); i != selected_transfers.end(); ++i)
    THROW_WALLET_EXCEPTION_IF(subaddr_account != m_transfers[*i].m_subaddr_index.major, error::wallet_internal_error, "the tx uses funds from multiple accounts");

  if (outs.empty())
    get_outs(outs, selected_transfers, fake_outputs_count); // may throw

  //prepare inputs
  LOG_PRINT_L2("preparing outputs");
  size_t i = 0, out_index = 0;
  std::vector<cryptonote::tx_source_entry> sources;
  std::unordered_set<rct::key> used_L;
  for(size_t idx: selected_transfers)
  {
    sources.resize(sources.size()+1);
    cryptonote::tx_source_entry& src = sources.back();
    const transfer_details& td = m_transfers[idx];
    src.amount = td.amount();
    src.rct = td.is_rct();
    //paste mixin transaction

    THROW_WALLET_EXCEPTION_IF(outs.size() < out_index + 1 ,  error::wallet_internal_error, "outs.size() < out_index + 1"); 
    THROW_WALLET_EXCEPTION_IF(outs[out_index].size() < fake_outputs_count ,  error::wallet_internal_error, "fake_outputs_count > random outputs found");
      
    typedef cryptonote::tx_source_entry::output_entry tx_output_entry;
    for (size_t n = 0; n < fake_outputs_count + 1; ++n)
    {
      tx_output_entry oe;
      oe.first = std::get<0>(outs[out_index][n]);
      oe.second.dest = rct::pk2rct(std::get<1>(outs[out_index][n]));
      oe.second.mask = std::get<2>(outs[out_index][n]);
      src.outputs.push_back(oe);
    }
    ++i;

    //paste real transaction to the random index
    auto it_to_replace = std::find_if(src.outputs.begin(), src.outputs.end(), [&](const tx_output_entry& a)
    {
      return a.first == td.m_global_output_index;
    });
    THROW_WALLET_EXCEPTION_IF(it_to_replace == src.outputs.end(), error::wallet_internal_error,
        "real output not found");

    tx_output_entry real_oe;
    real_oe.first = td.m_global_output_index;
    real_oe.second.dest = rct::pk2rct(td.get_public_key());
    real_oe.second.mask = rct::commit(td.amount(), td.m_mask);
    *it_to_replace = real_oe;
    src.real_out_tx_key = get_tx_pub_key_from_extra(td.m_tx, td.m_pk_index);
    src.real_out_additional_tx_keys = get_additional_tx_pub_keys_from_extra(td.m_tx);
    src.real_output = it_to_replace - src.outputs.begin();
    src.real_output_in_tx_index = td.m_internal_output_index;
    src.mask = td.m_mask;
    if (m_multisig)
    {
      crypto::public_key ignore = m_multisig_threshold == m_multisig_signers.size() ? crypto::null_pkey : multisig_signers.front();
      src.multisig_kLRki = get_multisig_composite_kLRki(idx, ignore, used_L, used_L);
    }
    else
      src.multisig_kLRki = rct::multisig_kLRki({rct::zero(), rct::zero(), rct::zero(), rct::zero()});
    detail::print_source_entry(src);
    ++out_index;
  }
  LOG_PRINT_L2("outputs prepared");

  // we still keep a copy, since we want to keep dsts free of change for user feedback purposes
  std::vector<cryptonote::tx_destination_entry> splitted_dsts = dsts;
  cryptonote::tx_destination_entry change_dts = AUTO_VAL_INIT(change_dts);
  change_dts.amount = found_money - needed_money;
  if (change_dts.amount == 0)
  {
    if (splitted_dsts.size() == 1)
    {
      // If the change is 0, send it to a random address, to avoid confusing
      // the sender with a 0 amount output. We send a 0 amount in order to avoid
      // letting the destination be able to work out which of the inputs is the
      // real one in our rings
      LOG_PRINT_L2("generating dummy address for 0 change");
      cryptonote::account_base dummy;
      dummy.generate();
      change_dts.addr = dummy.get_keys().m_account_address;
      LOG_PRINT_L2("generated dummy address for 0 change");
      splitted_dsts.push_back(change_dts);
    }
  }
  else
  {
    change_dts.addr = get_subaddress({subaddr_account, 0});
    splitted_dsts.push_back(change_dts);
  }

  crypto::secret_key tx_key;
  std::vector<crypto::secret_key> additional_tx_keys;
  rct::multisig_out msout;
  LOG_PRINT_L2("constructing tx");
  auto sources_copy = sources;
  bool r = cryptonote::construct_tx_and_get_tx_key(m_account.get_keys(), m_subaddresses, sources, splitted_dsts, change_dts.addr, extra, tx, unlock_time, tx_key, additional_tx_keys, true, bulletproof, m_multisig ? &msout : NULL);
  LOG_PRINT_L2("constructed tx, r="<<r);
  THROW_WALLET_EXCEPTION_IF(!r, error::tx_not_constructed, sources, dsts, unlock_time, m_nettype);
  THROW_WALLET_EXCEPTION_IF(upper_transaction_size_limit <= get_object_blobsize(tx), error::tx_too_big, tx, upper_transaction_size_limit);

  // work out the permutation done on sources
  std::vector<size_t> ins_order;
  for (size_t n = 0; n < sources.size(); ++n)
  {
    for (size_t idx = 0; idx < sources_copy.size(); ++idx)
    {
      THROW_WALLET_EXCEPTION_IF((size_t)sources_copy[idx].real_output >= sources_copy[idx].outputs.size(),
          error::wallet_internal_error, "Invalid real_output");
      if (sources_copy[idx].outputs[sources_copy[idx].real_output].second.dest == sources[n].outputs[sources[n].real_output].second.dest)
        ins_order.push_back(idx);
    }
  }
  THROW_WALLET_EXCEPTION_IF(ins_order.size() != sources.size(), error::wallet_internal_error, "Failed to work out sources permutation");

  std::vector<tools::wallet2::multisig_sig> multisig_sigs;
  if (m_multisig)
  {
    crypto::public_key ignore = m_multisig_threshold == m_multisig_signers.size() ? crypto::null_pkey : multisig_signers.front();
    multisig_sigs.push_back({tx.rct_signatures, ignore, used_L, std::unordered_set<crypto::public_key>(), msout});

    if (m_multisig_threshold < m_multisig_signers.size())
    {
      const crypto::hash prefix_hash = cryptonote::get_transaction_prefix_hash(tx);

      // create the other versions, one for every other participant (the first one's already done above)
      for (size_t signer_index = 1; signer_index < n_multisig_txes; ++signer_index)
      {
        std::unordered_set<rct::key> new_used_L;
        size_t src_idx = 0;
        THROW_WALLET_EXCEPTION_IF(selected_transfers.size() != sources.size(), error::wallet_internal_error, "mismatched selected_transfers and sources sixes");
        for(size_t idx: selected_transfers)
        {
          cryptonote::tx_source_entry& src = sources[src_idx];
          src.multisig_kLRki = get_multisig_composite_kLRki(idx, multisig_signers[signer_index], used_L, new_used_L);
          ++src_idx;
        }

        LOG_PRINT_L2("Creating supplementary multisig transaction");
        cryptonote::transaction ms_tx;
        auto sources_copy_copy = sources_copy;
        bool r = cryptonote::construct_tx_with_tx_key(m_account.get_keys(), m_subaddresses, sources_copy_copy, splitted_dsts, change_dts.addr, extra, ms_tx, unlock_time,tx_key, additional_tx_keys, true, bulletproof, &msout);
        LOG_PRINT_L2("constructed tx, r="<<r);
        THROW_WALLET_EXCEPTION_IF(!r, error::tx_not_constructed, sources, splitted_dsts, unlock_time, m_nettype);
        THROW_WALLET_EXCEPTION_IF(upper_transaction_size_limit <= get_object_blobsize(tx), error::tx_too_big, tx, upper_transaction_size_limit);
        THROW_WALLET_EXCEPTION_IF(cryptonote::get_transaction_prefix_hash(ms_tx) != prefix_hash, error::wallet_internal_error, "Multisig txes do not share prefix");
        multisig_sigs.push_back({ms_tx.rct_signatures, multisig_signers[signer_index], new_used_L, std::unordered_set<crypto::public_key>(), msout});

        ms_tx.rct_signatures = tx.rct_signatures;
        THROW_WALLET_EXCEPTION_IF(cryptonote::get_transaction_hash(ms_tx) != cryptonote::get_transaction_hash(tx), error::wallet_internal_error, "Multisig txes differ by more than the signatures");
      }
    }
  }

  LOG_PRINT_L2("gathering key images");
  std::string key_images;
  bool all_are_txin_to_key = std::all_of(tx.vin.begin(), tx.vin.end(), [&](const txin_v& s_e) -> bool
  {
    CHECKED_GET_SPECIFIC_VARIANT(s_e, const txin_to_key, in, false);
    key_images += boost::to_string(in.k_image) + " ";
    return true;
  });
  THROW_WALLET_EXCEPTION_IF(!all_are_txin_to_key, error::unexpected_txin_type, tx);
  LOG_PRINT_L2("gathered key images");

  ptx.key_images = key_images;
  ptx.fee = fee;
  ptx.dust = 0;
  ptx.dust_added_to_fee = false;
  ptx.tx = tx;
  ptx.change_dts = change_dts;
  ptx.selected_transfers = selected_transfers;
  tools::apply_permutation(ins_order, ptx.selected_transfers);
  ptx.tx_key = tx_key;
  ptx.additional_tx_keys = additional_tx_keys;
  ptx.dests = dsts;
  ptx.multisig_sigs = multisig_sigs;
  ptx.construction_data.sources = sources_copy;
  ptx.construction_data.change_dts = change_dts;
  ptx.construction_data.splitted_dsts = splitted_dsts;
  ptx.construction_data.selected_transfers = ptx.selected_transfers;
  ptx.construction_data.extra = tx.extra;
  ptx.construction_data.unlock_time = unlock_time;
  ptx.construction_data.use_rct = true;
  ptx.construction_data.dests = dsts;
  // record which subaddress indices are being used as inputs
  ptx.construction_data.subaddr_account = subaddr_account;
  ptx.construction_data.subaddr_indices.clear();
  for (size_t idx: selected_transfers)
    ptx.construction_data.subaddr_indices.insert(m_transfers[idx].m_subaddr_index.minor);
  LOG_PRINT_L2("transfer_selected_rct done");
}

std::vector<size_t> wallet2::pick_preferred_rct_inputs(uint64_t needed_money, uint32_t subaddr_account, const std::set<uint32_t> &subaddr_indices) const
{
  std::vector<size_t> picks;
  float current_output_relatdness = 1.0f;

  LOG_PRINT_L2("pick_preferred_rct_inputs: needed_money " << print_money(needed_money));

  // try to find a rct input of enough size
  for (size_t i = 0; i < m_transfers.size(); ++i)
  {
    const transfer_details& td = m_transfers[i];
    if (!td.m_spent && td.is_rct() && td.amount() >= needed_money && is_transfer_unlocked(td) && td.m_subaddr_index.major == subaddr_account && subaddr_indices.count(td.m_subaddr_index.minor) == 1)
    {
      LOG_PRINT_L2("We can use " << i << " alone: " << print_money(td.amount()));
      picks.push_back(i);
      return picks;
    }
  }

  // then try to find two outputs
  // this could be made better by picking one of the outputs to be a small one, since those
  // are less useful since often below the needed money, so if one can be used in a pair,
  // it gets rid of it for the future
  for (size_t i = 0; i < m_transfers.size(); ++i)
  {
    const transfer_details& td = m_transfers[i];
    if (!td.m_spent && !td.m_key_image_partial && td.is_rct() && is_transfer_unlocked(td) && td.m_subaddr_index.major == subaddr_account && subaddr_indices.count(td.m_subaddr_index.minor) == 1)
    {
      LOG_PRINT_L2("Considering input " << i << ", " << print_money(td.amount()));
      for (size_t j = i + 1; j < m_transfers.size(); ++j)
      {
        const transfer_details& td2 = m_transfers[j];
        if (!td2.m_spent && !td.m_key_image_partial && td2.is_rct() && td.amount() + td2.amount() >= needed_money && is_transfer_unlocked(td2) && td2.m_subaddr_index == td.m_subaddr_index)
        {
          // update our picks if those outputs are less related than any we
          // already found. If the same, don't update, and oldest suitable outputs
          // will be used in preference.
          float relatedness = get_output_relatedness(td, td2);
          LOG_PRINT_L2("  with input " << j << ", " << print_money(td2.amount()) << ", relatedness " << relatedness);
          if (relatedness < current_output_relatdness)
          {
            // reset the current picks with those, and return them directly
            // if they're unrelated. If they are related, we'll end up returning
            // them if we find nothing better
            picks.clear();
            picks.push_back(i);
            picks.push_back(j);
            LOG_PRINT_L0("we could use " << i << " and " << j);
            if (relatedness == 0.0f)
              return picks;
            current_output_relatdness = relatedness;
          }
        }
      }
    }
  }

  return picks;
}

bool wallet2::should_pick_a_second_output(bool use_rct, size_t n_transfers, const std::vector<size_t> &unused_transfers_indices, const std::vector<size_t> &unused_dust_indices) const
{
  if (!use_rct)
    return false;
  if (n_transfers > 1)
    return false;
  if (unused_dust_indices.empty() && unused_transfers_indices.empty())
    return false;
  // we want at least one free rct output to avoid a corner case where
  // we'd choose a non rct output which doesn't have enough "siblings"
  // value-wise on the chain, and thus can't be mixed
  bool found = false;
  for (auto i: unused_dust_indices)
  {
    if (m_transfers[i].is_rct())
    {
      found = true;
      break;
    }
  }
  if (!found) for (auto i: unused_transfers_indices)
  {
    if (m_transfers[i].is_rct())
    {
      found = true;
      break;
    }
  }
  if (!found)
    return false;
  return true;
}

std::vector<size_t> wallet2::get_only_rct(const std::vector<size_t> &unused_dust_indices, const std::vector<size_t> &unused_transfers_indices) const
{
  std::vector<size_t> indices;
  for (size_t n: unused_dust_indices)
    if (m_transfers[n].is_rct())
      indices.push_back(n);
  for (size_t n: unused_transfers_indices)
    if (m_transfers[n].is_rct())
      indices.push_back(n);
  return indices;
}

static uint32_t get_count_above(const std::vector<wallet2::transfer_details> &transfers, const std::vector<size_t> &indices, uint64_t threshold)
{
  uint32_t count = 0;
  for (size_t idx: indices)
    if (transfers[idx].amount() >= threshold)
      ++count;
  return count;
}

bool wallet2::light_wallet_login(bool &new_address)
{
  MDEBUG("Light wallet login request");
  m_light_wallet_connected = false;
  cryptonote::COMMAND_RPC_LOGIN::request request;
  cryptonote::COMMAND_RPC_LOGIN::response response;
  request.address = get_account().get_public_address_str(m_nettype);
  request.view_key = string_tools::pod_to_hex(get_account().get_keys().m_view_secret_key);
  // Always create account if it doesn't exist.
  request.create_account = true;
  m_daemon_rpc_mutex.lock();
  bool connected = epee::net_utils::invoke_http_json("/login", request, response, m_http_client, rpc_timeout, "POST");
  m_daemon_rpc_mutex.unlock();
  // MyMonero doesn't send any status message. OpenMonero does. 
  m_light_wallet_connected  = connected && (response.status.empty() || response.status == "success");
  new_address = response.new_address;
  MDEBUG("Status: " << response.status);
  MDEBUG("Reason: " << response.reason);
  MDEBUG("New wallet: " << response.new_address);
  if(m_light_wallet_connected)
  {
    // Clear old data on successful login.
    // m_transfers.clear();
    // m_payments.clear();
    // m_unconfirmed_payments.clear();
  }
  return m_light_wallet_connected;
}

bool wallet2::light_wallet_import_wallet_request(cryptonote::COMMAND_RPC_IMPORT_WALLET_REQUEST::response &response)
{
  MDEBUG("Light wallet import wallet request");
  cryptonote::COMMAND_RPC_IMPORT_WALLET_REQUEST::request oreq;
  oreq.address = get_account().get_public_address_str(m_nettype);
  oreq.view_key = string_tools::pod_to_hex(get_account().get_keys().m_view_secret_key);
  m_daemon_rpc_mutex.lock();
  bool r = epee::net_utils::invoke_http_json("/import_wallet_request", oreq, response, m_http_client, rpc_timeout, "POST");
  m_daemon_rpc_mutex.unlock();
  THROW_WALLET_EXCEPTION_IF(!r, error::no_connection_to_daemon, "import_wallet_request");


  return true;
}

void wallet2::light_wallet_get_unspent_outs()
{
  MDEBUG("Getting unspent outs");
  
  cryptonote::COMMAND_RPC_GET_UNSPENT_OUTS::request oreq;
  cryptonote::COMMAND_RPC_GET_UNSPENT_OUTS::response ores;
  
  oreq.amount = "0";
  oreq.address = get_account().get_public_address_str(m_nettype);
  oreq.view_key = string_tools::pod_to_hex(get_account().get_keys().m_view_secret_key);
  // openMonero specific
  oreq.dust_threshold = boost::lexical_cast<std::string>(::config::DEFAULT_DUST_THRESHOLD);
  // below are required by openMonero api - but are not used.
  oreq.mixin = 0;
  oreq.use_dust = true;


  m_daemon_rpc_mutex.lock();
  bool r = epee::net_utils::invoke_http_json("/get_unspent_outs", oreq, ores, m_http_client, rpc_timeout, "POST");
  m_daemon_rpc_mutex.unlock();
  THROW_WALLET_EXCEPTION_IF(!r, error::no_connection_to_daemon, "get_unspent_outs");
  THROW_WALLET_EXCEPTION_IF(ores.status == "error", error::wallet_internal_error, ores.reason);
  
  m_light_wallet_per_kb_fee = ores.per_kb_fee;
  
  std::unordered_map<crypto::hash,bool> transfers_txs;
  for(const auto &t: m_transfers)
    transfers_txs.emplace(t.m_txid,t.m_spent);
  
  MDEBUG("FOUND " << ores.outputs.size() <<" outputs");
  
  // return if no outputs found
  if(ores.outputs.empty())
    return;
  
  // Clear old outputs
  m_transfers.clear();
  
  for (const auto &o: ores.outputs) {
    bool spent = false;
    bool add_transfer = true;
    crypto::key_image unspent_key_image;
    crypto::public_key tx_public_key = AUTO_VAL_INIT(tx_public_key);
    THROW_WALLET_EXCEPTION_IF(string_tools::validate_hex(64, o.tx_pub_key), error::wallet_internal_error, "Invalid tx_pub_key field");
    string_tools::hex_to_pod(o.tx_pub_key, tx_public_key);
    
    for (const std::string &ski: o.spend_key_images) {
      spent = false;

      // Check if key image is ours
      THROW_WALLET_EXCEPTION_IF(string_tools::validate_hex(64, ski), error::wallet_internal_error, "Invalid key image");
      string_tools::hex_to_pod(ski, unspent_key_image);
      if(light_wallet_key_image_is_ours(unspent_key_image, tx_public_key, o.index)){
        MTRACE("Output " << o.public_key << " is spent. Key image: " <<  ski);
        spent = true;
        break;
      } {
        MTRACE("Unspent output found. " << o.public_key);
      }
    }

    // Check if tx already exists in m_transfers. 
    crypto::hash txid;
    crypto::public_key tx_pub_key;
    crypto::public_key public_key;
    THROW_WALLET_EXCEPTION_IF(string_tools::validate_hex(64, o.tx_hash), error::wallet_internal_error, "Invalid tx_hash field");
    THROW_WALLET_EXCEPTION_IF(string_tools::validate_hex(64, o.public_key), error::wallet_internal_error, "Invalid public_key field");
    THROW_WALLET_EXCEPTION_IF(string_tools::validate_hex(64, o.tx_pub_key), error::wallet_internal_error, "Invalid tx_pub_key field");
    string_tools::hex_to_pod(o.tx_hash, txid);
    string_tools::hex_to_pod(o.public_key, public_key);
    string_tools::hex_to_pod(o.tx_pub_key, tx_pub_key);
    
    for(auto &t: m_transfers){
      if(t.get_public_key() == public_key) {
        t.m_spent = spent;
        add_transfer = false;
        break;
      }
    }
    
    if(!add_transfer)
      continue;
    
    m_transfers.push_back(boost::value_initialized<transfer_details>());
    transfer_details& td = m_transfers.back();
    
    td.m_block_height = o.height;
    td.m_global_output_index = o.global_index;
    td.m_txid = txid;
     
    // Add to extra
    add_tx_pub_key_to_extra(td.m_tx, tx_pub_key);
    
    td.m_key_image = unspent_key_image;
    td.m_key_image_known = !m_watch_only && !m_multisig;
    td.m_key_image_partial = m_multisig;
    td.m_amount = o.amount;
    td.m_pk_index = 0;
    td.m_internal_output_index = o.index;
    td.m_spent = spent;

    tx_out txout;
    txout.target = txout_to_key(public_key);
    txout.amount = td.m_amount;
    
    td.m_tx.vout.resize(td.m_internal_output_index + 1);
    td.m_tx.vout[td.m_internal_output_index] = txout;
    
    // Add unlock time and coinbase bool got from get_address_txs api call
    std::unordered_map<crypto::hash,address_tx>::const_iterator found = m_light_wallet_address_txs.find(txid);
    THROW_WALLET_EXCEPTION_IF(found == m_light_wallet_address_txs.end(), error::wallet_internal_error, "Lightwallet: tx not found in m_light_wallet_address_txs");
    bool miner_tx = found->second.m_coinbase;
    td.m_tx.unlock_time = found->second.m_unlock_time;

    if (!o.rct.empty())
    {
      // Coinbase tx's
      if(miner_tx)
      {
        td.m_mask = rct::identity();
      }
      else
      {
        // rct txs
        // decrypt rct mask, calculate commit hash and compare against blockchain commit hash
        rct::key rct_commit;
        light_wallet_parse_rct_str(o.rct, tx_pub_key, td.m_internal_output_index, td.m_mask, rct_commit, true);
        bool valid_commit = (rct_commit == rct::commit(td.amount(), td.m_mask));
        if(!valid_commit)
        {
          MDEBUG("output index: " << o.global_index);
          MDEBUG("mask: " + string_tools::pod_to_hex(td.m_mask));
          MDEBUG("calculated commit: " + string_tools::pod_to_hex(rct::commit(td.amount(), td.m_mask)));
          MDEBUG("expected commit: " + string_tools::pod_to_hex(rct_commit));
          MDEBUG("amount: " << td.amount());
        }
        THROW_WALLET_EXCEPTION_IF(!valid_commit, error::wallet_internal_error, "Lightwallet: rct commit hash mismatch!");
      }
      td.m_rct = true;
    }
    else
    {
      td.m_mask = rct::identity();
      td.m_rct = false;
    }
    if(!spent)
      set_unspent(m_transfers.size()-1);
    m_key_images[td.m_key_image] = m_transfers.size()-1;
    m_pub_keys[td.get_public_key()] = m_transfers.size()-1;
  }
}

bool wallet2::light_wallet_get_address_info(cryptonote::COMMAND_RPC_GET_ADDRESS_INFO::response &response)
{
  MTRACE(__FUNCTION__);
  
  cryptonote::COMMAND_RPC_GET_ADDRESS_INFO::request request;
  
  request.address = get_account().get_public_address_str(m_nettype);
  request.view_key = string_tools::pod_to_hex(get_account().get_keys().m_view_secret_key);
  m_daemon_rpc_mutex.lock();
  bool r = epee::net_utils::invoke_http_json("/get_address_info", request, response, m_http_client, rpc_timeout, "POST");
  m_daemon_rpc_mutex.unlock();
  THROW_WALLET_EXCEPTION_IF(!r, error::no_connection_to_daemon, "get_address_info");
  // TODO: Validate result
  return true;
}

void wallet2::light_wallet_get_address_txs()
{
  MDEBUG("Refreshing light wallet");
  
  cryptonote::COMMAND_RPC_GET_ADDRESS_TXS::request ireq;
  cryptonote::COMMAND_RPC_GET_ADDRESS_TXS::response ires;
  
  ireq.address = get_account().get_public_address_str(m_nettype);
  ireq.view_key = string_tools::pod_to_hex(get_account().get_keys().m_view_secret_key);
  m_daemon_rpc_mutex.lock();
  bool r = epee::net_utils::invoke_http_json("/get_address_txs", ireq, ires, m_http_client, rpc_timeout, "POST");
  m_daemon_rpc_mutex.unlock();
  THROW_WALLET_EXCEPTION_IF(!r, error::no_connection_to_daemon, "get_address_txs");
  //OpenMonero sends status=success, Mymonero doesn't. 
  THROW_WALLET_EXCEPTION_IF((!ires.status.empty() && ires.status != "success"), error::no_connection_to_daemon, "get_address_txs");

  
  // Abort if no transactions
  if(ires.transactions.empty())
    return;
  
  // Create searchable vectors
  std::vector<crypto::hash> payments_txs;
  for(const auto &p: m_payments)
    payments_txs.push_back(p.second.m_tx_hash);
  std::vector<crypto::hash> unconfirmed_payments_txs;
  for(const auto &up: m_unconfirmed_payments)
    unconfirmed_payments_txs.push_back(up.second.m_pd.m_tx_hash);

  // for balance calculation
  uint64_t wallet_total_sent = 0;
  uint64_t wallet_total_unlocked_sent = 0;
  // txs in pool
  std::vector<crypto::hash> pool_txs;

  for (const auto &t: ires.transactions) {
    const uint64_t total_received = t.total_received;
    uint64_t total_sent = t.total_sent;

    // Check key images - subtract fake outputs from total_sent
    for(const auto &so: t.spent_outputs)
    {
      crypto::public_key tx_public_key;
      crypto::key_image key_image;
      THROW_WALLET_EXCEPTION_IF(string_tools::validate_hex(64, so.tx_pub_key), error::wallet_internal_error, "Invalid tx_pub_key field");
      THROW_WALLET_EXCEPTION_IF(string_tools::validate_hex(64, so.key_image), error::wallet_internal_error, "Invalid key_image field");
      string_tools::hex_to_pod(so.tx_pub_key, tx_public_key);
      string_tools::hex_to_pod(so.key_image, key_image);

      if(!light_wallet_key_image_is_ours(key_image, tx_public_key, so.out_index)) {
        THROW_WALLET_EXCEPTION_IF(so.amount > t.total_sent, error::wallet_internal_error, "Lightwallet: total sent is negative!");
        total_sent -= so.amount;
      }
    }

    // Do not add tx if empty. 
    if(total_sent == 0 && total_received == 0)
      continue;
    
    crypto::hash payment_id = null_hash;
    crypto::hash tx_hash;
    
    THROW_WALLET_EXCEPTION_IF(string_tools::validate_hex(64, t.payment_id), error::wallet_internal_error, "Invalid payment_id field");
    THROW_WALLET_EXCEPTION_IF(string_tools::validate_hex(64, t.hash), error::wallet_internal_error, "Invalid hash field");
    string_tools::hex_to_pod(t.payment_id, payment_id);
    string_tools::hex_to_pod(t.hash, tx_hash);

    // lightwallet specific info
    bool incoming = (total_received > total_sent);
    address_tx address_tx;
    address_tx.m_tx_hash = tx_hash;
    address_tx.m_incoming = incoming;
    address_tx.m_amount  =  incoming ? total_received - total_sent : total_sent - total_received;
    address_tx.m_fee = 0;                 // TODO
    address_tx.m_block_height = t.height;
    address_tx.m_unlock_time  = t.unlock_time;
    address_tx.m_timestamp = t.timestamp;
    address_tx.m_coinbase  = t.coinbase;
    address_tx.m_mempool  = t.mempool;
    m_light_wallet_address_txs.emplace(tx_hash,address_tx);

    // populate data needed for history (m_payments, m_unconfirmed_payments, m_confirmed_txs)
    // INCOMING transfers
    if(total_received > total_sent) {
      payment_details payment;
      payment.m_tx_hash = tx_hash;
      payment.m_amount       = total_received - total_sent;
      payment.m_fee          = 0;         // TODO
      payment.m_block_height = t.height;
      payment.m_unlock_time  = t.unlock_time;
      payment.m_timestamp = t.timestamp;
        
      if (t.mempool) {   
        if (std::find(unconfirmed_payments_txs.begin(), unconfirmed_payments_txs.end(), tx_hash) == unconfirmed_payments_txs.end()) {
          pool_txs.push_back(tx_hash);
          // assume false as we don't get that info from the light wallet server
          crypto::hash payment_id;
          THROW_WALLET_EXCEPTION_IF(!epee::string_tools::hex_to_pod(t.payment_id, payment_id),
              error::wallet_internal_error, "Failed to parse payment id");
          emplace_or_replace(m_unconfirmed_payments, payment_id, pool_payment_details{payment, false});
          if (0 != m_callback) {
            m_callback->on_lw_unconfirmed_money_received(t.height, payment.m_tx_hash, payment.m_amount);
          }
        }
      } else {
        if (std::find(payments_txs.begin(), payments_txs.end(), tx_hash) == payments_txs.end()) {
          m_payments.emplace(tx_hash, payment);
          if (0 != m_callback) {
            m_callback->on_lw_money_received(t.height, payment.m_tx_hash, payment.m_amount);
          }
        }
      }
    // Outgoing transfers
    } else {
      uint64_t amount_sent = total_sent - total_received;
      cryptonote::transaction dummy_tx; // not used by light wallet
      // increase wallet total sent
      wallet_total_sent += total_sent;
      if (t.mempool)
      {
        // Handled by add_unconfirmed_tx in commit_tx
        // If sent from another wallet instance we need to add it
        if(m_unconfirmed_txs.find(tx_hash) == m_unconfirmed_txs.end())
        {
          unconfirmed_transfer_details utd;
          utd.m_amount_in = amount_sent;
          utd.m_amount_out = amount_sent;
          utd.m_change = 0;
          utd.m_payment_id = payment_id;
          utd.m_timestamp = t.timestamp;
          utd.m_state = wallet2::unconfirmed_transfer_details::pending;
          m_unconfirmed_txs.emplace(tx_hash,utd);
        }
      }
      else
      {
        // Only add if new
        auto confirmed_tx = m_confirmed_txs.find(tx_hash);
        if(confirmed_tx == m_confirmed_txs.end()) {
          // tx is added to m_unconfirmed_txs - move to confirmed
          if(m_unconfirmed_txs.find(tx_hash) != m_unconfirmed_txs.end()) 
          { 
            process_unconfirmed(tx_hash, dummy_tx, t.height);
          }
          // Tx sent by another wallet instance
          else
          {
            confirmed_transfer_details ctd;
            ctd.m_amount_in = amount_sent;
            ctd.m_amount_out = amount_sent;
            ctd.m_change = 0;
            ctd.m_payment_id = payment_id;
            ctd.m_block_height = t.height;
            ctd.m_timestamp = t.timestamp;
            m_confirmed_txs.emplace(tx_hash,ctd);
          }
          if (0 != m_callback)
          {
            m_callback->on_lw_money_spent(t.height, tx_hash, amount_sent);
          } 
        }
        // If not new - check the amount and update if necessary.
        // when sending a tx to same wallet the receiving amount has to be credited
        else
        {
          if(confirmed_tx->second.m_amount_in != amount_sent || confirmed_tx->second.m_amount_out != amount_sent)
          {
            MDEBUG("Adjusting amount sent/received for tx: <" + t.hash + ">. Is tx sent to own wallet? " << print_money(amount_sent) << " != " << print_money(confirmed_tx->second.m_amount_in));
            confirmed_tx->second.m_amount_in = amount_sent;
            confirmed_tx->second.m_amount_out = amount_sent;
            confirmed_tx->second.m_change = 0;
          }
        }
      }
    }    
  }
  // TODO: purge old unconfirmed_txs
  remove_obsolete_pool_txs(pool_txs);

  // Calculate wallet balance
  m_light_wallet_balance = ires.total_received-wallet_total_sent;
  // MyMonero doesn't send unlocked balance
  if(ires.total_received_unlocked > 0)
    m_light_wallet_unlocked_balance = ires.total_received_unlocked-wallet_total_sent;
  else
    m_light_wallet_unlocked_balance = m_light_wallet_balance;
}

bool wallet2::light_wallet_parse_rct_str(const std::string& rct_string, const crypto::public_key& tx_pub_key, uint64_t internal_output_index, rct::key& decrypted_mask, rct::key& rct_commit, bool decrypt) const
{
  // rct string is empty if output is non RCT
  if (rct_string.empty())
    return false;
  // rct_string is a string with length 64+64+64 (<rct commit> + <encrypted mask> + <rct amount>)
  rct::key encrypted_mask;
  std::string rct_commit_str = rct_string.substr(0,64);
  std::string encrypted_mask_str = rct_string.substr(64,64);
  THROW_WALLET_EXCEPTION_IF(string_tools::validate_hex(64, rct_commit_str), error::wallet_internal_error, "Invalid rct commit hash: " + rct_commit_str);
  THROW_WALLET_EXCEPTION_IF(string_tools::validate_hex(64, encrypted_mask_str), error::wallet_internal_error, "Invalid rct mask: " + encrypted_mask_str);
  string_tools::hex_to_pod(rct_commit_str, rct_commit);
  string_tools::hex_to_pod(encrypted_mask_str, encrypted_mask);
  if (decrypt) {
    // Decrypt the mask
    crypto::key_derivation derivation;
    bool r = generate_key_derivation(tx_pub_key, get_account().get_keys().m_view_secret_key, derivation);
    THROW_WALLET_EXCEPTION_IF(!r, error::wallet_internal_error, "Failed to generate key derivation");
    crypto::secret_key scalar;
    crypto::derivation_to_scalar(derivation, internal_output_index, scalar);
    sc_sub(decrypted_mask.bytes,encrypted_mask.bytes,rct::hash_to_scalar(rct::sk2rct(scalar)).bytes);
  }
  return true;
}

bool wallet2::light_wallet_key_image_is_ours(const crypto::key_image& key_image, const crypto::public_key& tx_public_key, uint64_t out_index)
{
  // Lookup key image from cache
  std::map<uint64_t, crypto::key_image> index_keyimage_map;
  std::unordered_map<crypto::public_key, std::map<uint64_t, crypto::key_image> >::const_iterator found_pub_key = m_key_image_cache.find(tx_public_key);
  if(found_pub_key != m_key_image_cache.end()) {
    // pub key found. key image for index cached?
    index_keyimage_map = found_pub_key->second;
    std::map<uint64_t,crypto::key_image>::const_iterator index_found = index_keyimage_map.find(out_index);
    if(index_found != index_keyimage_map.end())
      return key_image == index_found->second;
  }

  // Not in cache - calculate key image
  crypto::key_image calculated_key_image;
  cryptonote::keypair in_ephemeral;
  
  // Subaddresses aren't supported in mymonero/openmonero yet. Roll out the original scheme:
  //   compute D = a*R
  //   compute P = Hs(D || i)*G + B
  //   compute x = Hs(D || i) + b      (and check if P==x*G)
  //   compute I = x*Hp(P)
  const account_keys& ack = get_account().get_keys();
  crypto::key_derivation derivation;
  bool r = crypto::generate_key_derivation(tx_public_key, ack.m_view_secret_key, derivation);
  CHECK_AND_ASSERT_MES(r, false, "failed to generate_key_derivation(" << tx_public_key << ", " << ack.m_view_secret_key << ")");

  r = crypto::derive_public_key(derivation, out_index, ack.m_account_address.m_spend_public_key, in_ephemeral.pub);
  CHECK_AND_ASSERT_MES(r, false, "failed to derive_public_key (" << derivation << ", " << out_index << ", " << ack.m_account_address.m_spend_public_key << ")");

  crypto::derive_secret_key(derivation, out_index, ack.m_spend_secret_key, in_ephemeral.sec);
  crypto::public_key out_pkey_test;
  r = crypto::secret_key_to_public_key(in_ephemeral.sec, out_pkey_test);
  CHECK_AND_ASSERT_MES(r, false, "failed to secret_key_to_public_key(" << in_ephemeral.sec << ")");
  CHECK_AND_ASSERT_MES(in_ephemeral.pub == out_pkey_test, false, "derived secret key doesn't match derived public key");

  crypto::generate_key_image(in_ephemeral.pub, in_ephemeral.sec, calculated_key_image);

  index_keyimage_map.emplace(out_index, calculated_key_image);
  m_key_image_cache.emplace(tx_public_key, index_keyimage_map);
  return key_image == calculated_key_image;
}

// Another implementation of transaction creation that is hopefully better
// While there is anything left to pay, it goes through random outputs and tries
// to fill the next destination/amount. If it fully fills it, it will use the
// remainder to try to fill the next one as well.
// The tx size if roughly estimated as a linear function of only inputs, and a
// new tx will be created when that size goes above a given fraction of the
// max tx size. At that point, more outputs may be added if the fee cannot be
// satisfied.
// If the next output in the next tx would go to the same destination (ie, we
// cut off at a tx boundary in the middle of paying a given destination), the
// fee will be carved out of the current input if possible, to avoid having to
// add another output just for the fee and getting change.
// This system allows for sending (almost) the entire balance, since it does
// not generate spurious change in all txes, thus decreasing the instantaneous
// usable balance.
std::vector<wallet2::pending_tx> wallet2::create_transactions_2(std::vector<cryptonote::tx_destination_entry> dsts, const size_t fake_outs_count, const uint64_t unlock_time, uint32_t priority, const std::vector<uint8_t>& extra, uint32_t subaddr_account, std::set<uint32_t> subaddr_indices, bool trusted_daemon)
{
  //ensure device is let in NONE mode in any case
  hw::device &hwdev = m_account.get_device();
  boost::unique_lock<hw::device> hwdev_lock (hwdev);
  hw::reset_mode rst(hwdev);  

  if(m_light_wallet) {
    // Populate m_transfers
    light_wallet_get_unspent_outs();
  }
  std::vector<std::pair<uint32_t, std::vector<size_t>>> unused_transfers_indices_per_subaddr;
  std::vector<std::pair<uint32_t, std::vector<size_t>>> unused_dust_indices_per_subaddr;
  uint64_t needed_money;
  uint64_t accumulated_fee, accumulated_outputs, accumulated_change;
  struct TX {
    std::vector<size_t> selected_transfers;
    std::vector<cryptonote::tx_destination_entry> dsts;
    cryptonote::transaction tx;
    pending_tx ptx;
    size_t bytes;
    std::vector<std::vector<tools::wallet2::get_outs_entry>> outs;

    void add(const account_public_address &addr, bool is_subaddress, uint64_t amount, unsigned int original_output_index, bool merge_destinations) {
      if (merge_destinations)
      {
        std::vector<cryptonote::tx_destination_entry>::iterator i;
        i = std::find_if(dsts.begin(), dsts.end(), [&](const cryptonote::tx_destination_entry &d) { return !memcmp (&d.addr, &addr, sizeof(addr)); });
        if (i == dsts.end())
        {
          dsts.push_back(tx_destination_entry(0,addr,is_subaddress));
          i = dsts.end() - 1;
        }
        i->amount += amount;
      }
      else
      {
        THROW_WALLET_EXCEPTION_IF(original_output_index > dsts.size(), error::wallet_internal_error,
            std::string("original_output_index too large: ") + std::to_string(original_output_index) + " > " + std::to_string(dsts.size()));
        if (original_output_index == dsts.size())
          dsts.push_back(tx_destination_entry(0,addr,is_subaddress));
        THROW_WALLET_EXCEPTION_IF(memcmp(&dsts[original_output_index].addr, &addr, sizeof(addr)), error::wallet_internal_error, "Mismatched destination address");
        dsts[original_output_index].amount += amount;
      }
    }
  };
  std::vector<TX> txes;
  bool adding_fee; // true if new outputs go towards fee, rather than destinations
  uint64_t needed_fee, available_for_fee = 0;
  uint64_t upper_transaction_size_limit = get_upper_transaction_size_limit();
  const bool use_rct = use_fork_rules(4, 0);
  const bool bulletproof = use_fork_rules(get_bulletproof_fork(), 0);

  const uint64_t fee_per_kb  = get_per_kb_fee();
  const uint64_t fee_multiplier = get_fee_multiplier(priority, get_fee_algorithm());

  // throw if attempting a transaction with no destinations
  THROW_WALLET_EXCEPTION_IF(dsts.empty(), error::zero_destination);

  // calculate total amount being sent to all destinations
  // throw if total amount overflows uint64_t
  needed_money = 0;
  for(auto& dt: dsts)
  {
    THROW_WALLET_EXCEPTION_IF(0 == dt.amount, error::zero_destination);
    needed_money += dt.amount;
    LOG_PRINT_L2("transfer: adding " << print_money(dt.amount) << ", for a total of " << print_money (needed_money));
    THROW_WALLET_EXCEPTION_IF(needed_money < dt.amount, error::tx_sum_overflow, dsts, 0, m_nettype);
  }

  // throw if attempting a transaction with no money
  THROW_WALLET_EXCEPTION_IF(needed_money == 0, error::zero_destination);

  std::map<uint32_t, uint64_t> unlocked_balance_per_subaddr = unlocked_balance_per_subaddress(subaddr_account);
  std::map<uint32_t, uint64_t> balance_per_subaddr = balance_per_subaddress(subaddr_account);

  if (subaddr_indices.empty()) // "index=<N1>[,<N2>,...]" wasn't specified -> use all the indices with non-zero unlocked balance
  {
    for (const auto& i : balance_per_subaddr)
      subaddr_indices.insert(i.first);
  }

  // early out if we know we can't make it anyway
  // we could also check for being within FEE_PER_KB, but if the fee calculation
  // ever changes, this might be missed, so let this go through
  uint64_t balance_subtotal = 0;
  uint64_t unlocked_balance_subtotal = 0;
  for (uint32_t index_minor : subaddr_indices)
  {
    balance_subtotal += balance_per_subaddr[index_minor];
    unlocked_balance_subtotal += unlocked_balance_per_subaddr[index_minor];
  }
  THROW_WALLET_EXCEPTION_IF(needed_money > balance_subtotal, error::not_enough_money,
    balance_subtotal, needed_money, 0);
  // first check overall balance is enough, then unlocked one, so we throw distinct exceptions
  THROW_WALLET_EXCEPTION_IF(needed_money > unlocked_balance_subtotal, error::not_enough_unlocked_money,
      unlocked_balance_subtotal, needed_money, 0);

  for (uint32_t i : subaddr_indices)
    LOG_PRINT_L2("Candidate subaddress index for spending: " << i);

  // gather all dust and non-dust outputs belonging to specified subaddresses
  size_t num_nondust_outputs = 0;
  size_t num_dust_outputs = 0;
  for (size_t i = 0; i < m_transfers.size(); ++i)
  {
    const transfer_details& td = m_transfers[i];
    if (!td.m_spent && !td.m_key_image_partial && (use_rct ? true : !td.is_rct()) && is_transfer_unlocked(td) && td.m_subaddr_index.major == subaddr_account && subaddr_indices.count(td.m_subaddr_index.minor) == 1)
    {
      const uint32_t index_minor = td.m_subaddr_index.minor;
      auto find_predicate = [&index_minor](const std::pair<uint32_t, std::vector<size_t>>& x) { return x.first == index_minor; };
      if ((td.is_rct()) || is_valid_decomposed_amount(td.amount()))
      {
        auto found = std::find_if(unused_transfers_indices_per_subaddr.begin(), unused_transfers_indices_per_subaddr.end(), find_predicate);
        if (found == unused_transfers_indices_per_subaddr.end())
        {
          unused_transfers_indices_per_subaddr.push_back({index_minor, {i}});
        }
        else
        {
          found->second.push_back(i);
        }
        ++num_nondust_outputs;
      }
      else
      {
        auto found = std::find_if(unused_dust_indices_per_subaddr.begin(), unused_dust_indices_per_subaddr.end(), find_predicate);
        if (found == unused_dust_indices_per_subaddr.end())
        {
          unused_dust_indices_per_subaddr.push_back({index_minor, {i}});
        }
        else
        {
          found->second.push_back(i);
        }
        ++num_dust_outputs;
      }
    }
  }

  // shuffle & sort output indices
  {
    std::random_device rd;
    std::mt19937 g(rd());
    std::shuffle(unused_transfers_indices_per_subaddr.begin(), unused_transfers_indices_per_subaddr.end(), g);
    std::shuffle(unused_dust_indices_per_subaddr.begin(), unused_dust_indices_per_subaddr.end(), g);
    auto sort_predicate = [&unlocked_balance_per_subaddr] (const std::pair<uint32_t, std::vector<size_t>>& x, const std::pair<uint32_t, std::vector<size_t>>& y)
    {
      return unlocked_balance_per_subaddr[x.first] > unlocked_balance_per_subaddr[y.first];
    };
    std::sort(unused_transfers_indices_per_subaddr.begin(), unused_transfers_indices_per_subaddr.end(), sort_predicate);
    std::sort(unused_dust_indices_per_subaddr.begin(), unused_dust_indices_per_subaddr.end(), sort_predicate);
  }

  LOG_PRINT_L2("Starting with " << num_nondust_outputs << " non-dust outputs and " << num_dust_outputs << " dust outputs");

  if (unused_dust_indices_per_subaddr.empty() && unused_transfers_indices_per_subaddr.empty())
    return std::vector<wallet2::pending_tx>();

  // if empty, put dummy entry so that the front can be referenced later in the loop
  if (unused_dust_indices_per_subaddr.empty())
    unused_dust_indices_per_subaddr.push_back({});
  if (unused_transfers_indices_per_subaddr.empty())
    unused_transfers_indices_per_subaddr.push_back({});

  // start with an empty tx
  txes.push_back(TX());
  accumulated_fee = 0;
  accumulated_outputs = 0;
  accumulated_change = 0;
  adding_fee = false;
  needed_fee = 0;
  std::vector<std::vector<tools::wallet2::get_outs_entry>> outs;

  // for rct, since we don't see the amounts, we will try to make all transactions
  // look the same, with 1 or 2 inputs, and 2 outputs. One input is preferable, as
  // this prevents linking to another by provenance analysis, but two is ok if we
  // try to pick outputs not from the same block. We will get two outputs, one for
  // the destination, and one for change.
  LOG_PRINT_L2("checking preferred");
  std::vector<size_t> preferred_inputs;
  uint64_t rct_outs_needed = 2 * (fake_outs_count + 1);
  rct_outs_needed += 100; // some fudge factor since we don't know how many are locked
  if (use_rct)
  {
    // this is used to build a tx that's 1 or 2 inputs, and 2 outputs, which
    // will get us a known fee.
    uint64_t estimated_fee = calculate_fee(fee_per_kb, estimate_rct_tx_size(2, fake_outs_count, 2, extra.size(), bulletproof), fee_multiplier);
    preferred_inputs = pick_preferred_rct_inputs(needed_money + estimated_fee, subaddr_account, subaddr_indices);
    if (!preferred_inputs.empty())
    {
      string s;
      for (auto i: preferred_inputs) s += boost::lexical_cast<std::string>(i) + " (" + print_money(m_transfers[i].amount()) + ") ";
      LOG_PRINT_L1("Found preferred rct inputs for rct tx: " << s);

      // bring the list of available outputs stored by the same subaddress index to the front of the list
      uint32_t index_minor = m_transfers[preferred_inputs[0]].m_subaddr_index.minor;
      for (size_t i = 1; i < unused_transfers_indices_per_subaddr.size(); ++i)
      {
        if (unused_transfers_indices_per_subaddr[i].first == index_minor)
        {
          std::swap(unused_transfers_indices_per_subaddr[0], unused_transfers_indices_per_subaddr[i]);
          break;
        }
      }
      for (size_t i = 1; i < unused_dust_indices_per_subaddr.size(); ++i)
      {
        if (unused_dust_indices_per_subaddr[i].first == index_minor)
        {
          std::swap(unused_dust_indices_per_subaddr[0], unused_dust_indices_per_subaddr[i]);
          break;
        }
      }
    }
  }
  LOG_PRINT_L2("done checking preferred");

  // while:
  // - we have something to send
  // - or we need to gather more fee
  // - or we have just one input in that tx, which is rct (to try and make all/most rct txes 2/2)
  unsigned int original_output_index = 0;
  std::vector<size_t>* unused_transfers_indices = &unused_transfers_indices_per_subaddr[0].second;
  std::vector<size_t>* unused_dust_indices      = &unused_dust_indices_per_subaddr[0].second;
  
  hwdev.set_mode(hw::device::TRANSACTION_CREATE_FAKE);
  while ((!dsts.empty() && dsts[0].amount > 0) || adding_fee || !preferred_inputs.empty() || should_pick_a_second_output(use_rct, txes.back().selected_transfers.size(), *unused_transfers_indices, *unused_dust_indices)) {
    TX &tx = txes.back();

    LOG_PRINT_L2("Start of loop with " << unused_transfers_indices->size() << " " << unused_dust_indices->size());
    LOG_PRINT_L2("unused_transfers_indices: " << strjoin(*unused_transfers_indices, " "));
    LOG_PRINT_L2("unused_dust_indices: " << strjoin(*unused_dust_indices, " "));
    LOG_PRINT_L2("dsts size " << dsts.size() << ", first " << (dsts.empty() ? "-" : cryptonote::print_money(dsts[0].amount)));
    LOG_PRINT_L2("adding_fee " << adding_fee << ", use_rct " << use_rct);

    // if we need to spend money and don't have any left, we fail
    if (unused_dust_indices->empty() && unused_transfers_indices->empty()) {
      LOG_PRINT_L2("No more outputs to choose from");
      THROW_WALLET_EXCEPTION_IF(1, error::tx_not_possible, unlocked_balance(subaddr_account), needed_money, accumulated_fee + needed_fee);
    }

    // get a random unspent output and use it to pay part (or all) of the current destination (and maybe next one, etc)
    // This could be more clever, but maybe at the cost of making probabilistic inferences easier
    size_t idx;
    if (!preferred_inputs.empty()) {
      idx = pop_back(preferred_inputs);
      pop_if_present(*unused_transfers_indices, idx);
      pop_if_present(*unused_dust_indices, idx);
    } else if ((dsts.empty() || dsts[0].amount == 0) && !adding_fee) {
      // the "make rct txes 2/2" case - we pick a small value output to "clean up" the wallet too
      std::vector<size_t> indices = get_only_rct(*unused_dust_indices, *unused_transfers_indices);
      idx = pop_best_value(indices, tx.selected_transfers, true);

      // we might not want to add it if it's a large output and we don't have many left
      if (m_transfers[idx].amount() >= m_min_output_value) {
        if (get_count_above(m_transfers, *unused_transfers_indices, m_min_output_value) < m_min_output_count) {
          LOG_PRINT_L2("Second output was not strictly needed, and we're running out of outputs above " << print_money(m_min_output_value) << ", not adding");
          break;
        }
      }

      // since we're trying to add a second output which is not strictly needed,
      // we only add it if it's unrelated enough to the first one
      float relatedness = get_output_relatedness(m_transfers[idx], m_transfers[tx.selected_transfers.front()]);
      if (relatedness > SECOND_OUTPUT_RELATEDNESS_THRESHOLD)
      {
        LOG_PRINT_L2("Second output was not strictly needed, and relatedness " << relatedness << ", not adding");
        break;
      }
      pop_if_present(*unused_transfers_indices, idx);
      pop_if_present(*unused_dust_indices, idx);
    } else
      idx = pop_best_value(unused_transfers_indices->empty() ? *unused_dust_indices : *unused_transfers_indices, tx.selected_transfers);

    const transfer_details &td = m_transfers[idx];
    LOG_PRINT_L2("Picking output " << idx << ", amount " << print_money(td.amount()) << ", ki " << td.m_key_image);

    // add this output to the list to spend
    tx.selected_transfers.push_back(idx);
    uint64_t available_amount = td.amount();
    accumulated_outputs += available_amount;

    // clear any fake outs we'd already gathered, since we'll need a new set
    outs.clear();

    if (adding_fee)
    {
      LOG_PRINT_L2("We need more fee, adding it to fee");
      available_for_fee += available_amount;
    }
    else
    {
      while (!dsts.empty() && dsts[0].amount <= available_amount && estimate_tx_size(use_rct, tx.selected_transfers.size(), fake_outs_count, tx.dsts.size(), extra.size(), bulletproof) < TX_SIZE_TARGET(upper_transaction_size_limit))
      {
        // we can fully pay that destination
        LOG_PRINT_L2("We can fully pay " << get_account_address_as_str(m_nettype, dsts[0].is_subaddress, dsts[0].addr) <<
          " for " << print_money(dsts[0].amount));
        tx.add(dsts[0].addr, dsts[0].is_subaddress, dsts[0].amount, original_output_index, m_merge_destinations);
        available_amount -= dsts[0].amount;
        dsts[0].amount = 0;
        pop_index(dsts, 0);
        ++original_output_index;
      }

      if (available_amount > 0 && !dsts.empty() && estimate_tx_size(use_rct, tx.selected_transfers.size(), fake_outs_count, tx.dsts.size(), extra.size(), bulletproof) < TX_SIZE_TARGET(upper_transaction_size_limit)) {
        // we can partially fill that destination
        LOG_PRINT_L2("We can partially pay " << get_account_address_as_str(m_nettype, dsts[0].is_subaddress, dsts[0].addr) <<
          " for " << print_money(available_amount) << "/" << print_money(dsts[0].amount));
        tx.add(dsts[0].addr, dsts[0].is_subaddress, available_amount, original_output_index, m_merge_destinations);
        dsts[0].amount -= available_amount;
        available_amount = 0;
      }
    }

    // here, check if we need to sent tx and start a new one
    LOG_PRINT_L2("Considering whether to create a tx now, " << tx.selected_transfers.size() << " inputs, tx limit "
      << upper_transaction_size_limit);
    bool try_tx = false;
    // if we have preferred picks, but haven't yet used all of them, continue
    if (preferred_inputs.empty())
    {
      if (adding_fee)
      {
        /* might not actually be enough if adding this output bumps size to next kB, but we need to try */
        try_tx = available_for_fee >= needed_fee;
      }
      else
      {
        const size_t estimated_rct_tx_size = estimate_tx_size(use_rct, tx.selected_transfers.size(), fake_outs_count, tx.dsts.size(), extra.size(), bulletproof);
        try_tx = dsts.empty() || (estimated_rct_tx_size >= TX_SIZE_TARGET(upper_transaction_size_limit));
      }
    }

    if (try_tx) {
      cryptonote::transaction test_tx;
      pending_tx test_ptx;

      const size_t estimated_tx_size = estimate_tx_size(use_rct, tx.selected_transfers.size(), fake_outs_count, tx.dsts.size(), extra.size(), bulletproof);
      needed_fee = calculate_fee(fee_per_kb, estimated_tx_size, fee_multiplier);

      uint64_t inputs = 0, outputs = needed_fee;
      for (size_t idx: tx.selected_transfers) inputs += m_transfers[idx].amount();
      for (const auto &o: tx.dsts) outputs += o.amount;

      if (inputs < outputs)
      {
        LOG_PRINT_L2("We don't have enough for the basic fee, switching to adding_fee");
        adding_fee = true;
        goto skip_tx;
      }

      LOG_PRINT_L2("Trying to create a tx now, with " << tx.dsts.size() << " outputs and " <<
        tx.selected_transfers.size() << " inputs");
      if (use_rct)
        transfer_selected_rct(tx.dsts, tx.selected_transfers, fake_outs_count, outs, unlock_time, needed_fee, extra,
          test_tx, test_ptx, bulletproof);
      else
        transfer_selected(tx.dsts, tx.selected_transfers, fake_outs_count, outs, unlock_time, needed_fee, extra,
          detail::digit_split_strategy, tx_dust_policy(::config::DEFAULT_DUST_THRESHOLD), test_tx, test_ptx);
      auto txBlob = t_serializable_object_to_blob(test_ptx.tx);
      needed_fee = calculate_fee(fee_per_kb, txBlob, fee_multiplier);
      available_for_fee = test_ptx.fee + test_ptx.change_dts.amount + (!test_ptx.dust_added_to_fee ? test_ptx.dust : 0);
      LOG_PRINT_L2("Made a " << get_size_string(txBlob) << " tx, with " << print_money(available_for_fee) << " available for fee (" <<
        print_money(needed_fee) << " needed)");

      if (needed_fee > available_for_fee && !dsts.empty() && dsts[0].amount > 0)
      {
        // we don't have enough for the fee, but we've only partially paid the current address,
        // so we can take the fee from the paid amount, since we'll have to make another tx anyway
        std::vector<cryptonote::tx_destination_entry>::iterator i;
        i = std::find_if(tx.dsts.begin(), tx.dsts.end(),
          [&](const cryptonote::tx_destination_entry &d) { return !memcmp (&d.addr, &dsts[0].addr, sizeof(dsts[0].addr)); });
        THROW_WALLET_EXCEPTION_IF(i == tx.dsts.end(), error::wallet_internal_error, "paid address not found in outputs");
        if (i->amount > needed_fee)
        {
          uint64_t new_paid_amount = i->amount /*+ test_ptx.fee*/ - needed_fee;
          LOG_PRINT_L2("Adjusting amount paid to " << get_account_address_as_str(m_nettype, i->is_subaddress, i->addr) << " from " <<
            print_money(i->amount) << " to " << print_money(new_paid_amount) << " to accommodate " <<
            print_money(needed_fee) << " fee");
          dsts[0].amount += i->amount - new_paid_amount;
          i->amount = new_paid_amount;
          test_ptx.fee = needed_fee;
          available_for_fee = needed_fee;
        }
      }

      if (needed_fee > available_for_fee)
      {
        LOG_PRINT_L2("We could not make a tx, switching to fee accumulation");

        adding_fee = true;
      }
      else
      {
        LOG_PRINT_L2("We made a tx, adjusting fee and saving it, we need " << print_money(needed_fee) << " and we have " << print_money(test_ptx.fee));
        while (needed_fee > test_ptx.fee) {
          if (use_rct)
            transfer_selected_rct(tx.dsts, tx.selected_transfers, fake_outs_count, outs, unlock_time, needed_fee, extra,
              test_tx, test_ptx, bulletproof);
          else
            transfer_selected(tx.dsts, tx.selected_transfers, fake_outs_count, outs, unlock_time, needed_fee, extra,
              detail::digit_split_strategy, tx_dust_policy(::config::DEFAULT_DUST_THRESHOLD), test_tx, test_ptx);
          txBlob = t_serializable_object_to_blob(test_ptx.tx);
          needed_fee = calculate_fee(fee_per_kb, txBlob, fee_multiplier);
          LOG_PRINT_L2("Made an attempt at a  final " << get_size_string(txBlob) << " tx, with " << print_money(test_ptx.fee) <<
            " fee  and " << print_money(test_ptx.change_dts.amount) << " change");
        }

        LOG_PRINT_L2("Made a final " << get_size_string(txBlob) << " tx, with " << print_money(test_ptx.fee) <<
          " fee  and " << print_money(test_ptx.change_dts.amount) << " change");

        tx.tx = test_tx;
        tx.ptx = test_ptx;
        tx.bytes = txBlob.size();
        tx.outs = outs;
        accumulated_fee += test_ptx.fee;
        accumulated_change += test_ptx.change_dts.amount;
        adding_fee = false;
        if (!dsts.empty())
        {
          LOG_PRINT_L2("We have more to pay, starting another tx");
          txes.push_back(TX());
          original_output_index = 0;
        }
      }
    }

skip_tx:
    // if unused_*_indices is empty while unused_*_indices_per_subaddr has multiple elements, and if we still have something to pay, 
    // pop front of unused_*_indices_per_subaddr and have unused_*_indices point to the front of unused_*_indices_per_subaddr
    if ((!dsts.empty() && dsts[0].amount > 0) || adding_fee)
    {
      if (unused_transfers_indices->empty() && unused_transfers_indices_per_subaddr.size() > 1)
      {
        unused_transfers_indices_per_subaddr.erase(unused_transfers_indices_per_subaddr.begin());
        unused_transfers_indices = &unused_transfers_indices_per_subaddr[0].second;
      }
      if (unused_dust_indices->empty() && unused_dust_indices_per_subaddr.size() > 1)
      {
        unused_dust_indices_per_subaddr.erase(unused_dust_indices_per_subaddr.begin());
        unused_dust_indices = &unused_dust_indices_per_subaddr[0].second;
      }
    }
  }

  if (adding_fee)
  {
    LOG_PRINT_L1("We ran out of outputs while trying to gather final fee");
    THROW_WALLET_EXCEPTION_IF(1, error::tx_not_possible, unlocked_balance(subaddr_account), needed_money, accumulated_fee + needed_fee);
  }

  LOG_PRINT_L1("Done creating " << txes.size() << " transactions, " << print_money(accumulated_fee) <<
    " total fee, " << print_money(accumulated_change) << " total change");

  hwdev.set_mode(hw::device::TRANSACTION_CREATE_REAL);
  for (std::vector<TX>::iterator i = txes.begin(); i != txes.end(); ++i)
  {
    TX &tx = *i;
    cryptonote::transaction test_tx;
    pending_tx test_ptx;
    if (use_rct) {
      transfer_selected_rct(tx.dsts,                    /* NOMOD std::vector<cryptonote::tx_destination_entry> dsts,*/
                            tx.selected_transfers,      /* const std::list<size_t> selected_transfers */
                            fake_outs_count,            /* CONST size_t fake_outputs_count, */
                            tx.outs,                    /* MOD   std::vector<std::vector<tools::wallet2::get_outs_entry>> &outs, */
                            unlock_time,                /* CONST uint64_t unlock_time,  */
                            needed_fee,                 /* CONST uint64_t fee, */
                            extra,                      /* const std::vector<uint8_t>& extra, */
                            test_tx,                    /* OUT   cryptonote::transaction& tx, */
                            test_ptx,                   /* OUT   cryptonote::transaction& tx, */
                            bulletproof);
    } else {
      transfer_selected(tx.dsts,
                        tx.selected_transfers,
                        fake_outs_count,
                        tx.outs,
                        unlock_time,
                        needed_fee,
                        extra,
                        detail::digit_split_strategy,
                        tx_dust_policy(::config::DEFAULT_DUST_THRESHOLD),
                        test_tx,
                        test_ptx);
    }
    auto txBlob = t_serializable_object_to_blob(test_ptx.tx);
    tx.tx = test_tx;
    tx.ptx = test_ptx;
    tx.bytes = txBlob.size();
  }

  std::vector<wallet2::pending_tx> ptx_vector;
  for (std::vector<TX>::iterator i = txes.begin(); i != txes.end(); ++i)
  {
    TX &tx = *i;
    uint64_t tx_money = 0;
    for (size_t idx: tx.selected_transfers)
      tx_money += m_transfers[idx].amount();
    LOG_PRINT_L1("  Transaction " << (1+std::distance(txes.begin(), i)) << "/" << txes.size() <<
      ": " << get_size_string(tx.bytes) << ", sending " << print_money(tx_money) << " in " << tx.selected_transfers.size() <<
      " outputs to " << tx.dsts.size() << " destination(s), including " <<
      print_money(tx.ptx.fee) << " fee, " << print_money(tx.ptx.change_dts.amount) << " change");
    ptx_vector.push_back(tx.ptx);
  }

  // if we made it this far, we're OK to actually send the transactions
  return ptx_vector;
}

std::vector<wallet2::pending_tx> wallet2::create_transactions_all(uint64_t below, const cryptonote::account_public_address &address, bool is_subaddress, const size_t fake_outs_count, const uint64_t unlock_time, uint32_t priority, const std::vector<uint8_t>& extra, uint32_t subaddr_account, std::set<uint32_t> subaddr_indices, bool trusted_daemon)
{
  std::vector<size_t> unused_transfers_indices;
  std::vector<size_t> unused_dust_indices;
  const bool use_rct = use_fork_rules(4, 0);

  THROW_WALLET_EXCEPTION_IF(unlocked_balance(subaddr_account) == 0, error::wallet_internal_error, "No unlocked balance in the entire wallet");

  std::map<uint32_t, std::pair<std::vector<size_t>, std::vector<size_t>>> unused_transfer_dust_indices_per_subaddr;

  // gather all dust and non-dust outputs of specified subaddress (if any) and below specified threshold (if any)
  bool fund_found = false;
  for (size_t i = 0; i < m_transfers.size(); ++i)
  {
    const transfer_details& td = m_transfers[i];
    if (!td.m_spent && !td.m_key_image_partial && (use_rct ? true : !td.is_rct()) && is_transfer_unlocked(td) && td.m_subaddr_index.major == subaddr_account && (subaddr_indices.empty() || subaddr_indices.count(td.m_subaddr_index.minor) == 1))
    {
      fund_found = true;
      if (below == 0 || td.amount() < below)
      {
        if ((td.is_rct()) || is_valid_decomposed_amount(td.amount()))
          unused_transfer_dust_indices_per_subaddr[td.m_subaddr_index.minor].first.push_back(i);
        else
          unused_transfer_dust_indices_per_subaddr[td.m_subaddr_index.minor].second.push_back(i);
      }
    }
  }
  THROW_WALLET_EXCEPTION_IF(!fund_found, error::wallet_internal_error, "No unlocked balance in the specified subaddress(es)");
  THROW_WALLET_EXCEPTION_IF(unused_transfer_dust_indices_per_subaddr.empty(), error::wallet_internal_error, "The smallest amount found is not below the specified threshold");

  if (subaddr_indices.empty())
  {
    // in case subaddress index wasn't specified, choose non-empty subaddress randomly (with index=0 being chosen last)
    if (unused_transfer_dust_indices_per_subaddr.count(0) == 1 && unused_transfer_dust_indices_per_subaddr.size() > 1)
      unused_transfer_dust_indices_per_subaddr.erase(0);
    auto i = unused_transfer_dust_indices_per_subaddr.begin();
    std::advance(i, crypto::rand<size_t>() % unused_transfer_dust_indices_per_subaddr.size());
    unused_transfers_indices = i->second.first;
    unused_dust_indices = i->second.second;
    LOG_PRINT_L2("Spending from subaddress index " << i->first);
  }
  else
  {
    for (const auto& p : unused_transfer_dust_indices_per_subaddr)
    {
      unused_transfers_indices.insert(unused_transfers_indices.end(), p.second.first.begin(), p.second.first.end());
      unused_dust_indices.insert(unused_dust_indices.end(), p.second.second.begin(), p.second.second.end());
      LOG_PRINT_L2("Spending from subaddress index " << p.first);
    }
  }

  return create_transactions_from(address, is_subaddress, unused_transfers_indices, unused_dust_indices, fake_outs_count, unlock_time, priority, extra, trusted_daemon);
}

std::vector<wallet2::pending_tx> wallet2::create_transactions_single(const crypto::key_image &ki, const cryptonote::account_public_address &address, bool is_subaddress, const size_t fake_outs_count, const uint64_t unlock_time, uint32_t priority, const std::vector<uint8_t>& extra, bool trusted_daemon)
{
  std::vector<size_t> unused_transfers_indices;
  std::vector<size_t> unused_dust_indices;
  const bool use_rct = use_fork_rules(4, 0);
  // find output with the given key image
  for (size_t i = 0; i < m_transfers.size(); ++i)
  {
    const transfer_details& td = m_transfers[i];
    if (td.m_key_image_known && td.m_key_image == ki && !td.m_spent && (use_rct ? true : !td.is_rct()) && is_transfer_unlocked(td))
    {
      if (td.is_rct() || is_valid_decomposed_amount(td.amount()))
        unused_transfers_indices.push_back(i);
      else
        unused_dust_indices.push_back(i);
      break;
    }
  }
  return create_transactions_from(address, is_subaddress, unused_transfers_indices, unused_dust_indices, fake_outs_count, unlock_time, priority, extra, trusted_daemon);
}

std::vector<wallet2::pending_tx> wallet2::create_transactions_from(const cryptonote::account_public_address &address, bool is_subaddress, std::vector<size_t> unused_transfers_indices, std::vector<size_t> unused_dust_indices, const size_t fake_outs_count, const uint64_t unlock_time, uint32_t priority, const std::vector<uint8_t>& extra, bool trusted_daemon)
{
  //ensure device is let in NONE mode in any case
  hw::device &hwdev = m_account.get_device();
  boost::unique_lock<hw::device> hwdev_lock (hwdev);
  hw::reset_mode rst(hwdev);  

  uint64_t accumulated_fee, accumulated_outputs, accumulated_change;
  struct TX {
    std::vector<size_t> selected_transfers;
    std::vector<cryptonote::tx_destination_entry> dsts;
    cryptonote::transaction tx;
    pending_tx ptx;
    size_t bytes;
    std::vector<std::vector<get_outs_entry>> outs;
  };
  std::vector<TX> txes;
  uint64_t needed_fee, available_for_fee = 0;
  uint64_t upper_transaction_size_limit = get_upper_transaction_size_limit();
  std::vector<std::vector<get_outs_entry>> outs;

  const bool use_rct = fake_outs_count > 0 && use_fork_rules(4, 0);
  const bool bulletproof = use_fork_rules(get_bulletproof_fork(), 0);
  const uint64_t fee_per_kb  = get_per_kb_fee();
  const uint64_t fee_multiplier = get_fee_multiplier(priority, get_fee_algorithm());

  LOG_PRINT_L2("Starting with " << unused_transfers_indices.size() << " non-dust outputs and " << unused_dust_indices.size() << " dust outputs");

  if (unused_dust_indices.empty() && unused_transfers_indices.empty())
    return std::vector<wallet2::pending_tx>();

  // start with an empty tx
  txes.push_back(TX());
  accumulated_fee = 0;
  accumulated_outputs = 0;
  accumulated_change = 0;
  needed_fee = 0;

  // while we have something to send
  hwdev.set_mode(hw::device::TRANSACTION_CREATE_FAKE);
  while (!unused_dust_indices.empty() || !unused_transfers_indices.empty()) {
    TX &tx = txes.back();

    // get a random unspent output and use it to pay next chunk. We try to alternate
    // dust and non dust to ensure we never get with only dust, from which we might
    // get a tx that can't pay for itself
    size_t idx = unused_transfers_indices.empty() ? pop_best_value(unused_dust_indices, tx.selected_transfers) : unused_dust_indices.empty() ? pop_best_value(unused_transfers_indices, tx.selected_transfers) : ((tx.selected_transfers.size() & 1) || accumulated_outputs > fee_per_kb * fee_multiplier * (upper_transaction_size_limit + 1023) / 1024) ? pop_best_value(unused_dust_indices, tx.selected_transfers) : pop_best_value(unused_transfers_indices, tx.selected_transfers);

    const transfer_details &td = m_transfers[idx];
    LOG_PRINT_L2("Picking output " << idx << ", amount " << print_money(td.amount()));

    // add this output to the list to spend
    tx.selected_transfers.push_back(idx);
    uint64_t available_amount = td.amount();
    accumulated_outputs += available_amount;

    // clear any fake outs we'd already gathered, since we'll need a new set
    outs.clear();

    // here, check if we need to sent tx and start a new one
    LOG_PRINT_L2("Considering whether to create a tx now, " << tx.selected_transfers.size() << " inputs, tx limit "
      << upper_transaction_size_limit);
    const size_t estimated_rct_tx_size = estimate_tx_size(use_rct, tx.selected_transfers.size(), fake_outs_count, tx.dsts.size() + 1, extra.size(), bulletproof);
    bool try_tx = (unused_dust_indices.empty() && unused_transfers_indices.empty()) || ( estimated_rct_tx_size >= TX_SIZE_TARGET(upper_transaction_size_limit));

    if (try_tx) {
      cryptonote::transaction test_tx;
      pending_tx test_ptx;

      const size_t estimated_tx_size = estimate_tx_size(use_rct, tx.selected_transfers.size(), fake_outs_count, tx.dsts.size(), extra.size(), bulletproof);
      needed_fee = calculate_fee(fee_per_kb, estimated_tx_size, fee_multiplier);

      tx.dsts.push_back(tx_destination_entry(1, address, is_subaddress));

      LOG_PRINT_L2("Trying to create a tx now, with " << tx.dsts.size() << " destinations and " <<
        tx.selected_transfers.size() << " outputs");
      if (use_rct)
        transfer_selected_rct(tx.dsts, tx.selected_transfers, fake_outs_count, outs, unlock_time, needed_fee, extra,
          test_tx, test_ptx, bulletproof);
      else
        transfer_selected(tx.dsts, tx.selected_transfers, fake_outs_count, outs, unlock_time, needed_fee, extra,
          detail::digit_split_strategy, tx_dust_policy(::config::DEFAULT_DUST_THRESHOLD), test_tx, test_ptx);
      auto txBlob = t_serializable_object_to_blob(test_ptx.tx);
      needed_fee = calculate_fee(fee_per_kb, txBlob, fee_multiplier);
      available_for_fee = test_ptx.fee + test_ptx.dests[0].amount + test_ptx.change_dts.amount;
      LOG_PRINT_L2("Made a " << get_size_string(txBlob) << " tx, with " << print_money(available_for_fee) << " available for fee (" <<
        print_money(needed_fee) << " needed)");

      THROW_WALLET_EXCEPTION_IF(needed_fee > available_for_fee, error::wallet_internal_error, "Transaction cannot pay for itself");

      do {
        LOG_PRINT_L2("We made a tx, adjusting fee and saving it");
        tx.dsts[0].amount = available_for_fee - needed_fee;
        if (use_rct)
          transfer_selected_rct(tx.dsts, tx.selected_transfers, fake_outs_count, outs, unlock_time, needed_fee, extra, 
            test_tx, test_ptx, bulletproof);
        else
          transfer_selected(tx.dsts, tx.selected_transfers, fake_outs_count, outs, unlock_time, needed_fee, extra,
            detail::digit_split_strategy, tx_dust_policy(::config::DEFAULT_DUST_THRESHOLD), test_tx, test_ptx);
        txBlob = t_serializable_object_to_blob(test_ptx.tx);
        needed_fee = calculate_fee(fee_per_kb, txBlob, fee_multiplier);
        LOG_PRINT_L2("Made an attempt at a final " << get_size_string(txBlob) << " tx, with " << print_money(test_ptx.fee) <<
          " fee  and " << print_money(test_ptx.change_dts.amount) << " change");
      } while (needed_fee > test_ptx.fee);

      LOG_PRINT_L2("Made a final " << get_size_string(txBlob) << " tx, with " << print_money(test_ptx.fee) <<
        " fee  and " << print_money(test_ptx.change_dts.amount) << " change");

      tx.tx = test_tx;
      tx.ptx = test_ptx;
      tx.bytes = txBlob.size();
      tx.outs = outs;
      accumulated_fee += test_ptx.fee;
      accumulated_change += test_ptx.change_dts.amount;
      if (!unused_transfers_indices.empty() || !unused_dust_indices.empty())
      {
        LOG_PRINT_L2("We have more to pay, starting another tx");
        txes.push_back(TX());
      }
    }
  }

  LOG_PRINT_L1("Done creating " << txes.size() << " transactions, " << print_money(accumulated_fee) <<
    " total fee, " << print_money(accumulated_change) << " total change");
 
  hwdev.set_mode(hw::device::TRANSACTION_CREATE_REAL);
  for (std::vector<TX>::iterator i = txes.begin(); i != txes.end(); ++i)
  {
    TX &tx = *i;
    cryptonote::transaction test_tx;
    pending_tx test_ptx;
    if (use_rct) {
      transfer_selected_rct(tx.dsts, tx.selected_transfers, fake_outs_count, tx.outs, unlock_time, needed_fee, extra, 
        test_tx, test_ptx, bulletproof);
    } else {
      transfer_selected(tx.dsts, tx.selected_transfers, fake_outs_count, tx.outs, unlock_time, needed_fee, extra,
        detail::digit_split_strategy, tx_dust_policy(::config::DEFAULT_DUST_THRESHOLD), test_tx, test_ptx);
    }
    auto txBlob = t_serializable_object_to_blob(test_ptx.tx);
    tx.tx = test_tx;
    tx.ptx = test_ptx;
    tx.bytes = txBlob.size();
  }

  std::vector<wallet2::pending_tx> ptx_vector;
  for (std::vector<TX>::iterator i = txes.begin(); i != txes.end(); ++i)
  {
    TX &tx = *i;
    uint64_t tx_money = 0;
    for (size_t idx: tx.selected_transfers)
      tx_money += m_transfers[idx].amount();
    LOG_PRINT_L1("  Transaction " << (1+std::distance(txes.begin(), i)) << "/" << txes.size() <<
      ": " << get_size_string(tx.bytes) << ", sending " << print_money(tx_money) << " in " << tx.selected_transfers.size() <<
      " outputs to " << tx.dsts.size() << " destination(s), including " <<
      print_money(tx.ptx.fee) << " fee, " << print_money(tx.ptx.change_dts.amount) << " change");
    ptx_vector.push_back(tx.ptx);
  }

  // if we made it this far, we're OK to actually send the transactions
  return ptx_vector;
}
//----------------------------------------------------------------------------------------------------
void wallet2::get_hard_fork_info(uint8_t version, uint64_t &earliest_height) const
{
  boost::optional<std::string> result = m_node_rpc_proxy.get_earliest_height(version, earliest_height);
  throw_on_rpc_response_error(result, "get_hard_fork_info");
}
//----------------------------------------------------------------------------------------------------
bool wallet2::use_fork_rules(uint8_t version, int64_t early_blocks) const
{
  // TODO: How to get fork rule info from light wallet node?
  if(m_light_wallet)
    return true;
  uint64_t height, earliest_height;
  boost::optional<std::string> result = m_node_rpc_proxy.get_height(height);
  throw_on_rpc_response_error(result, "get_info");
  result = m_node_rpc_proxy.get_earliest_height(version, earliest_height);
  throw_on_rpc_response_error(result, "get_hard_fork_info");

  bool close_enough = height >=  earliest_height - early_blocks && earliest_height != std::numeric_limits<uint64_t>::max(); // start using the rules that many blocks beforehand
  if (early_blocks > 0 && (earliest_height - early_blocks) > earliest_height)
  {
    close_enough = true;
  }
  if (close_enough)
    LOG_PRINT_L2("Using v" << (unsigned)version << " rules");
  else
    LOG_PRINT_L2("Not using v" << (unsigned)version << " rules");
  return close_enough;
}
//----------------------------------------------------------------------------------------------------
uint64_t wallet2::get_upper_transaction_size_limit() const
{
  if (m_upper_transaction_size_limit > 0)
    return m_upper_transaction_size_limit;
  uint64_t full_reward_zone = use_fork_rules(5, 10) ? CRYPTONOTE_BLOCK_GRANTED_FULL_REWARD_ZONE_V5 : use_fork_rules(2, 10) ? CRYPTONOTE_BLOCK_GRANTED_FULL_REWARD_ZONE_V2 : CRYPTONOTE_BLOCK_GRANTED_FULL_REWARD_ZONE_V1;
  return full_reward_zone - CRYPTONOTE_COINBASE_BLOB_RESERVED_SIZE;
}
//----------------------------------------------------------------------------------------------------
std::vector<size_t> wallet2::select_available_outputs(const std::function<bool(const transfer_details &td)> &f) const
{
  std::vector<size_t> outputs;
  size_t n = 0;
  for (transfer_container::const_iterator i = m_transfers.begin(); i != m_transfers.end(); ++i, ++n)
  {
    if (i->m_spent)
      continue;
    if (i->m_key_image_partial)
      continue;
    if (!is_transfer_unlocked(*i))
      continue;
    if (f(*i))
      outputs.push_back(n);
  }
  return outputs;
}
//----------------------------------------------------------------------------------------------------
std::vector<uint64_t> wallet2::get_unspent_amounts_vector() const
{
  std::set<uint64_t> set;
  for (const auto &td: m_transfers)
  {
    if (!td.m_spent)
      set.insert(td.is_rct() ? 0 : td.amount());
  }
  std::vector<uint64_t> vector;
  vector.reserve(set.size());
  for (const auto &i: set)
  {
    vector.push_back(i);
  }
  return vector;
}
//----------------------------------------------------------------------------------------------------
std::vector<size_t> wallet2::select_available_outputs_from_histogram(uint64_t count, bool atleast, bool unlocked, bool allow_rct, bool trusted_daemon)
{
  cryptonote::COMMAND_RPC_GET_OUTPUT_HISTOGRAM::request req_t = AUTO_VAL_INIT(req_t);
  cryptonote::COMMAND_RPC_GET_OUTPUT_HISTOGRAM::response resp_t = AUTO_VAL_INIT(resp_t);
  m_daemon_rpc_mutex.lock();
  if (trusted_daemon)
    req_t.amounts = get_unspent_amounts_vector();
  req_t.min_count = count;
  req_t.max_count = 0;
  req_t.unlocked = unlocked;
  bool r = net_utils::invoke_http_json_rpc("/json_rpc", "get_output_histogram", req_t, resp_t, m_http_client, rpc_timeout);
  m_daemon_rpc_mutex.unlock();
  THROW_WALLET_EXCEPTION_IF(!r, error::no_connection_to_daemon, "select_available_outputs_from_histogram");
  THROW_WALLET_EXCEPTION_IF(resp_t.status == CORE_RPC_STATUS_BUSY, error::daemon_busy, "get_output_histogram");
  THROW_WALLET_EXCEPTION_IF(resp_t.status != CORE_RPC_STATUS_OK, error::get_histogram_error, resp_t.status);

  std::set<uint64_t> mixable;
  for (const auto &i: resp_t.histogram)
  {
    mixable.insert(i.amount);
  }

  return select_available_outputs([mixable, atleast, allow_rct](const transfer_details &td) {
    if (!allow_rct && td.is_rct())
      return false;
    const uint64_t amount = td.is_rct() ? 0 : td.amount();
    if (atleast) {
      if (mixable.find(amount) != mixable.end())
        return true;
    }
    else {
      if (mixable.find(amount) == mixable.end())
        return true;
    }
    return false;
  });
}
//----------------------------------------------------------------------------------------------------
uint64_t wallet2::get_num_rct_outputs()
{
  cryptonote::COMMAND_RPC_GET_OUTPUT_HISTOGRAM::request req_t = AUTO_VAL_INIT(req_t);
  cryptonote::COMMAND_RPC_GET_OUTPUT_HISTOGRAM::response resp_t = AUTO_VAL_INIT(resp_t);
  m_daemon_rpc_mutex.lock();
  req_t.amounts.push_back(0);
  req_t.min_count = 0;
  req_t.max_count = 0;
  bool r = net_utils::invoke_http_json_rpc("/json_rpc", "get_output_histogram", req_t, resp_t, m_http_client, rpc_timeout);
  m_daemon_rpc_mutex.unlock();
  THROW_WALLET_EXCEPTION_IF(!r, error::no_connection_to_daemon, "get_num_rct_outputs");
  THROW_WALLET_EXCEPTION_IF(resp_t.status == CORE_RPC_STATUS_BUSY, error::daemon_busy, "get_output_histogram");
  THROW_WALLET_EXCEPTION_IF(resp_t.status != CORE_RPC_STATUS_OK, error::get_histogram_error, resp_t.status);
  THROW_WALLET_EXCEPTION_IF(resp_t.histogram.size() != 1, error::get_histogram_error, "Expected exactly one response");
  THROW_WALLET_EXCEPTION_IF(resp_t.histogram[0].amount != 0, error::get_histogram_error, "Expected 0 amount");

  return resp_t.histogram[0].total_instances;
}
//----------------------------------------------------------------------------------------------------
const wallet2::transfer_details &wallet2::get_transfer_details(size_t idx) const
{
  THROW_WALLET_EXCEPTION_IF(idx >= m_transfers.size(), error::wallet_internal_error, "Bad transfer index");
  return m_transfers[idx];
}
//----------------------------------------------------------------------------------------------------
std::vector<size_t> wallet2::select_available_unmixable_outputs(bool trusted_daemon)
{
  // request all outputs with not enough available mixins
  const size_t min_mixin = use_fork_rules(6, 10) ? 9 : 2; // v6 increases min mixin from 2 to 9
  return select_available_outputs_from_histogram(min_mixin + 1, false, true, false, trusted_daemon);
}
//----------------------------------------------------------------------------------------------------
std::vector<size_t> wallet2::select_available_mixable_outputs(bool trusted_daemon)
{
  // request all outputs with at least 10nstances, so we can use mixin 9 with
  const size_t min_mixin = use_fork_rules(6, 10) ? 9 : 2; // v6 increases min mixin from 2 to 9
  return select_available_outputs_from_histogram(min_mixin + 1, true, true, true, trusted_daemon);
}
//----------------------------------------------------------------------------------------------------
std::vector<wallet2::pending_tx> wallet2::create_unmixable_sweep_transactions(bool trusted_daemon)
{
  // From hard fork 1, we don't consider small amounts to be dust anymore
  const bool hf1_rules = use_fork_rules(2, 10); // first hard fork has version 2
  tx_dust_policy dust_policy(hf1_rules ? 0 : ::config::DEFAULT_DUST_THRESHOLD);

  const uint64_t fee_per_kb  = get_per_kb_fee();

  // may throw
  std::vector<size_t> unmixable_outputs = select_available_unmixable_outputs(trusted_daemon);
  size_t num_dust_outputs = unmixable_outputs.size();

  if (num_dust_outputs == 0)
  {
    return std::vector<wallet2::pending_tx>();
  }

  // split in "dust" and "non dust" to make it easier to select outputs
  std::vector<size_t> unmixable_transfer_outputs, unmixable_dust_outputs;
  for (auto n: unmixable_outputs)
  {
    if (m_transfers[n].amount() < fee_per_kb)
      unmixable_dust_outputs.push_back(n);
    else
      unmixable_transfer_outputs.push_back(n);
  }

  return create_transactions_from(m_account_public_address, false, unmixable_transfer_outputs, unmixable_dust_outputs, 0 /*fake_outs_count */, 0 /* unlock_time */, 1 /*priority */, std::vector<uint8_t>(), trusted_daemon);
}

bool wallet2::get_tx_key(const crypto::hash &txid, crypto::secret_key &tx_key, std::vector<crypto::secret_key> &additional_tx_keys) const
{
  additional_tx_keys.clear();
  const std::unordered_map<crypto::hash, crypto::secret_key>::const_iterator i = m_tx_keys.find(txid);
  if (i == m_tx_keys.end())
    return false;
  tx_key = i->second;
  const auto j = m_additional_tx_keys.find(txid);
  if (j != m_additional_tx_keys.end())
    additional_tx_keys = j->second;
  return true;
}
//----------------------------------------------------------------------------------------------------
std::string wallet2::get_spend_proof(const crypto::hash &txid, const std::string &message)
{
  THROW_WALLET_EXCEPTION_IF(m_watch_only, error::wallet_internal_error,
    "get_spend_proof requires spend secret key and is not available for a watch-only wallet");

  // fetch tx from daemon
  COMMAND_RPC_GET_TRANSACTIONS::request req = AUTO_VAL_INIT(req);
  req.txs_hashes.push_back(epee::string_tools::pod_to_hex(txid));
  req.decode_as_json = false;
  req.prune = false;
  COMMAND_RPC_GET_TRANSACTIONS::response res = AUTO_VAL_INIT(res);
  bool r;
  {
    const boost::lock_guard<boost::mutex> lock{m_daemon_rpc_mutex};
    r = epee::net_utils::invoke_http_json("/gettransactions", req, res, m_http_client, rpc_timeout);
  }
  THROW_WALLET_EXCEPTION_IF(!r, error::no_connection_to_daemon, "gettransactions");
  THROW_WALLET_EXCEPTION_IF(res.status == CORE_RPC_STATUS_BUSY, error::daemon_busy, "gettransactions");
  THROW_WALLET_EXCEPTION_IF(res.status != CORE_RPC_STATUS_OK, error::wallet_internal_error, "gettransactions");
  THROW_WALLET_EXCEPTION_IF(res.txs.size() != 1, error::wallet_internal_error,
    "daemon returned wrong response for gettransactions, wrong txs count = " +
    std::to_string(res.txs.size()) + ", expected 1");
  cryptonote::blobdata bd;
  THROW_WALLET_EXCEPTION_IF(!epee::string_tools::parse_hexstr_to_binbuff(res.txs[0].as_hex, bd), error::wallet_internal_error, "failed to parse tx from hexstr");
  cryptonote::transaction tx;
  crypto::hash tx_hash, tx_prefix_hash;
  THROW_WALLET_EXCEPTION_IF(!cryptonote::parse_and_validate_tx_from_blob(bd, tx, tx_hash, tx_prefix_hash), error::wallet_internal_error, "failed to parse tx from blob");
  THROW_WALLET_EXCEPTION_IF(tx_hash != txid, error::wallet_internal_error, "txid mismatch");

  std::vector<std::vector<crypto::signature>> signatures;

  // get signature prefix hash
  std::string sig_prefix_data((const char*)&txid, sizeof(crypto::hash));
  sig_prefix_data += message;
  crypto::hash sig_prefix_hash;
  crypto::cn_fast_hash(sig_prefix_data.data(), sig_prefix_data.size(), sig_prefix_hash);

  for(size_t i = 0; i < tx.vin.size(); ++i)
  {
    const txin_to_key* const in_key = boost::get<txin_to_key>(std::addressof(tx.vin[i]));
    if (in_key == nullptr)
      continue;

    // check if the key image belongs to us
    const auto found = m_key_images.find(in_key->k_image);
    if(found == m_key_images.end())
    {
      THROW_WALLET_EXCEPTION_IF(i > 0, error::wallet_internal_error, "subset of key images belong to us, very weird!");
      THROW_WALLET_EXCEPTION_IF(true, error::wallet_internal_error, "This tx wasn't generated by this wallet!");
    }

    // derive the real output keypair
    const transfer_details& in_td = m_transfers[found->second];
    const txout_to_key* const in_tx_out_pkey = boost::get<txout_to_key>(std::addressof(in_td.m_tx.vout[in_td.m_internal_output_index].target));
    THROW_WALLET_EXCEPTION_IF(in_tx_out_pkey == nullptr, error::wallet_internal_error, "Output is not txout_to_key");
    const crypto::public_key in_tx_pub_key = get_tx_pub_key_from_extra(in_td.m_tx, in_td.m_pk_index);
    const std::vector<crypto::public_key> in_additionakl_tx_pub_keys = get_additional_tx_pub_keys_from_extra(in_td.m_tx);
    keypair in_ephemeral;
    crypto::key_image in_img;
    THROW_WALLET_EXCEPTION_IF(!generate_key_image_helper(m_account.get_keys(), m_subaddresses, in_tx_out_pkey->key, in_tx_pub_key, in_additionakl_tx_pub_keys, in_td.m_internal_output_index, in_ephemeral, in_img, m_account.get_device()),
      error::wallet_internal_error, "failed to generate key image");
    THROW_WALLET_EXCEPTION_IF(in_key->k_image != in_img, error::wallet_internal_error, "key image mismatch");

    // get output pubkeys in the ring
    const std::vector<uint64_t> absolute_offsets = cryptonote::relative_output_offsets_to_absolute(in_key->key_offsets);
    const size_t ring_size = in_key->key_offsets.size();
    THROW_WALLET_EXCEPTION_IF(absolute_offsets.size() != ring_size, error::wallet_internal_error, "absolute offsets size is wrong");
    COMMAND_RPC_GET_OUTPUTS_BIN::request req = AUTO_VAL_INIT(req);
    req.outputs.resize(ring_size);
    for (size_t j = 0; j < ring_size; ++j)
    {
      req.outputs[j].amount = in_key->amount;
      req.outputs[j].index = absolute_offsets[j];
    }
    COMMAND_RPC_GET_OUTPUTS_BIN::response res = AUTO_VAL_INIT(res);
    bool r;
    {
      const boost::lock_guard<boost::mutex> lock{m_daemon_rpc_mutex}; 
      r = epee::net_utils::invoke_http_bin("/get_outs.bin", req, res, m_http_client, rpc_timeout);
    }
    THROW_WALLET_EXCEPTION_IF(!r, error::no_connection_to_daemon, "get_outs.bin");
    THROW_WALLET_EXCEPTION_IF(res.status == CORE_RPC_STATUS_BUSY, error::daemon_busy, "get_outs.bin");
    THROW_WALLET_EXCEPTION_IF(res.status != CORE_RPC_STATUS_OK, error::wallet_internal_error, "get_outs.bin");
    THROW_WALLET_EXCEPTION_IF(res.outs.size() != ring_size, error::wallet_internal_error,
      "daemon returned wrong response for get_outs.bin, wrong amounts count = " +
      std::to_string(res.outs.size()) + ", expected " +  std::to_string(ring_size));

    // copy pubkey pointers
    std::vector<const crypto::public_key *> p_output_keys;
    for (const COMMAND_RPC_GET_OUTPUTS_BIN::outkey &out : res.outs)
      p_output_keys.push_back(&out.key);

    // figure out real output index and secret key
    size_t sec_index = -1;
    for (size_t j = 0; j < ring_size; ++j)
    {
      if (res.outs[j].key == in_ephemeral.pub)
      {
        sec_index = j;
        break;
      }
    }
    THROW_WALLET_EXCEPTION_IF(sec_index >= ring_size, error::wallet_internal_error, "secret index not found");

    // generate ring sig for this input
    signatures.push_back(std::vector<crypto::signature>());
    std::vector<crypto::signature>& sigs = signatures.back();
    sigs.resize(in_key->key_offsets.size());
    crypto::generate_ring_signature(sig_prefix_hash, in_key->k_image, p_output_keys, in_ephemeral.sec, sec_index, sigs.data());
  }

  std::string sig_str = "SpendProofV1";
  for (const std::vector<crypto::signature>& ring_sig : signatures)
    for (const crypto::signature& sig : ring_sig)
       sig_str += tools::base58::encode(std::string((const char *)&sig, sizeof(crypto::signature)));
  return sig_str;
}
//----------------------------------------------------------------------------------------------------
bool wallet2::check_spend_proof(const crypto::hash &txid, const std::string &message, const std::string &sig_str)
{
  const std::string header = "SpendProofV1";
  const size_t header_len = header.size();
  THROW_WALLET_EXCEPTION_IF(sig_str.size() < header_len || sig_str.substr(0, header_len) != header, error::wallet_internal_error,
    "Signature header check error");

  // fetch tx from daemon
  COMMAND_RPC_GET_TRANSACTIONS::request req = AUTO_VAL_INIT(req);
  req.txs_hashes.push_back(epee::string_tools::pod_to_hex(txid));
  req.decode_as_json = false;
  req.prune = false;
  COMMAND_RPC_GET_TRANSACTIONS::response res = AUTO_VAL_INIT(res);
  bool r;
  {
    const boost::lock_guard<boost::mutex> lock{m_daemon_rpc_mutex}; 
    r = epee::net_utils::invoke_http_json("/gettransactions", req, res, m_http_client, rpc_timeout);
  }
  THROW_WALLET_EXCEPTION_IF(!r, error::no_connection_to_daemon, "gettransactions");
  THROW_WALLET_EXCEPTION_IF(res.status == CORE_RPC_STATUS_BUSY, error::daemon_busy, "gettransactions");
  THROW_WALLET_EXCEPTION_IF(res.status != CORE_RPC_STATUS_OK, error::wallet_internal_error, "gettransactions");
  THROW_WALLET_EXCEPTION_IF(res.txs.size() != 1, error::wallet_internal_error,
    "daemon returned wrong response for gettransactions, wrong txs count = " +
    std::to_string(res.txs.size()) + ", expected 1");
  cryptonote::blobdata bd;
  THROW_WALLET_EXCEPTION_IF(!epee::string_tools::parse_hexstr_to_binbuff(res.txs[0].as_hex, bd), error::wallet_internal_error, "failed to parse tx from hexstr");
  cryptonote::transaction tx;
  crypto::hash tx_hash, tx_prefix_hash;
  THROW_WALLET_EXCEPTION_IF(!cryptonote::parse_and_validate_tx_from_blob(bd, tx, tx_hash, tx_prefix_hash), error::wallet_internal_error, "failed to parse tx from blob");
  THROW_WALLET_EXCEPTION_IF(tx_hash != txid, error::wallet_internal_error, "txid mismatch");

  // check signature size
  size_t num_sigs = 0;
  for(size_t i = 0; i < tx.vin.size(); ++i)
  {
    const txin_to_key* const in_key = boost::get<txin_to_key>(std::addressof(tx.vin[i]));
    if (in_key != nullptr)
      num_sigs += in_key->key_offsets.size();
  }
  std::vector<std::vector<crypto::signature>> signatures = { std::vector<crypto::signature>(1) };
  const size_t sig_len = tools::base58::encode(std::string((const char *)&signatures[0][0], sizeof(crypto::signature))).size();
  THROW_WALLET_EXCEPTION_IF(sig_str.size() != header_len + num_sigs * sig_len,
    error::wallet_internal_error, "incorrect signature size");

  // decode base58
  signatures.clear();
  size_t offset = header_len;
  for(size_t i = 0; i < tx.vin.size(); ++i)
  {
    const txin_to_key* const in_key = boost::get<txin_to_key>(std::addressof(tx.vin[i]));
    if (in_key == nullptr)
      continue;
    signatures.resize(signatures.size() + 1);
    signatures.back().resize(in_key->key_offsets.size());
    for (size_t j = 0; j < in_key->key_offsets.size(); ++j)
    {
      std::string sig_decoded;
      THROW_WALLET_EXCEPTION_IF(!tools::base58::decode(sig_str.substr(offset, sig_len), sig_decoded), error::wallet_internal_error, "Signature decoding error");
      THROW_WALLET_EXCEPTION_IF(sizeof(crypto::signature) != sig_decoded.size(), error::wallet_internal_error, "Signature decoding error");
      memcpy(&signatures.back()[j], sig_decoded.data(), sizeof(crypto::signature));
      offset += sig_len;
    }
  }

  // get signature prefix hash
  std::string sig_prefix_data((const char*)&txid, sizeof(crypto::hash));
  sig_prefix_data += message;
  crypto::hash sig_prefix_hash;
  crypto::cn_fast_hash(sig_prefix_data.data(), sig_prefix_data.size(), sig_prefix_hash);

  std::vector<std::vector<crypto::signature>>::const_iterator sig_iter = signatures.cbegin();
  for(size_t i = 0; i < tx.vin.size(); ++i)
  {
    const txin_to_key* const in_key = boost::get<txin_to_key>(std::addressof(tx.vin[i]));
    if (in_key == nullptr)
      continue;

    // get output pubkeys in the ring
    COMMAND_RPC_GET_OUTPUTS_BIN::request req = AUTO_VAL_INIT(req);
    const std::vector<uint64_t> absolute_offsets = cryptonote::relative_output_offsets_to_absolute(in_key->key_offsets);
    req.outputs.resize(absolute_offsets.size());
    for (size_t j = 0; j < absolute_offsets.size(); ++j)
    {
      req.outputs[j].amount = in_key->amount;
      req.outputs[j].index = absolute_offsets[j];
    }
    COMMAND_RPC_GET_OUTPUTS_BIN::response res = AUTO_VAL_INIT(res);
    bool r;
    {
      const boost::lock_guard<boost::mutex> lock{m_daemon_rpc_mutex}; 
      r = epee::net_utils::invoke_http_bin("/get_outs.bin", req, res, m_http_client, rpc_timeout);
    }
    THROW_WALLET_EXCEPTION_IF(!r, error::no_connection_to_daemon, "get_outs.bin");
    THROW_WALLET_EXCEPTION_IF(res.status == CORE_RPC_STATUS_BUSY, error::daemon_busy, "get_outs.bin");
    THROW_WALLET_EXCEPTION_IF(res.status != CORE_RPC_STATUS_OK, error::wallet_internal_error, "get_outs.bin");
    THROW_WALLET_EXCEPTION_IF(res.outs.size() != req.outputs.size(), error::wallet_internal_error,
      "daemon returned wrong response for get_outs.bin, wrong amounts count = " +
      std::to_string(res.outs.size()) + ", expected " +  std::to_string(req.outputs.size()));

    // copy pointers
    std::vector<const crypto::public_key *> p_output_keys;
    for (const COMMAND_RPC_GET_OUTPUTS_BIN::outkey &out : res.outs)
      p_output_keys.push_back(&out.key);

    // check this ring
    if (!crypto::check_ring_signature(sig_prefix_hash, in_key->k_image, p_output_keys, sig_iter->data()))
      return false;
    ++sig_iter;
  }
  THROW_WALLET_EXCEPTION_IF(sig_iter != signatures.cend(), error::wallet_internal_error, "Signature iterator didn't reach the end");
  return true;
}
//----------------------------------------------------------------------------------------------------

void wallet2::check_tx_key(const crypto::hash &txid, const crypto::secret_key &tx_key, const std::vector<crypto::secret_key> &additional_tx_keys, const cryptonote::account_public_address &address, uint64_t &received, bool &in_pool, uint64_t &confirmations)
{
  crypto::key_derivation derivation;
  THROW_WALLET_EXCEPTION_IF(!crypto::generate_key_derivation(address.m_view_public_key, tx_key, derivation), error::wallet_internal_error,
    "Failed to generate key derivation from supplied parameters");

  std::vector<crypto::key_derivation> additional_derivations;
  additional_derivations.resize(additional_tx_keys.size());
  for (size_t i = 0; i < additional_tx_keys.size(); ++i)
    THROW_WALLET_EXCEPTION_IF(!crypto::generate_key_derivation(address.m_view_public_key, additional_tx_keys[i], additional_derivations[i]), error::wallet_internal_error,
      "Failed to generate key derivation from supplied parameters");

  check_tx_key_helper(txid, derivation, additional_derivations, address, received, in_pool, confirmations);
}

void wallet2::check_tx_key_helper(const crypto::hash &txid, const crypto::key_derivation &derivation, const std::vector<crypto::key_derivation> &additional_derivations, const cryptonote::account_public_address &address, uint64_t &received, bool &in_pool, uint64_t &confirmations)
{
  COMMAND_RPC_GET_TRANSACTIONS::request req;
  COMMAND_RPC_GET_TRANSACTIONS::response res;
  req.txs_hashes.push_back(epee::string_tools::pod_to_hex(txid));
  req.decode_as_json = false;
  req.prune = false;
  m_daemon_rpc_mutex.lock();
  bool ok = epee::net_utils::invoke_http_json("/gettransactions", req, res, m_http_client);
  m_daemon_rpc_mutex.unlock();
  THROW_WALLET_EXCEPTION_IF(!ok || (res.txs.size() != 1 && res.txs_as_hex.size() != 1),
    error::wallet_internal_error, "Failed to get transaction from daemon");

  cryptonote::blobdata tx_data;
  if (res.txs.size() == 1)
    ok = string_tools::parse_hexstr_to_binbuff(res.txs.front().as_hex, tx_data);
  else
    ok = string_tools::parse_hexstr_to_binbuff(res.txs_as_hex.front(), tx_data);
  THROW_WALLET_EXCEPTION_IF(!ok, error::wallet_internal_error, "Failed to parse transaction from daemon");

  crypto::hash tx_hash, tx_prefix_hash;
  cryptonote::transaction tx;
  THROW_WALLET_EXCEPTION_IF(!cryptonote::parse_and_validate_tx_from_blob(tx_data, tx, tx_hash, tx_prefix_hash), error::wallet_internal_error,
    "Failed to validate transaction from daemon");
  THROW_WALLET_EXCEPTION_IF(tx_hash != txid, error::wallet_internal_error,
    "Failed to get the right transaction from daemon");
  THROW_WALLET_EXCEPTION_IF(!additional_derivations.empty() && additional_derivations.size() != tx.vout.size(), error::wallet_internal_error,
    "The size of additional derivations is wrong");

  received = 0;
  hw::device &hwdev =  m_account.get_device();
  for (size_t n = 0; n < tx.vout.size(); ++n)
  {
    const cryptonote::txout_to_key* const out_key = boost::get<cryptonote::txout_to_key>(std::addressof(tx.vout[n].target));
    if (!out_key)
      continue;

    crypto::public_key derived_out_key;
    bool r = hwdev.derive_public_key(derivation, n, address.m_spend_public_key, derived_out_key);
    THROW_WALLET_EXCEPTION_IF(!r, error::wallet_internal_error, "Failed to derive public key");
    bool found = out_key->key == derived_out_key;
    crypto::key_derivation found_derivation = derivation;
    if (!found && !additional_derivations.empty())
    {
      r = hwdev.derive_public_key(additional_derivations[n], n, address.m_spend_public_key, derived_out_key);
      THROW_WALLET_EXCEPTION_IF(!r, error::wallet_internal_error, "Failed to derive public key");
      found = out_key->key == derived_out_key;
      found_derivation = additional_derivations[n];
    }

    if (found)
    {
      uint64_t amount;
      if (tx.version == 1 || tx.rct_signatures.type == rct::RCTTypeNull)
      {
        amount = tx.vout[n].amount;
      }
      else
      {
        crypto::secret_key scalar1;
        hwdev.derivation_to_scalar(found_derivation, n, scalar1);
        rct::ecdhTuple ecdh_info = tx.rct_signatures.ecdhInfo[n];
        hwdev.ecdhDecode(ecdh_info, rct::sk2rct(scalar1));
        const rct::key C = tx.rct_signatures.outPk[n].mask;
        rct::key Ctmp;
        rct::addKeys2(Ctmp, ecdh_info.mask, ecdh_info.amount, rct::H);
        if (rct::equalKeys(C, Ctmp))
          amount = rct::h2d(ecdh_info.amount);
        else
          amount = 0;
      }
      received += amount;
    }
  }

  in_pool = res.txs.front().in_pool;
  confirmations = (uint64_t)-1;
  if (!in_pool)
  {
    std::string err;
    uint64_t bc_height = get_daemon_blockchain_height(err);
    if (err.empty())
      confirmations = bc_height - (res.txs.front().block_height + 1);
  }
}

std::string wallet2::get_tx_proof(const crypto::hash &txid, const cryptonote::account_public_address &address, bool is_subaddress, const std::string &message)
{
  // determine if the address is found in the subaddress hash table (i.e. whether the proof is outbound or inbound)
  const bool is_out = m_subaddresses.count(address.m_spend_public_key) == 0;

  std::string prefix_data((const char*)&txid, sizeof(crypto::hash));
  prefix_data += message;
  crypto::hash prefix_hash;
  crypto::cn_fast_hash(prefix_data.data(), prefix_data.size(), prefix_hash);

  std::vector<crypto::public_key> shared_secret;
  std::vector<crypto::signature> sig;
  std::string sig_str;
  if (is_out)
  {
    crypto::secret_key tx_key;
    std::vector<crypto::secret_key> additional_tx_keys;
    THROW_WALLET_EXCEPTION_IF(!get_tx_key(txid, tx_key, additional_tx_keys), error::wallet_internal_error, "Tx secret key wasn't found in the wallet file.");

    const size_t num_sigs = 1 + additional_tx_keys.size();
    shared_secret.resize(num_sigs);
    sig.resize(num_sigs);

    shared_secret[0] = rct::rct2pk(rct::scalarmultKey(rct::pk2rct(address.m_view_public_key), rct::sk2rct(tx_key)));
    crypto::public_key tx_pub_key;
    if (is_subaddress)
    {
      tx_pub_key = rct2pk(rct::scalarmultKey(rct::pk2rct(address.m_spend_public_key), rct::sk2rct(tx_key)));
      crypto::generate_tx_proof(prefix_hash, tx_pub_key, address.m_view_public_key, address.m_spend_public_key, shared_secret[0], tx_key, sig[0]);
    }
    else
    {
      crypto::secret_key_to_public_key(tx_key, tx_pub_key);
      crypto::generate_tx_proof(prefix_hash, tx_pub_key, address.m_view_public_key, boost::none, shared_secret[0], tx_key, sig[0]);
    }
    for (size_t i = 1; i < num_sigs; ++i)
    {
      shared_secret[i] = rct::rct2pk(rct::scalarmultKey(rct::pk2rct(address.m_view_public_key), rct::sk2rct(additional_tx_keys[i - 1])));
      if (is_subaddress)
      {
        tx_pub_key = rct2pk(rct::scalarmultKey(rct::pk2rct(address.m_spend_public_key), rct::sk2rct(additional_tx_keys[i - 1])));
        crypto::generate_tx_proof(prefix_hash, tx_pub_key, address.m_view_public_key, address.m_spend_public_key, shared_secret[i], additional_tx_keys[i - 1], sig[i]);
      }
      else
      {
        crypto::secret_key_to_public_key(additional_tx_keys[i - 1], tx_pub_key);
        crypto::generate_tx_proof(prefix_hash, tx_pub_key, address.m_view_public_key, boost::none, shared_secret[i], additional_tx_keys[i - 1], sig[i]);
      }
    }
    sig_str = std::string("OutProofV1");
  }
  else
  {
    // fetch tx pubkey from the daemon
    COMMAND_RPC_GET_TRANSACTIONS::request req;
    COMMAND_RPC_GET_TRANSACTIONS::response res;
    req.txs_hashes.push_back(epee::string_tools::pod_to_hex(txid));
    req.decode_as_json = false;
    req.prune = false;
    m_daemon_rpc_mutex.lock();
    bool ok = net_utils::invoke_http_json("/gettransactions", req, res, m_http_client);
    m_daemon_rpc_mutex.unlock();
    THROW_WALLET_EXCEPTION_IF(!ok || (res.txs.size() != 1 && res.txs_as_hex.size() != 1),
      error::wallet_internal_error, "Failed to get transaction from daemon");

    cryptonote::blobdata tx_data;
    if (res.txs.size() == 1)
      ok = string_tools::parse_hexstr_to_binbuff(res.txs.front().as_hex, tx_data);
    else
      ok = string_tools::parse_hexstr_to_binbuff(res.txs_as_hex.front(), tx_data);
    THROW_WALLET_EXCEPTION_IF(!ok, error::wallet_internal_error, "Failed to parse transaction from daemon");

    crypto::hash tx_hash, tx_prefix_hash;
    cryptonote::transaction tx;
    THROW_WALLET_EXCEPTION_IF(!cryptonote::parse_and_validate_tx_from_blob(tx_data, tx, tx_hash, tx_prefix_hash), error::wallet_internal_error,
      "Failed to validate transaction from daemon");
    THROW_WALLET_EXCEPTION_IF(tx_hash != txid, error::wallet_internal_error, "Failed to get the right transaction from daemon");

    crypto::public_key tx_pub_key = get_tx_pub_key_from_extra(tx);
    THROW_WALLET_EXCEPTION_IF(tx_pub_key == null_pkey, error::wallet_internal_error, "Tx pubkey was not found");

    std::vector<crypto::public_key> additional_tx_pub_keys = get_additional_tx_pub_keys_from_extra(tx);
    const size_t num_sigs = 1 + additional_tx_pub_keys.size();
    shared_secret.resize(num_sigs);
    sig.resize(num_sigs);

    const crypto::secret_key& a = m_account.get_keys().m_view_secret_key;
    shared_secret[0] = rct::rct2pk(rct::scalarmultKey(rct::pk2rct(tx_pub_key), rct::sk2rct(a)));
    if (is_subaddress)
    {
      crypto::generate_tx_proof(prefix_hash, address.m_view_public_key, tx_pub_key, address.m_spend_public_key, shared_secret[0], a, sig[0]);
    }
    else
    {
      crypto::generate_tx_proof(prefix_hash, address.m_view_public_key, tx_pub_key, boost::none, shared_secret[0], a, sig[0]);
    }
    for (size_t i = 1; i < num_sigs; ++i)
    {
      shared_secret[i] = rct::rct2pk(rct::scalarmultKey(rct::pk2rct(additional_tx_pub_keys[i - 1]), rct::sk2rct(a)));
      if (is_subaddress)
      {
        crypto::generate_tx_proof(prefix_hash, address.m_view_public_key, additional_tx_pub_keys[i - 1], address.m_spend_public_key, shared_secret[i], a, sig[i]);
      }
      else
      {
        crypto::generate_tx_proof(prefix_hash, address.m_view_public_key, additional_tx_pub_keys[i - 1], boost::none, shared_secret[i], a, sig[i]);
      }
    }
    sig_str = std::string("InProofV1");
  }
  const size_t num_sigs = shared_secret.size();

  // check if this address actually received any funds
  crypto::key_derivation derivation;
  THROW_WALLET_EXCEPTION_IF(!crypto::generate_key_derivation(shared_secret[0], rct::rct2sk(rct::I), derivation), error::wallet_internal_error, "Failed to generate key derivation");
  std::vector<crypto::key_derivation> additional_derivations(num_sigs - 1);
  for (size_t i = 1; i < num_sigs; ++i)
    THROW_WALLET_EXCEPTION_IF(!crypto::generate_key_derivation(shared_secret[i], rct::rct2sk(rct::I), additional_derivations[i - 1]), error::wallet_internal_error, "Failed to generate key derivation");
  uint64_t received;
  bool in_pool;
  uint64_t confirmations;
  check_tx_key_helper(txid, derivation, additional_derivations, address, received, in_pool, confirmations);
  THROW_WALLET_EXCEPTION_IF(!received, error::wallet_internal_error, tr("No funds received in this tx."));

  // concatenate all signature strings
  for (size_t i = 0; i < num_sigs; ++i)
    sig_str +=
      tools::base58::encode(std::string((const char *)&shared_secret[i], sizeof(crypto::public_key))) +
      tools::base58::encode(std::string((const char *)&sig[i], sizeof(crypto::signature)));
  return sig_str;
}

bool wallet2::check_tx_proof(const crypto::hash &txid, const cryptonote::account_public_address &address, bool is_subaddress, const std::string &message, const std::string &sig_str, uint64_t &received, bool &in_pool, uint64_t &confirmations)
{
  const bool is_out = sig_str.substr(0, 3) == "Out";
  const std::string header = is_out ? "OutProofV1" : "InProofV1";
  const size_t header_len = header.size();
  THROW_WALLET_EXCEPTION_IF(sig_str.size() < header_len || sig_str.substr(0, header_len) != header, error::wallet_internal_error,
    "Signature header check error");

  // decode base58
  std::vector<crypto::public_key> shared_secret(1);
  std::vector<crypto::signature> sig(1);
  const size_t pk_len = tools::base58::encode(std::string((const char *)&shared_secret[0], sizeof(crypto::public_key))).size();
  const size_t sig_len = tools::base58::encode(std::string((const char *)&sig[0], sizeof(crypto::signature))).size();
  const size_t num_sigs = (sig_str.size() - header_len) / (pk_len + sig_len);
  THROW_WALLET_EXCEPTION_IF(sig_str.size() != header_len + num_sigs * (pk_len + sig_len), error::wallet_internal_error,
    "Wrong signature size");
  shared_secret.resize(num_sigs);
  sig.resize(num_sigs);
  for (size_t i = 0; i < num_sigs; ++i)
  {
    std::string pk_decoded;
    std::string sig_decoded;
    const size_t offset = header_len + i * (pk_len + sig_len);
    THROW_WALLET_EXCEPTION_IF(!tools::base58::decode(sig_str.substr(offset, pk_len), pk_decoded), error::wallet_internal_error,
      "Signature decoding error");
    THROW_WALLET_EXCEPTION_IF(!tools::base58::decode(sig_str.substr(offset + pk_len, sig_len), sig_decoded), error::wallet_internal_error,
      "Signature decoding error");
    THROW_WALLET_EXCEPTION_IF(sizeof(crypto::public_key) != pk_decoded.size() || sizeof(crypto::signature) != sig_decoded.size(), error::wallet_internal_error,
      "Signature decoding error");
    memcpy(&shared_secret[i], pk_decoded.data(), sizeof(crypto::public_key));
    memcpy(&sig[i], sig_decoded.data(), sizeof(crypto::signature));
  }

  // fetch tx pubkey from the daemon
  COMMAND_RPC_GET_TRANSACTIONS::request req;
  COMMAND_RPC_GET_TRANSACTIONS::response res;
  req.txs_hashes.push_back(epee::string_tools::pod_to_hex(txid));
  req.decode_as_json = false;
  req.prune = false;
  m_daemon_rpc_mutex.lock();
  bool ok = net_utils::invoke_http_json("/gettransactions", req, res, m_http_client);
  m_daemon_rpc_mutex.unlock();
  THROW_WALLET_EXCEPTION_IF(!ok || (res.txs.size() != 1 && res.txs_as_hex.size() != 1),
    error::wallet_internal_error, "Failed to get transaction from daemon");

  cryptonote::blobdata tx_data;
  if (res.txs.size() == 1)
    ok = string_tools::parse_hexstr_to_binbuff(res.txs.front().as_hex, tx_data);
  else
    ok = string_tools::parse_hexstr_to_binbuff(res.txs_as_hex.front(), tx_data);
  THROW_WALLET_EXCEPTION_IF(!ok, error::wallet_internal_error, "Failed to parse transaction from daemon");

  crypto::hash tx_hash, tx_prefix_hash;
  cryptonote::transaction tx;
  THROW_WALLET_EXCEPTION_IF(!cryptonote::parse_and_validate_tx_from_blob(tx_data, tx, tx_hash, tx_prefix_hash), error::wallet_internal_error,
    "Failed to validate transaction from daemon");
  THROW_WALLET_EXCEPTION_IF(tx_hash != txid, error::wallet_internal_error, "Failed to get the right transaction from daemon");

  crypto::public_key tx_pub_key = get_tx_pub_key_from_extra(tx);
  THROW_WALLET_EXCEPTION_IF(tx_pub_key == null_pkey, error::wallet_internal_error, "Tx pubkey was not found");

  std::vector<crypto::public_key> additional_tx_pub_keys = get_additional_tx_pub_keys_from_extra(tx);
  THROW_WALLET_EXCEPTION_IF(additional_tx_pub_keys.size() + 1 != num_sigs, error::wallet_internal_error, "Signature size mismatch with additional tx pubkeys");

  std::string prefix_data((const char*)&txid, sizeof(crypto::hash));
  prefix_data += message;
  crypto::hash prefix_hash;
  crypto::cn_fast_hash(prefix_data.data(), prefix_data.size(), prefix_hash);

  // check signature
  std::vector<int> good_signature(num_sigs, 0);
  if (is_out)
  {
    good_signature[0] = is_subaddress ?
      crypto::check_tx_proof(prefix_hash, tx_pub_key, address.m_view_public_key, address.m_spend_public_key, shared_secret[0], sig[0]) :
      crypto::check_tx_proof(prefix_hash, tx_pub_key, address.m_view_public_key, boost::none, shared_secret[0], sig[0]);

    for (size_t i = 0; i < additional_tx_pub_keys.size(); ++i)
    {
      good_signature[i + 1] = is_subaddress ?
        crypto::check_tx_proof(prefix_hash, additional_tx_pub_keys[i], address.m_view_public_key, address.m_spend_public_key, shared_secret[i + 1], sig[i + 1]) :
        crypto::check_tx_proof(prefix_hash, additional_tx_pub_keys[i], address.m_view_public_key, boost::none, shared_secret[i + 1], sig[i + 1]);
    }
  }
  else
  {
    good_signature[0] = is_subaddress ?
      crypto::check_tx_proof(prefix_hash, address.m_view_public_key, tx_pub_key, address.m_spend_public_key, shared_secret[0], sig[0]) :
      crypto::check_tx_proof(prefix_hash, address.m_view_public_key, tx_pub_key, boost::none, shared_secret[0], sig[0]);

    for (size_t i = 0; i < additional_tx_pub_keys.size(); ++i)
    {
      good_signature[i + 1] = is_subaddress ?
        crypto::check_tx_proof(prefix_hash, address.m_view_public_key, additional_tx_pub_keys[i], address.m_spend_public_key, shared_secret[i + 1], sig[i + 1]) :
        crypto::check_tx_proof(prefix_hash, address.m_view_public_key, additional_tx_pub_keys[i], boost::none, shared_secret[i + 1], sig[i + 1]);
    }
  }

  if (std::any_of(good_signature.begin(), good_signature.end(), [](int i) { return i > 0; }))
  {
    // obtain key derivation by multiplying scalar 1 to the shared secret
    crypto::key_derivation derivation;
    if (good_signature[0])
      THROW_WALLET_EXCEPTION_IF(!crypto::generate_key_derivation(shared_secret[0], rct::rct2sk(rct::I), derivation), error::wallet_internal_error, "Failed to generate key derivation");

    std::vector<crypto::key_derivation> additional_derivations(num_sigs - 1);
    for (size_t i = 1; i < num_sigs; ++i)
      if (good_signature[i])
        THROW_WALLET_EXCEPTION_IF(!crypto::generate_key_derivation(shared_secret[i], rct::rct2sk(rct::I), additional_derivations[i - 1]), error::wallet_internal_error, "Failed to generate key derivation");

    check_tx_key_helper(txid, derivation, additional_derivations, address, received, in_pool, confirmations);
    return true;
  }
  return false;
}

std::string wallet2::get_reserve_proof(const boost::optional<std::pair<uint32_t, uint64_t>> &account_minreserve, const std::string &message)
{
  THROW_WALLET_EXCEPTION_IF(m_watch_only || m_multisig, error::wallet_internal_error, "Reserve proof can only be generated by a full wallet");
  THROW_WALLET_EXCEPTION_IF(balance_all() == 0, error::wallet_internal_error, "Zero balance");
  THROW_WALLET_EXCEPTION_IF(account_minreserve && balance(account_minreserve->first) < account_minreserve->second, error::wallet_internal_error,
    "Not enough balance in this account for the requested minimum reserve amount");

  // determine which outputs to include in the proof
  std::vector<size_t> selected_transfers;
  for (size_t i = 0; i < m_transfers.size(); ++i)
  {
    const transfer_details &td = m_transfers[i];
    if (!td.m_spent && (!account_minreserve || account_minreserve->first == td.m_subaddr_index.major))
      selected_transfers.push_back(i);
  }

  if (account_minreserve)
  {
    // minimize the number of outputs included in the proof, by only picking the N largest outputs that can cover the requested min reserve amount
    std::sort(selected_transfers.begin(), selected_transfers.end(), [&](const size_t a, const size_t b)
      { return m_transfers[a].amount() > m_transfers[b].amount(); });
    while (selected_transfers.size() >= 2 && m_transfers[selected_transfers[1]].amount() >= account_minreserve->second)
      selected_transfers.erase(selected_transfers.begin());
    size_t sz = 0;
    uint64_t total = 0;
    while (total < account_minreserve->second)
    {
      total += m_transfers[selected_transfers[sz]].amount();
      ++sz;
    }
    selected_transfers.resize(sz);
  }

  // compute signature prefix hash
  std::string prefix_data = message;
  prefix_data.append((const char*)&m_account.get_keys().m_account_address, sizeof(cryptonote::account_public_address));
  for (size_t i = 0; i < selected_transfers.size(); ++i)
  {
    prefix_data.append((const char*)&m_transfers[selected_transfers[i]].m_key_image, sizeof(crypto::key_image));
  }
  crypto::hash prefix_hash;
  crypto::cn_fast_hash(prefix_data.data(), prefix_data.size(), prefix_hash);

  // generate proof entries
  std::vector<reserve_proof_entry> proofs(selected_transfers.size());
  std::unordered_set<cryptonote::subaddress_index> subaddr_indices = { {0,0} };
  for (size_t i = 0; i < selected_transfers.size(); ++i)
  {
    const transfer_details &td = m_transfers[selected_transfers[i]];
    reserve_proof_entry& proof = proofs[i];
    proof.txid = td.m_txid;
    proof.index_in_tx = td.m_internal_output_index;
    proof.key_image = td.m_key_image;
    subaddr_indices.insert(td.m_subaddr_index);

    // get tx pub key 
    const crypto::public_key tx_pub_key = get_tx_pub_key_from_extra(td.m_tx, td.m_pk_index);
    THROW_WALLET_EXCEPTION_IF(tx_pub_key == crypto::null_pkey, error::wallet_internal_error, "The tx public key isn't found");
    const std::vector<crypto::public_key> additional_tx_pub_keys = get_additional_tx_pub_keys_from_extra(td.m_tx);

    // determine which tx pub key was used for deriving the output key
    const crypto::public_key *tx_pub_key_used = &tx_pub_key;
    for (int i = 0; i < 2; ++i)
    {
      proof.shared_secret = rct::rct2pk(rct::scalarmultKey(rct::pk2rct(*tx_pub_key_used), rct::sk2rct(m_account.get_keys().m_view_secret_key)));
      crypto::key_derivation derivation;
      THROW_WALLET_EXCEPTION_IF(!crypto::generate_key_derivation(proof.shared_secret, rct::rct2sk(rct::I), derivation),
        error::wallet_internal_error, "Failed to generate key derivation");
      crypto::public_key subaddress_spendkey;
      THROW_WALLET_EXCEPTION_IF(!derive_subaddress_public_key(td.get_public_key(), derivation, proof.index_in_tx, subaddress_spendkey),
        error::wallet_internal_error, "Failed to derive subaddress public key");
      if (m_subaddresses.count(subaddress_spendkey) == 1)
        break;
      THROW_WALLET_EXCEPTION_IF(additional_tx_pub_keys.empty(), error::wallet_internal_error,
        "Normal tx pub key doesn't derive the expected output, while the additional tx pub keys are empty");
      THROW_WALLET_EXCEPTION_IF(i == 1, error::wallet_internal_error,
        "Neither normal tx pub key nor additional tx pub key derive the expected output key");
      tx_pub_key_used = &additional_tx_pub_keys[proof.index_in_tx];
    }

    // generate signature for shared secret
    crypto::generate_tx_proof(prefix_hash, m_account.get_keys().m_account_address.m_view_public_key, *tx_pub_key_used, boost::none, proof.shared_secret, m_account.get_keys().m_view_secret_key, proof.shared_secret_sig);

    // derive ephemeral secret key
    crypto::key_image ki;
    cryptonote::keypair ephemeral;
    const bool r = cryptonote::generate_key_image_helper(m_account.get_keys(), m_subaddresses, td.get_public_key(), tx_pub_key,  additional_tx_pub_keys, td.m_internal_output_index, ephemeral, ki, m_account.get_device());
    THROW_WALLET_EXCEPTION_IF(!r, error::wallet_internal_error, "Failed to generate key image");
    THROW_WALLET_EXCEPTION_IF(ephemeral.pub != td.get_public_key(), error::wallet_internal_error, "Derived public key doesn't agree with the stored one");

    // generate signature for key image
    const std::vector<const crypto::public_key*> pubs = { &ephemeral.pub };
    crypto::generate_ring_signature(prefix_hash, td.m_key_image, &pubs[0], 1, ephemeral.sec, 0, &proof.key_image_sig);
  }

  // collect all subaddress spend keys that received those outputs and generate their signatures
  std::unordered_map<crypto::public_key, crypto::signature> subaddr_spendkeys;
  for (const cryptonote::subaddress_index &index : subaddr_indices)
  {
    crypto::secret_key subaddr_spend_skey = m_account.get_keys().m_spend_secret_key;
    if (!index.is_zero())
    {
      crypto::secret_key m = m_account.get_device().get_subaddress_secret_key(m_account.get_keys().m_view_secret_key, index);
      crypto::secret_key tmp = subaddr_spend_skey;
      sc_add((unsigned char*)&subaddr_spend_skey, (unsigned char*)&m, (unsigned char*)&tmp);
    }
    crypto::public_key subaddr_spend_pkey;
    secret_key_to_public_key(subaddr_spend_skey, subaddr_spend_pkey);
    crypto::generate_signature(prefix_hash, subaddr_spend_pkey, subaddr_spend_skey, subaddr_spendkeys[subaddr_spend_pkey]);
  }

  // serialize & encode
  std::ostringstream oss;
  boost::archive::portable_binary_oarchive ar(oss);
  ar << proofs << subaddr_spendkeys;
  return "ReserveProofV1" + tools::base58::encode(oss.str());
}

bool wallet2::check_reserve_proof(const cryptonote::account_public_address &address, const std::string &message, const std::string &sig_str, uint64_t &total, uint64_t &spent)
{
  uint32_t rpc_version;
  THROW_WALLET_EXCEPTION_IF(!check_connection(&rpc_version), error::wallet_internal_error, "Failed to connect to daemon: " + get_daemon_address());
  THROW_WALLET_EXCEPTION_IF(rpc_version < MAKE_CORE_RPC_VERSION(1, 0), error::wallet_internal_error, "Daemon RPC version is too old");

  static constexpr char header[] = "ReserveProofV1";
  THROW_WALLET_EXCEPTION_IF(!boost::string_ref{sig_str}.starts_with(header), error::wallet_internal_error,
    "Signature header check error");

  std::string sig_decoded;
  THROW_WALLET_EXCEPTION_IF(!tools::base58::decode(sig_str.substr(std::strlen(header)), sig_decoded), error::wallet_internal_error,
    "Signature decoding error");

  std::istringstream iss(sig_decoded);
  boost::archive::portable_binary_iarchive ar(iss);
  std::vector<reserve_proof_entry> proofs;
  std::unordered_map<crypto::public_key, crypto::signature> subaddr_spendkeys;
  ar >> proofs >> subaddr_spendkeys;

  THROW_WALLET_EXCEPTION_IF(subaddr_spendkeys.count(address.m_spend_public_key) == 0, error::wallet_internal_error,
    "The given address isn't found in the proof");

  // compute signature prefix hash
  std::string prefix_data = message;
  prefix_data.append((const char*)&address, sizeof(cryptonote::account_public_address));
  for (size_t i = 0; i < proofs.size(); ++i)
  {
    prefix_data.append((const char*)&proofs[i].key_image, sizeof(crypto::key_image));
  }
  crypto::hash prefix_hash;
  crypto::cn_fast_hash(prefix_data.data(), prefix_data.size(), prefix_hash);

  // fetch txes from daemon
  COMMAND_RPC_GET_TRANSACTIONS::request gettx_req;
  COMMAND_RPC_GET_TRANSACTIONS::response gettx_res;
  for (size_t i = 0; i < proofs.size(); ++i)
    gettx_req.txs_hashes.push_back(epee::string_tools::pod_to_hex(proofs[i].txid));
  gettx_req.decode_as_json = false;
  gettx_req.prune = false;
  m_daemon_rpc_mutex.lock();
  bool ok = net_utils::invoke_http_json("/gettransactions", gettx_req, gettx_res, m_http_client);
  m_daemon_rpc_mutex.unlock();
  THROW_WALLET_EXCEPTION_IF(!ok || gettx_res.txs.size() != proofs.size(),
    error::wallet_internal_error, "Failed to get transaction from daemon");

  // check spent status
  COMMAND_RPC_IS_KEY_IMAGE_SPENT::request kispent_req;
  COMMAND_RPC_IS_KEY_IMAGE_SPENT::response kispent_res;
  for (size_t i = 0; i < proofs.size(); ++i)
    kispent_req.key_images.push_back(epee::string_tools::pod_to_hex(proofs[i].key_image));
  m_daemon_rpc_mutex.lock();
  ok = epee::net_utils::invoke_http_json("/is_key_image_spent", kispent_req, kispent_res, m_http_client, rpc_timeout);
  m_daemon_rpc_mutex.unlock();
  THROW_WALLET_EXCEPTION_IF(!ok || kispent_res.spent_status.size() != proofs.size(),
    error::wallet_internal_error, "Failed to get key image spent status from daemon");

  total = spent = 0;
  for (size_t i = 0; i < proofs.size(); ++i)
  {
    const reserve_proof_entry& proof = proofs[i];
    THROW_WALLET_EXCEPTION_IF(gettx_res.txs[i].in_pool, error::wallet_internal_error, "Tx is unconfirmed");

    cryptonote::blobdata tx_data;
    ok = string_tools::parse_hexstr_to_binbuff(gettx_res.txs[i].as_hex, tx_data);
    THROW_WALLET_EXCEPTION_IF(!ok, error::wallet_internal_error, "Failed to parse transaction from daemon");

    crypto::hash tx_hash, tx_prefix_hash;
    cryptonote::transaction tx;
    THROW_WALLET_EXCEPTION_IF(!cryptonote::parse_and_validate_tx_from_blob(tx_data, tx, tx_hash, tx_prefix_hash), error::wallet_internal_error,
      "Failed to validate transaction from daemon");
    THROW_WALLET_EXCEPTION_IF(tx_hash != proof.txid, error::wallet_internal_error, "Failed to get the right transaction from daemon");

    THROW_WALLET_EXCEPTION_IF(proof.index_in_tx >= tx.vout.size(), error::wallet_internal_error, "index_in_tx is out of bound");

    const cryptonote::txout_to_key* const out_key = boost::get<cryptonote::txout_to_key>(std::addressof(tx.vout[proof.index_in_tx].target));
    THROW_WALLET_EXCEPTION_IF(!out_key, error::wallet_internal_error, "Output key wasn't found")

    // get tx pub key
    const crypto::public_key tx_pub_key = get_tx_pub_key_from_extra(tx);
    THROW_WALLET_EXCEPTION_IF(tx_pub_key == crypto::null_pkey, error::wallet_internal_error, "The tx public key isn't found");
    const std::vector<crypto::public_key> additional_tx_pub_keys = get_additional_tx_pub_keys_from_extra(tx);

    // check singature for shared secret
    ok = crypto::check_tx_proof(prefix_hash, address.m_view_public_key, tx_pub_key, boost::none, proof.shared_secret, proof.shared_secret_sig);
    if (!ok && additional_tx_pub_keys.size() == tx.vout.size())
      ok = crypto::check_tx_proof(prefix_hash, address.m_view_public_key, additional_tx_pub_keys[proof.index_in_tx], boost::none, proof.shared_secret, proof.shared_secret_sig);
    if (!ok)
      return false;

    // check signature for key image
    const std::vector<const crypto::public_key*> pubs = { &out_key->key };
    ok = crypto::check_ring_signature(prefix_hash, proof.key_image, &pubs[0], 1, &proof.key_image_sig);
    if (!ok)
      return false;

    // check if the address really received the fund
    crypto::key_derivation derivation;
    THROW_WALLET_EXCEPTION_IF(!crypto::generate_key_derivation(proof.shared_secret, rct::rct2sk(rct::I), derivation), error::wallet_internal_error, "Failed to generate key derivation");
    crypto::public_key subaddr_spendkey;
    crypto::derive_subaddress_public_key(out_key->key, derivation, proof.index_in_tx, subaddr_spendkey);
    THROW_WALLET_EXCEPTION_IF(subaddr_spendkeys.count(subaddr_spendkey) == 0, error::wallet_internal_error,
      "The address doesn't seem to have received the fund");

    // check amount
    uint64_t amount = tx.vout[proof.index_in_tx].amount;
    if (amount == 0)
    {
      // decode rct
      crypto::secret_key shared_secret;
      crypto::derivation_to_scalar(derivation, proof.index_in_tx, shared_secret);
      rct::ecdhTuple ecdh_info = tx.rct_signatures.ecdhInfo[proof.index_in_tx];
      rct::ecdhDecode(ecdh_info, rct::sk2rct(shared_secret));
      amount = rct::h2d(ecdh_info.amount);
    }
    total += amount;
    if (kispent_res.spent_status[i])
      spent += amount;
  }

  // check signatures for all subaddress spend keys
  for (const auto &i : subaddr_spendkeys)
  {
    if (!crypto::check_signature(prefix_hash, i.first, i.second))
      return false;
  }
  return true;
}

std::string wallet2::get_wallet_file() const
{
  return m_wallet_file;
}

std::string wallet2::get_keys_file() const
{
  return m_keys_file;
}

std::string wallet2::get_daemon_address() const
{
  return m_daemon_address;
}

uint64_t wallet2::get_daemon_blockchain_height(string &err) const
{
  uint64_t height;

  boost::optional<std::string> result = m_node_rpc_proxy.get_height(height);
  if (result)
  {
    err = *result;
    return 0;
  }

  err = "";
  return height;
}

uint64_t wallet2::get_daemon_blockchain_target_height(string &err)
{
  cryptonote::COMMAND_RPC_GET_INFO::request req_t = AUTO_VAL_INIT(req_t);
  cryptonote::COMMAND_RPC_GET_INFO::response resp_t = AUTO_VAL_INIT(resp_t);
  m_daemon_rpc_mutex.lock();
  bool ok = net_utils::invoke_http_json_rpc("/json_rpc", "get_info", req_t, resp_t, m_http_client);
  m_daemon_rpc_mutex.unlock();
  if (ok)
  {
    if (resp_t.status == CORE_RPC_STATUS_BUSY)
    {
      err = "daemon is busy. Please try again later.";
    }
    else if (resp_t.status != CORE_RPC_STATUS_OK)
    {
      err = resp_t.status;
    }
    else // success, cleaning up error message
    {
      err = "";
    }
  }
  else
  {
    err = "possibly lost connection to daemon";
  }
  return resp_t.target_height;
}

uint64_t wallet2::get_approximate_blockchain_height() const
{
  // time of v2 fork
  const time_t fork_time = m_nettype == TESTNET ? 1448285909 : m_nettype == STAGENET ? (time_t)-1/*TODO*/ : 1458748658;
  // v2 fork block
  const uint64_t fork_block = m_nettype == TESTNET ? 624634 : m_nettype == STAGENET ? (uint64_t)-1/*TODO*/ : 1009827;
  // avg seconds per block
  const int seconds_per_block = DIFFICULTY_TARGET_V2;
  // Calculated blockchain height
  uint64_t approx_blockchain_height = fork_block + (time(NULL) - fork_time)/seconds_per_block;
  // testnet got some huge rollbacks, so the estimation is way off
  static const uint64_t approximate_testnet_rolled_back_blocks = 148540;
  if (m_nettype == TESTNET && approx_blockchain_height > approximate_testnet_rolled_back_blocks)
    approx_blockchain_height -= approximate_testnet_rolled_back_blocks;
  LOG_PRINT_L2("Calculated blockchain height: " << approx_blockchain_height);
  return approx_blockchain_height;
}

void wallet2::set_tx_note(const crypto::hash &txid, const std::string &note)
{
  m_tx_notes[txid] = note;
}

std::string wallet2::get_tx_note(const crypto::hash &txid) const
{
  std::unordered_map<crypto::hash, std::string>::const_iterator i = m_tx_notes.find(txid);
  if (i == m_tx_notes.end())
    return std::string();
  return i->second;
}

void wallet2::set_attribute(const std::string &key, const std::string &value)
{
  m_attributes[key] = value;
}

std::string wallet2::get_attribute(const std::string &key) const
{
  std::unordered_map<std::string, std::string>::const_iterator i = m_attributes.find(key);
  if (i == m_attributes.end())
    return std::string();
  return i->second;
}

void wallet2::set_description(const std::string &description)
{
  set_attribute(ATTRIBUTE_DESCRIPTION, description);
}

std::string wallet2::get_description() const
{
  return get_attribute(ATTRIBUTE_DESCRIPTION);
}

const std::pair<std::map<std::string, std::string>, std::vector<std::string>>& wallet2::get_account_tags()
{
  // ensure consistency
  if (m_account_tags.second.size() != get_num_subaddress_accounts())
    m_account_tags.second.resize(get_num_subaddress_accounts(), "");
  for (const std::string& tag : m_account_tags.second)
  {
    if (!tag.empty() && m_account_tags.first.count(tag) == 0)
      m_account_tags.first.insert({tag, ""});
  }
  for (auto i = m_account_tags.first.begin(); i != m_account_tags.first.end(); )
  {
    if (std::find(m_account_tags.second.begin(), m_account_tags.second.end(), i->first) == m_account_tags.second.end())
      i = m_account_tags.first.erase(i);
    else
      ++i;
  }
  return m_account_tags;
}

void wallet2::set_account_tag(const std::set<uint32_t> account_indices, const std::string& tag)
{
  for (uint32_t account_index : account_indices)
  {
    THROW_WALLET_EXCEPTION_IF(account_index >= get_num_subaddress_accounts(), error::wallet_internal_error, "Account index out of bound");
    if (m_account_tags.second[account_index] == tag)
      MDEBUG("This tag is already assigned to this account");
    else
      m_account_tags.second[account_index] = tag;
  }
  get_account_tags();
}

void wallet2::set_account_tag_description(const std::string& tag, const std::string& description)
{
  THROW_WALLET_EXCEPTION_IF(tag.empty(), error::wallet_internal_error, "Tag must not be empty");
  THROW_WALLET_EXCEPTION_IF(m_account_tags.first.count(tag) == 0, error::wallet_internal_error, "Tag is unregistered");
  m_account_tags.first[tag] = description;
}

std::string wallet2::sign(const std::string &data) const
{
  crypto::hash hash;
  crypto::cn_fast_hash(data.data(), data.size(), hash);
  const cryptonote::account_keys &keys = m_account.get_keys();
  crypto::signature signature;
  crypto::generate_signature(hash, keys.m_account_address.m_spend_public_key, keys.m_spend_secret_key, signature);
  return std::string("SigV1") + tools::base58::encode(std::string((const char *)&signature, sizeof(signature)));
}

bool wallet2::verify(const std::string &data, const cryptonote::account_public_address &address, const std::string &signature) const
{
  const size_t header_len = strlen("SigV1");
  if (signature.size() < header_len || signature.substr(0, header_len) != "SigV1") {
    LOG_PRINT_L0("Signature header check error");
    return false;
  }
  crypto::hash hash;
  crypto::cn_fast_hash(data.data(), data.size(), hash);
  std::string decoded;
  if (!tools::base58::decode(signature.substr(header_len), decoded)) {
    LOG_PRINT_L0("Signature decoding error");
    return false;
  }
  crypto::signature s;
  if (sizeof(s) != decoded.size()) {
    LOG_PRINT_L0("Signature decoding error");
    return false;
  }
  memcpy(&s, decoded.data(), sizeof(s));
  return crypto::check_signature(hash, address.m_spend_public_key, s);
}
//----------------------------------------------------------------------------------------------------
crypto::public_key wallet2::get_tx_pub_key_from_received_outs(const tools::wallet2::transfer_details &td) const
{
  std::vector<tx_extra_field> tx_extra_fields;
  if(!parse_tx_extra(td.m_tx.extra, tx_extra_fields))
  {
    // Extra may only be partially parsed, it's OK if tx_extra_fields contains public key
  }

  // Due to a previous bug, there might be more than one tx pubkey in extra, one being
  // the result of a previously discarded signature.
  // For speed, since scanning for outputs is a slow process, we check whether extra
  // contains more than one pubkey. If not, the first one is returned. If yes, they're
  // checked for whether they yield at least one output
  tx_extra_pub_key pub_key_field;
  THROW_WALLET_EXCEPTION_IF(!find_tx_extra_field_by_type(tx_extra_fields, pub_key_field, 0), error::wallet_internal_error,
      "Public key wasn't found in the transaction extra");
  const crypto::public_key tx_pub_key = pub_key_field.pub_key;
  bool two_found = find_tx_extra_field_by_type(tx_extra_fields, pub_key_field, 1);
  if (!two_found) {
    // easy case, just one found
    return tx_pub_key;
  }

  // more than one, loop and search
  const cryptonote::account_keys& keys = m_account.get_keys();
  size_t pk_index = 0;
  hw::device &hwdev = m_account.get_device();

  const std::vector<crypto::public_key> additional_tx_pub_keys = get_additional_tx_pub_keys_from_extra(td.m_tx);
  std::vector<crypto::key_derivation> additional_derivations;
  for (size_t i = 0; i < additional_tx_pub_keys.size(); ++i)
  {
    additional_derivations.push_back({});
    bool r = hwdev.generate_key_derivation(additional_tx_pub_keys[i], keys.m_view_secret_key, additional_derivations.back());
    THROW_WALLET_EXCEPTION_IF(!r, error::wallet_internal_error, "Failed to generate key derivation");
  }

  while (find_tx_extra_field_by_type(tx_extra_fields, pub_key_field, pk_index++)) {
    const crypto::public_key tx_pub_key = pub_key_field.pub_key;
    crypto::key_derivation derivation;
    bool r = hwdev.generate_key_derivation(tx_pub_key, keys.m_view_secret_key, derivation);
    THROW_WALLET_EXCEPTION_IF(!r, error::wallet_internal_error, "Failed to generate key derivation");

    for (size_t i = 0; i < td.m_tx.vout.size(); ++i)
    {
      tx_scan_info_t tx_scan_info;
      check_acc_out_precomp(td.m_tx.vout[i], derivation, additional_derivations, i, tx_scan_info);
      if (!tx_scan_info.error && tx_scan_info.received)
        return tx_pub_key;
    }
  }

  // we found no key yielding an output
  THROW_WALLET_EXCEPTION_IF(true, error::wallet_internal_error,
      "Public key yielding at least one output wasn't found in the transaction extra");
  return crypto::null_pkey;
}

bool wallet2::export_key_images(const std::string &filename) const
{
  std::vector<std::pair<crypto::key_image, crypto::signature>> ski = export_key_images();
  std::string magic(KEY_IMAGE_EXPORT_FILE_MAGIC, strlen(KEY_IMAGE_EXPORT_FILE_MAGIC));
  const cryptonote::account_public_address &keys = get_account().get_keys().m_account_address;

  std::string data;
  data += std::string((const char *)&keys.m_spend_public_key, sizeof(crypto::public_key));
  data += std::string((const char *)&keys.m_view_public_key, sizeof(crypto::public_key));
  for (const auto &i: ski)
  {
    data += std::string((const char *)&i.first, sizeof(crypto::key_image));
    data += std::string((const char *)&i.second, sizeof(crypto::signature));
  }

  // encrypt data, keep magic plaintext
  std::string ciphertext = encrypt_with_view_secret_key(data);
  return epee::file_io_utils::save_string_to_file(filename, magic + ciphertext);    
}

//----------------------------------------------------------------------------------------------------
std::vector<std::pair<crypto::key_image, crypto::signature>> wallet2::export_key_images() const
{
  std::vector<std::pair<crypto::key_image, crypto::signature>> ski;

  ski.reserve(m_transfers.size());
  for (size_t n = 0; n < m_transfers.size(); ++n)
  {
    const transfer_details &td = m_transfers[n];

    crypto::hash hash;
    crypto::cn_fast_hash(&td.m_key_image, sizeof(td.m_key_image), hash);

    // get ephemeral public key
    const cryptonote::tx_out &out = td.m_tx.vout[td.m_internal_output_index];
    THROW_WALLET_EXCEPTION_IF(out.target.type() != typeid(txout_to_key), error::wallet_internal_error,
        "Output is not txout_to_key");
    const cryptonote::txout_to_key &o = boost::get<const cryptonote::txout_to_key>(out.target);
    const crypto::public_key pkey = o.key;

    // get tx pub key
    std::vector<tx_extra_field> tx_extra_fields;
    if(!parse_tx_extra(td.m_tx.extra, tx_extra_fields))
    {
      // Extra may only be partially parsed, it's OK if tx_extra_fields contains public key
    }

    crypto::public_key tx_pub_key = get_tx_pub_key_from_received_outs(td);
    const std::vector<crypto::public_key> additional_tx_pub_keys = get_additional_tx_pub_keys_from_extra(td.m_tx);

    // generate ephemeral secret key
    crypto::key_image ki;
    cryptonote::keypair in_ephemeral;
    bool r = cryptonote::generate_key_image_helper(m_account.get_keys(), m_subaddresses, pkey, tx_pub_key, additional_tx_pub_keys, td.m_internal_output_index, in_ephemeral, ki, m_account.get_device());
    THROW_WALLET_EXCEPTION_IF(!r, error::wallet_internal_error, "Failed to generate key image");

    THROW_WALLET_EXCEPTION_IF(td.m_key_image_known && !td.m_key_image_partial && ki != td.m_key_image,
        error::wallet_internal_error, "key_image generated not matched with cached key image");
    THROW_WALLET_EXCEPTION_IF(in_ephemeral.pub != pkey,
        error::wallet_internal_error, "key_image generated ephemeral public key not matched with output_key");

    // sign the key image with the output secret key
    crypto::signature signature;
    std::vector<const crypto::public_key*> key_ptrs;
    key_ptrs.push_back(&pkey);

    crypto::generate_ring_signature((const crypto::hash&)td.m_key_image, td.m_key_image, key_ptrs, in_ephemeral.sec, 0, &signature);

    ski.push_back(std::make_pair(td.m_key_image, signature));
  }
  return ski;
}

uint64_t wallet2::import_key_images(const std::string &filename, uint64_t &spent, uint64_t &unspent)
{
  std::string data;
  bool r = epee::file_io_utils::load_file_to_string(filename, data);

  THROW_WALLET_EXCEPTION_IF(!r, error::wallet_internal_error, std::string(tr("failed to read file ")) + filename);

  const size_t magiclen = strlen(KEY_IMAGE_EXPORT_FILE_MAGIC);
  if (data.size() < magiclen || memcmp(data.data(), KEY_IMAGE_EXPORT_FILE_MAGIC, magiclen))
  {
    THROW_WALLET_EXCEPTION(error::wallet_internal_error, std::string("Bad key image export file magic in ") + filename);
  }

  try
  {
    data = decrypt_with_view_secret_key(std::string(data, magiclen));
  }
  catch (const std::exception &e)
  {
    THROW_WALLET_EXCEPTION(error::wallet_internal_error, std::string("Failed to decrypt ") + filename + ": " + e.what());
  }

  const size_t headerlen = 2 * sizeof(crypto::public_key);
  THROW_WALLET_EXCEPTION_IF(data.size() < headerlen, error::wallet_internal_error, std::string("Bad data size from file ") + filename);
  const crypto::public_key &public_spend_key = *(const crypto::public_key*)&data[0];
  const crypto::public_key &public_view_key = *(const crypto::public_key*)&data[sizeof(crypto::public_key)];
  const cryptonote::account_public_address &keys = get_account().get_keys().m_account_address;
  if (public_spend_key != keys.m_spend_public_key || public_view_key != keys.m_view_public_key)
  {
    THROW_WALLET_EXCEPTION(error::wallet_internal_error, std::string( "Key images from ") + filename + " are for a different account");
  }

  const size_t record_size = sizeof(crypto::key_image) + sizeof(crypto::signature);
  THROW_WALLET_EXCEPTION_IF((data.size() - headerlen) % record_size,
      error::wallet_internal_error, std::string("Bad data size from file ") + filename);
  size_t nki = (data.size() - headerlen) / record_size;

  std::vector<std::pair<crypto::key_image, crypto::signature>> ski;
  ski.reserve(nki);
  for (size_t n = 0; n < nki; ++n)
  {
    crypto::key_image key_image = *reinterpret_cast<const crypto::key_image*>(&data[headerlen + n * record_size]);
    crypto::signature signature = *reinterpret_cast<const crypto::signature*>(&data[headerlen + n * record_size + sizeof(crypto::key_image)]);

    ski.push_back(std::make_pair(key_image, signature));
  }
  
  return import_key_images(ski, spent, unspent);    
}

//----------------------------------------------------------------------------------------------------
uint64_t wallet2::import_key_images(const std::vector<std::pair<crypto::key_image, crypto::signature>> &signed_key_images, uint64_t &spent, uint64_t &unspent, bool check_spent)
{
  COMMAND_RPC_IS_KEY_IMAGE_SPENT::request req = AUTO_VAL_INIT(req);
  COMMAND_RPC_IS_KEY_IMAGE_SPENT::response daemon_resp = AUTO_VAL_INIT(daemon_resp);

  THROW_WALLET_EXCEPTION_IF(signed_key_images.size() > m_transfers.size(), error::wallet_internal_error,
      "The blockchain is out of date compared to the signed key images");

  if (signed_key_images.empty())
  {
    spent = 0;
    unspent = 0;
    return 0;
  }

  for (size_t n = 0; n < signed_key_images.size(); ++n)
  {
    const transfer_details &td = m_transfers[n];
    const crypto::key_image &key_image = signed_key_images[n].first;
    const crypto::signature &signature = signed_key_images[n].second;

    // get ephemeral public key
    const cryptonote::tx_out &out = td.m_tx.vout[td.m_internal_output_index];
    THROW_WALLET_EXCEPTION_IF(out.target.type() != typeid(txout_to_key), error::wallet_internal_error,
      "Non txout_to_key output found");
    const cryptonote::txout_to_key &o = boost::get<cryptonote::txout_to_key>(out.target);
    const crypto::public_key pkey = o.key;

    std::vector<const crypto::public_key*> pkeys;
    pkeys.push_back(&pkey);
    THROW_WALLET_EXCEPTION_IF(!(rct::scalarmultKey(rct::ki2rct(key_image), rct::curveOrder()) == rct::identity()),
        error::wallet_internal_error, "Key image out of validity domain: input " + boost::lexical_cast<std::string>(n) + "/"
        + boost::lexical_cast<std::string>(signed_key_images.size()) + ", key image " + epee::string_tools::pod_to_hex(key_image));

    THROW_WALLET_EXCEPTION_IF(!crypto::check_ring_signature((const crypto::hash&)key_image, key_image, pkeys, &signature),
        error::wallet_internal_error, "Signature check failed: input " + boost::lexical_cast<std::string>(n) + "/"
        + boost::lexical_cast<std::string>(signed_key_images.size()) + ", key image " + epee::string_tools::pod_to_hex(key_image)
        + ", signature " + epee::string_tools::pod_to_hex(signature) + ", pubkey " + epee::string_tools::pod_to_hex(*pkeys[0]));

    req.key_images.push_back(epee::string_tools::pod_to_hex(key_image));
  }

  for (size_t n = 0; n < signed_key_images.size(); ++n)
  {
    m_transfers[n].m_key_image = signed_key_images[n].first;
    m_key_images[m_transfers[n].m_key_image] = n;
    m_transfers[n].m_key_image_known = true;
    m_transfers[n].m_key_image_partial = false;
  }

  if(check_spent)
  {
    m_daemon_rpc_mutex.lock();
    bool r = epee::net_utils::invoke_http_json("/is_key_image_spent", req, daemon_resp, m_http_client, rpc_timeout);
    m_daemon_rpc_mutex.unlock();
    THROW_WALLET_EXCEPTION_IF(!r, error::no_connection_to_daemon, "is_key_image_spent");
    THROW_WALLET_EXCEPTION_IF(daemon_resp.status == CORE_RPC_STATUS_BUSY, error::daemon_busy, "is_key_image_spent");
    THROW_WALLET_EXCEPTION_IF(daemon_resp.status != CORE_RPC_STATUS_OK, error::is_key_image_spent_error, daemon_resp.status);
    THROW_WALLET_EXCEPTION_IF(daemon_resp.spent_status.size() != signed_key_images.size(), error::wallet_internal_error,
      "daemon returned wrong response for is_key_image_spent, wrong amounts count = " +
      std::to_string(daemon_resp.spent_status.size()) + ", expected " +  std::to_string(signed_key_images.size()));
    for (size_t n = 0; n < daemon_resp.spent_status.size(); ++n)
    {
      transfer_details &td = m_transfers[n];
      td.m_spent = daemon_resp.spent_status[n] != COMMAND_RPC_IS_KEY_IMAGE_SPENT::UNSPENT;
    }
  }
  spent = 0;
  unspent = 0;
  std::unordered_set<crypto::hash> spent_txids;   // For each spent key image, search for a tx in m_transfers that uses it as input.
  std::vector<size_t> swept_transfers;            // If such a spending tx wasn't found in m_transfers, this means the spending tx 
                                                  // was created by sweep_all, so we can't know the spent height and other detailed info.
  for(size_t i = 0; i < m_transfers.size(); ++i)
  {
    transfer_details &td = m_transfers[i];
    uint64_t amount = td.amount();
    if (td.m_spent)
      spent += amount;
    else
      unspent += amount;
    LOG_PRINT_L2("Transfer " << i << ": " << print_money(amount) << " (" << td.m_global_output_index << "): "
        << (td.m_spent ? "spent" : "unspent") << " (key image " << req.key_images[i] << ")");

    if (i < daemon_resp.spent_status.size() && daemon_resp.spent_status[i] == COMMAND_RPC_IS_KEY_IMAGE_SPENT::SPENT_IN_BLOCKCHAIN)
    {
      bool is_spent_tx_found = false;
      for (auto it = m_transfers.rbegin(); &(*it) != &td; ++it)
      {
        bool is_spent_tx = false;
        for(const cryptonote::txin_v& in : it->m_tx.vin)
        {
          if(in.type() == typeid(cryptonote::txin_to_key) && td.m_key_image == boost::get<cryptonote::txin_to_key>(in).k_image)
          {
            is_spent_tx = true;
            break;
          }
        }
        if (is_spent_tx)
        {
          is_spent_tx_found = true;
          spent_txids.insert(it->m_txid);
          break;
        }
      }

      if (!is_spent_tx_found)
        swept_transfers.push_back(i);
    }
  }
  MDEBUG("Total: " << print_money(spent) << " spent, " << print_money(unspent) << " unspent");

  if (check_spent)
  {
    // query outgoing txes
    COMMAND_RPC_GET_TRANSACTIONS::request gettxs_req;
    COMMAND_RPC_GET_TRANSACTIONS::response gettxs_res;
    gettxs_req.decode_as_json = false;
    gettxs_req.prune = false;
    for (const crypto::hash& spent_txid : spent_txids)
      gettxs_req.txs_hashes.push_back(epee::string_tools::pod_to_hex(spent_txid));
    m_daemon_rpc_mutex.lock();
    bool r = epee::net_utils::invoke_http_json("/gettransactions", gettxs_req, gettxs_res, m_http_client, rpc_timeout);
    m_daemon_rpc_mutex.unlock();
    THROW_WALLET_EXCEPTION_IF(!r, error::no_connection_to_daemon, "gettransactions");
    THROW_WALLET_EXCEPTION_IF(gettxs_res.status == CORE_RPC_STATUS_BUSY, error::daemon_busy, "gettransactions");
    THROW_WALLET_EXCEPTION_IF(gettxs_res.txs.size() != spent_txids.size(), error::wallet_internal_error,
      "daemon returned wrong response for gettransactions, wrong count = " + std::to_string(gettxs_res.txs.size()) + ", expected " + std::to_string(spent_txids.size()));

    // process each outgoing tx
    auto spent_txid = spent_txids.begin();
    hw::device &hwdev =  m_account.get_device();
    for (const COMMAND_RPC_GET_TRANSACTIONS::entry& e : gettxs_res.txs)
    {
      THROW_WALLET_EXCEPTION_IF(e.in_pool, error::wallet_internal_error, "spent tx isn't supposed to be in txpool");

      // parse tx
      cryptonote::blobdata bd;
      THROW_WALLET_EXCEPTION_IF(!epee::string_tools::parse_hexstr_to_binbuff(e.as_hex, bd), error::wallet_internal_error, "parse_hexstr_to_binbuff failed");
      cryptonote::transaction spent_tx;
      crypto::hash spnet_txid_parsed, spent_txid_prefix;
      THROW_WALLET_EXCEPTION_IF(!cryptonote::parse_and_validate_tx_from_blob(bd, spent_tx, spnet_txid_parsed, spent_txid_prefix), error::wallet_internal_error, "parse_and_validate_tx_from_blob failed");
      THROW_WALLET_EXCEPTION_IF(*spent_txid != spnet_txid_parsed, error::wallet_internal_error, "parsed txid mismatch");

      // get received (change) amount
      uint64_t tx_money_got_in_outs = 0;
      const cryptonote::account_keys& keys = m_account.get_keys();
      const crypto::public_key tx_pub_key = get_tx_pub_key_from_extra(spent_tx);
      crypto::key_derivation derivation;
      bool r = hwdev.generate_key_derivation(tx_pub_key, keys.m_view_secret_key, derivation);
      THROW_WALLET_EXCEPTION_IF(!r, error::wallet_internal_error, "Failed to generate key derivation");
      const std::vector<crypto::public_key> additional_tx_pub_keys = get_additional_tx_pub_keys_from_extra(spent_tx);
      std::vector<crypto::key_derivation> additional_derivations;
      for (size_t i = 0; i < additional_tx_pub_keys.size(); ++i)
      {
        additional_derivations.push_back({});
        r = hwdev.generate_key_derivation(additional_tx_pub_keys[i], keys.m_view_secret_key, additional_derivations.back());
        THROW_WALLET_EXCEPTION_IF(!r, error::wallet_internal_error, "Failed to generate key derivation");
      }
      size_t output_index = 0;
      for (const cryptonote::tx_out& out : spent_tx.vout)
      {
        tx_scan_info_t tx_scan_info;
        check_acc_out_precomp(out, derivation, additional_derivations, output_index, tx_scan_info);
        THROW_WALLET_EXCEPTION_IF(tx_scan_info.error, error::wallet_internal_error, "check_acc_out_precomp failed");
        if (tx_scan_info.received)
        {
          if (tx_scan_info.money_transfered == 0)
          {
            rct::key mask;
            tx_scan_info.money_transfered = tools::decodeRct(spent_tx.rct_signatures, tx_scan_info.received->derivation, output_index, mask, hwdev);
          }
          tx_money_got_in_outs += tx_scan_info.money_transfered;
        }
        ++output_index;
      }

      // get spent amount
      uint64_t tx_money_spent_in_ins = 0;
      uint32_t subaddr_account = (uint32_t)-1;
      std::set<uint32_t> subaddr_indices;
      for (const cryptonote::txin_v& in : spent_tx.vin)
      {
        if (in.type() != typeid(cryptonote::txin_to_key))
          continue;
        auto it = m_key_images.find(boost::get<cryptonote::txin_to_key>(in).k_image);
        if (it != m_key_images.end())
        {
          const transfer_details& td = m_transfers[it->second];
          uint64_t amount = boost::get<cryptonote::txin_to_key>(in).amount;
          if (amount > 0)
          {
            THROW_WALLET_EXCEPTION_IF(amount != td.amount(), error::wallet_internal_error,
                std::string("Inconsistent amount in tx input: got ") + print_money(amount) +
                std::string(", expected ") + print_money(td.amount()));
          }
          amount = td.amount();
          tx_money_spent_in_ins += amount;

          LOG_PRINT_L0("Spent money: " << print_money(amount) << ", with tx: " << *spent_txid);
          set_spent(it->second, e.block_height);
          if (m_callback)
            m_callback->on_money_spent(e.block_height, *spent_txid, spent_tx, amount, spent_tx, td.m_subaddr_index);
          if (subaddr_account != (uint32_t)-1 && subaddr_account != td.m_subaddr_index.major)
            LOG_PRINT_L0("WARNING: This tx spends outputs received by different subaddress accounts, which isn't supposed to happen");
          subaddr_account = td.m_subaddr_index.major;
          subaddr_indices.insert(td.m_subaddr_index.minor);
        }
      }

      // create outgoing payment
      process_outgoing(*spent_txid, spent_tx, e.block_height, e.block_timestamp, tx_money_spent_in_ins, tx_money_got_in_outs, subaddr_account, subaddr_indices);

      // erase corresponding incoming payment
      for (auto j = m_payments.begin(); j != m_payments.end(); ++j)
      {
        if (j->second.m_tx_hash == *spent_txid)
        {
          m_payments.erase(j);
          break;
        }
      }

      ++spent_txid;
    }

    for (size_t n : swept_transfers)
    {
      const transfer_details& td = m_transfers[n];
      confirmed_transfer_details pd;
      pd.m_change = (uint64_t)-1;                             // cahnge is unknown
      pd.m_amount_in = pd.m_amount_out = td.amount();         // fee is unknown
      std::string err;
      pd.m_block_height = get_daemon_blockchain_height(err);  // spent block height is unknown, so hypothetically set to the highest
      crypto::hash spent_txid = crypto::rand<crypto::hash>(); // spent txid is unknown, so hypothetically set to random
      m_confirmed_txs.insert(std::make_pair(spent_txid, pd));
    }
  }

  return m_transfers[signed_key_images.size() - 1].m_block_height;
}
wallet2::payment_container wallet2::export_payments() const
{
  payment_container payments;
  for (auto const &p : m_payments)
  {
    payments.emplace(p);
  }
  return payments;
}
void wallet2::import_payments(const payment_container &payments)
{
  m_payments.clear();
  for (auto const &p : payments)
  {
    m_payments.emplace(p);
  }
}
void wallet2::import_payments_out(const std::list<std::pair<crypto::hash,wallet2::confirmed_transfer_details>> &confirmed_payments)
{
  m_confirmed_txs.clear();
  for (auto const &p : confirmed_payments)
  {
    m_confirmed_txs.emplace(p);
  }
}

std::tuple<size_t,crypto::hash,std::vector<crypto::hash>> wallet2::export_blockchain() const
{
  std::tuple<size_t, crypto::hash, std::vector<crypto::hash>> bc;
  std::get<0>(bc) = m_blockchain.offset();
  std::get<1>(bc) = m_blockchain.empty() ? crypto::null_hash: m_blockchain.genesis();
  for (size_t n = m_blockchain.offset(); n < m_blockchain.size(); ++n)
  {
    std::get<2>(bc).push_back(m_blockchain[n]);
  }
  return bc;
}

void wallet2::import_blockchain(const std::tuple<size_t, crypto::hash, std::vector<crypto::hash>> &bc)
{
  m_blockchain.clear();
  if (std::get<0>(bc))
  {
    for (size_t n = std::get<0>(bc); n > 0; --n)
      m_blockchain.push_back(std::get<1>(bc));
    m_blockchain.trim(std::get<0>(bc));
  }
  for (auto const &b : std::get<2>(bc))
  {
    m_blockchain.push_back(b);
  }
  cryptonote::block genesis;
  generate_genesis(genesis);
  crypto::hash genesis_hash = get_block_hash(genesis);
  check_genesis(genesis_hash);
  m_local_bc_height = m_blockchain.size();
}
//----------------------------------------------------------------------------------------------------
std::vector<tools::wallet2::transfer_details> wallet2::export_outputs() const
{
  std::vector<tools::wallet2::transfer_details> outs;

  outs.reserve(m_transfers.size());
  for (size_t n = 0; n < m_transfers.size(); ++n)
  {
    const transfer_details &td = m_transfers[n];

    outs.push_back(td);
  }

  return outs;
}
//----------------------------------------------------------------------------------------------------
size_t wallet2::import_outputs(const std::vector<tools::wallet2::transfer_details> &outputs)
{
  m_transfers.clear();
  m_transfers.reserve(outputs.size());
  for (size_t i = 0; i < outputs.size(); ++i)
  {
    transfer_details td = outputs[i];

    // the hot wallet wouldn't have known about key images (except if we already exported them)
    cryptonote::keypair in_ephemeral;

    THROW_WALLET_EXCEPTION_IF(td.m_tx.vout.empty(), error::wallet_internal_error, "tx with no outputs at index " + boost::lexical_cast<std::string>(i));
    crypto::public_key tx_pub_key = get_tx_pub_key_from_received_outs(td);
    const std::vector<crypto::public_key> additional_tx_pub_keys = get_additional_tx_pub_keys_from_extra(td.m_tx);

    const crypto::public_key& out_key = boost::get<cryptonote::txout_to_key>(td.m_tx.vout[td.m_internal_output_index].target).key;
    bool r = cryptonote::generate_key_image_helper(m_account.get_keys(), m_subaddresses, out_key, tx_pub_key, additional_tx_pub_keys, td.m_internal_output_index, in_ephemeral, td.m_key_image, m_account.get_device());
    THROW_WALLET_EXCEPTION_IF(!r, error::wallet_internal_error, "Failed to generate key image");
    expand_subaddresses(td.m_subaddr_index);
    td.m_key_image_known = true;
    td.m_key_image_partial = false;
    THROW_WALLET_EXCEPTION_IF(in_ephemeral.pub != boost::get<cryptonote::txout_to_key>(td.m_tx.vout[td.m_internal_output_index].target).key,
        error::wallet_internal_error, "key_image generated ephemeral public key not matched with output_key at index " + boost::lexical_cast<std::string>(i));

    m_key_images[td.m_key_image] = m_transfers.size();
    m_pub_keys[td.get_public_key()] = m_transfers.size();
    m_transfers.push_back(td);
  }

  return m_transfers.size();
}
//----------------------------------------------------------------------------------------------------
crypto::public_key wallet2::get_multisig_signer_public_key(const crypto::secret_key &spend_skey) const
{
  crypto::public_key pkey;
  crypto::secret_key_to_public_key(get_multisig_blinded_secret_key(spend_skey), pkey);
  return pkey;
}
//----------------------------------------------------------------------------------------------------
crypto::public_key wallet2::get_multisig_signer_public_key() const
{
  CHECK_AND_ASSERT_THROW_MES(m_multisig, "Wallet is not multisig");
  crypto::public_key signer;
  CHECK_AND_ASSERT_THROW_MES(crypto::secret_key_to_public_key(get_account().get_keys().m_spend_secret_key, signer), "Failed to generate signer public key");
  return signer;
}
//----------------------------------------------------------------------------------------------------
crypto::public_key wallet2::get_multisig_signing_public_key(const crypto::secret_key &msk) const
{
  CHECK_AND_ASSERT_THROW_MES(m_multisig, "Wallet is not multisig");
  crypto::public_key pkey;
  CHECK_AND_ASSERT_THROW_MES(crypto::secret_key_to_public_key(msk, pkey), "Failed to derive public key");
  return pkey;
}
//----------------------------------------------------------------------------------------------------
crypto::public_key wallet2::get_multisig_signing_public_key(size_t idx) const
{
  CHECK_AND_ASSERT_THROW_MES(m_multisig, "Wallet is not multisig");
  CHECK_AND_ASSERT_THROW_MES(idx < get_account().get_multisig_keys().size(), "Multisig signing key index out of range");
  return get_multisig_signing_public_key(get_account().get_multisig_keys()[idx]);
}
//----------------------------------------------------------------------------------------------------
rct::key wallet2::get_multisig_k(size_t idx, const std::unordered_set<rct::key> &used_L) const
{
  CHECK_AND_ASSERT_THROW_MES(m_multisig, "Wallet is not multisig");
  CHECK_AND_ASSERT_THROW_MES(idx < m_transfers.size(), "idx out of range");
  for (const auto &k: m_transfers[idx].m_multisig_k)
  {
    rct::key L;
    rct::scalarmultBase(L, k);
    if (used_L.find(L) != used_L.end())
      return k;
  }
  THROW_WALLET_EXCEPTION(tools::error::multisig_export_needed);
  return rct::zero();
}
//----------------------------------------------------------------------------------------------------
rct::multisig_kLRki wallet2::get_multisig_kLRki(size_t n, const rct::key &k) const
{
  CHECK_AND_ASSERT_THROW_MES(n < m_transfers.size(), "Bad m_transfers index");
  rct::multisig_kLRki kLRki;
  kLRki.k = k;
  cryptonote::generate_multisig_LR(m_transfers[n].get_public_key(), rct::rct2sk(kLRki.k), (crypto::public_key&)kLRki.L, (crypto::public_key&)kLRki.R);
  kLRki.ki = rct::ki2rct(m_transfers[n].m_key_image);
  return kLRki;
}
//----------------------------------------------------------------------------------------------------
rct::multisig_kLRki wallet2::get_multisig_composite_kLRki(size_t n, const crypto::public_key &ignore, std::unordered_set<rct::key> &used_L, std::unordered_set<rct::key> &new_used_L) const
{
  CHECK_AND_ASSERT_THROW_MES(n < m_transfers.size(), "Bad transfer index");

  const transfer_details &td = m_transfers[n];
  rct::multisig_kLRki kLRki = get_multisig_kLRki(n, rct::skGen());

  // pick a L/R pair from every other participant but one
  size_t n_signers_used = 1;
  for (const auto &p: m_transfers[n].m_multisig_info)
  {
    if (p.m_signer == ignore)
      continue;
    for (const auto &lr: p.m_LR)
    {
      if (used_L.find(lr.m_L) != used_L.end())
        continue;
      used_L.insert(lr.m_L);
      new_used_L.insert(lr.m_L);
      rct::addKeys(kLRki.L, kLRki.L, lr.m_L);
      rct::addKeys(kLRki.R, kLRki.R, lr.m_R);
      ++n_signers_used;
      break;
    }
  }
  CHECK_AND_ASSERT_THROW_MES(n_signers_used >= m_multisig_threshold, "LR not found for enough participants");

  return kLRki;
}
//----------------------------------------------------------------------------------------------------
crypto::key_image wallet2::get_multisig_composite_key_image(size_t n) const
{
  CHECK_AND_ASSERT_THROW_MES(n < m_transfers.size(), "Bad output index");

  const transfer_details &td = m_transfers[n];
  const crypto::public_key tx_key = get_tx_pub_key_from_received_outs(td);
  const std::vector<crypto::public_key> additional_tx_keys = cryptonote::get_additional_tx_pub_keys_from_extra(td.m_tx);
  crypto::key_image ki;
  std::vector<crypto::key_image> pkis;
  for (const auto &info: td.m_multisig_info)
    for (const auto &pki: info.m_partial_key_images)
      pkis.push_back(pki);
  bool r = cryptonote::generate_multisig_composite_key_image(get_account().get_keys(), m_subaddresses, td.get_public_key(), tx_key, additional_tx_keys, td.m_internal_output_index, pkis, ki);
  THROW_WALLET_EXCEPTION_IF(!r, error::wallet_internal_error, "Failed to generate key image");
  return ki;
}
//----------------------------------------------------------------------------------------------------
cryptonote::blobdata wallet2::export_multisig()
{
  std::vector<tools::wallet2::multisig_info> info;

  const crypto::public_key signer = get_multisig_signer_public_key();

  info.resize(m_transfers.size());
  for (size_t n = 0; n < m_transfers.size(); ++n)
  {
    transfer_details &td = m_transfers[n];
    const std::vector<crypto::public_key> additional_tx_pub_keys = get_additional_tx_pub_keys_from_extra(td.m_tx);
    crypto::key_image ki;
    td.m_multisig_k.clear();
    info[n].m_LR.clear();
    info[n].m_partial_key_images.clear();

    for (size_t m = 0; m < get_account().get_multisig_keys().size(); ++m)
    {
      // we want to export the partial key image, not the full one, so we can't use td.m_key_image
      bool r = generate_multisig_key_image(get_account().get_keys(), m, td.get_public_key(), ki);
      CHECK_AND_ASSERT_THROW_MES(r, "Failed to generate key image");
      info[n].m_partial_key_images.push_back(ki);
    }

    size_t nlr = m_multisig_threshold < m_multisig_signers.size() ? m_multisig_threshold - 1 : 1;
    for (size_t m = 0; m < nlr; ++m)
    {
      td.m_multisig_k.push_back(rct::skGen());
      const rct::multisig_kLRki kLRki = get_multisig_kLRki(n, td.m_multisig_k.back());
      info[n].m_LR.push_back({kLRki.L, kLRki.R});
    }

    info[n].m_signer = signer;
  }

  std::stringstream oss;
  boost::archive::portable_binary_oarchive ar(oss);
  ar << info;

  std::string magic(MULTISIG_EXPORT_FILE_MAGIC, strlen(MULTISIG_EXPORT_FILE_MAGIC));
  const cryptonote::account_public_address &keys = get_account().get_keys().m_account_address;
  std::string header;
  header += std::string((const char *)&keys.m_spend_public_key, sizeof(crypto::public_key));
  header += std::string((const char *)&keys.m_view_public_key, sizeof(crypto::public_key));
  header += std::string((const char *)&signer, sizeof(crypto::public_key));
  std::string ciphertext = encrypt_with_view_secret_key(header + oss.str());

  return MULTISIG_EXPORT_FILE_MAGIC + ciphertext;
}
//----------------------------------------------------------------------------------------------------
void wallet2::update_multisig_rescan_info(const std::vector<std::vector<rct::key>> &multisig_k, const std::vector<std::vector<tools::wallet2::multisig_info>> &info, size_t n)
{
  CHECK_AND_ASSERT_THROW_MES(n < m_transfers.size(), "Bad index in update_multisig_info");
  CHECK_AND_ASSERT_THROW_MES(multisig_k.size() >= m_transfers.size(), "Mismatched sizes of multisig_k and info");

  MDEBUG("update_multisig_rescan_info: updating index " << n);
  transfer_details &td = m_transfers[n];
  td.m_multisig_info.clear();
  for (const auto &pi: info)
  {
    CHECK_AND_ASSERT_THROW_MES(n < pi.size(), "Bad pi size");
    td.m_multisig_info.push_back(pi[n]);
  }
  m_key_images.erase(td.m_key_image);
  td.m_key_image = get_multisig_composite_key_image(n);
  td.m_key_image_known = true;
  td.m_key_image_partial = false;
  td.m_multisig_k = multisig_k[n];
  m_key_images[td.m_key_image] = n;
}
//----------------------------------------------------------------------------------------------------
size_t wallet2::import_multisig(std::vector<cryptonote::blobdata> blobs)
{
  CHECK_AND_ASSERT_THROW_MES(m_multisig, "Wallet is not multisig");

  std::vector<std::vector<tools::wallet2::multisig_info>> info;
  std::unordered_set<crypto::public_key> seen;
  for (cryptonote::blobdata &data: blobs)
  {
    const size_t magiclen = strlen(MULTISIG_EXPORT_FILE_MAGIC);
    THROW_WALLET_EXCEPTION_IF(data.size() < magiclen || memcmp(data.data(), MULTISIG_EXPORT_FILE_MAGIC, magiclen),
        error::wallet_internal_error, "Bad multisig info file magic in ");

    data = decrypt_with_view_secret_key(std::string(data, magiclen));

    const size_t headerlen = 3 * sizeof(crypto::public_key);
    THROW_WALLET_EXCEPTION_IF(data.size() < headerlen, error::wallet_internal_error, "Bad data size");

    const crypto::public_key &public_spend_key = *(const crypto::public_key*)&data[0];
    const crypto::public_key &public_view_key = *(const crypto::public_key*)&data[sizeof(crypto::public_key)];
    const crypto::public_key &signer = *(const crypto::public_key*)&data[2*sizeof(crypto::public_key)];
    const cryptonote::account_public_address &keys = get_account().get_keys().m_account_address;
    THROW_WALLET_EXCEPTION_IF(public_spend_key != keys.m_spend_public_key || public_view_key != keys.m_view_public_key,
        error::wallet_internal_error, "Multisig info is for a different account");
    if (get_multisig_signer_public_key() == signer)
    {
      MINFO("Multisig info from this wallet ignored");
      continue;
    }
    if (seen.find(signer) != seen.end())
    {
      MINFO("Duplicate multisig info ignored");
      continue;
    }
    seen.insert(signer);

    std::string body(data, headerlen);
    std::istringstream iss(body);
    std::vector<tools::wallet2::multisig_info> i;
    boost::archive::portable_binary_iarchive ar(iss);
    ar >> i;
    MINFO(boost::format("%u outputs found") % boost::lexical_cast<std::string>(i.size()));
    info.push_back(std::move(i));
  }

  CHECK_AND_ASSERT_THROW_MES(info.size() + 1 <= m_multisig_signers.size() && info.size() + 1 >= m_multisig_threshold, "Wrong number of multisig sources");

  std::vector<std::vector<rct::key>> k;
  k.reserve(m_transfers.size());
  for (const auto &td: m_transfers)
    k.push_back(td.m_multisig_k);

  // how many outputs we're going to update
  size_t n_outputs = m_transfers.size();
  for (const auto &pi: info)
    if (pi.size() < n_outputs)
      n_outputs = pi.size();

  if (n_outputs == 0)
    return 0;

  // check signers are consistent
  for (const auto &pi: info)
  {
    CHECK_AND_ASSERT_THROW_MES(std::find(m_multisig_signers.begin(), m_multisig_signers.end(), pi[0].m_signer) != m_multisig_signers.end(),
        "Signer is not a member of this multisig wallet");
    for (size_t n = 1; n < n_outputs; ++n)
      CHECK_AND_ASSERT_THROW_MES(pi[n].m_signer == pi[0].m_signer, "Mismatched signers in imported multisig info");
  }

  // trim data we don't have info for from all participants
  for (auto &pi: info)
    pi.resize(n_outputs);

  // sort by signer
  if (!info.empty() && !info.front().empty())
  {
    std::sort(info.begin(), info.end(), [](const std::vector<tools::wallet2::multisig_info> &i0, const std::vector<tools::wallet2::multisig_info> &i1){ return memcmp(&i0[0].m_signer, &i1[0].m_signer, sizeof(i0[0].m_signer)); });
  }

  // first pass to determine where to detach the blockchain
  for (size_t n = 0; n < n_outputs; ++n)
  {
    const transfer_details &td = m_transfers[n];
    if (!td.m_key_image_partial)
      continue;
    MINFO("Multisig info importing from block height " << td.m_block_height);
    detach_blockchain(td.m_block_height);
    break;
  }

  for (size_t n = 0; n < n_outputs && n < m_transfers.size(); ++n)
  {
    update_multisig_rescan_info(k, info, n);
  }

  m_multisig_rescan_k = &k;
  m_multisig_rescan_info = &info;
  try
  {
    refresh();
  }
  catch (...) {}
  m_multisig_rescan_info = NULL;
  m_multisig_rescan_k = NULL;

  return n_outputs;
}
//----------------------------------------------------------------------------------------------------
std::string wallet2::encrypt(const std::string &plaintext, const crypto::secret_key &skey, bool authenticated) const
{
  crypto::chacha_key key;
  crypto::generate_chacha_key(&skey, sizeof(skey), key);
  std::string ciphertext;
  crypto::chacha_iv iv = crypto::rand<crypto::chacha_iv>();
  ciphertext.resize(plaintext.size() + sizeof(iv) + (authenticated ? sizeof(crypto::signature) : 0));
  crypto::chacha20(plaintext.data(), plaintext.size(), key, iv, &ciphertext[sizeof(iv)]);
  memcpy(&ciphertext[0], &iv, sizeof(iv));
  if (authenticated)
  {
    crypto::hash hash;
    crypto::cn_fast_hash(ciphertext.data(), ciphertext.size() - sizeof(signature), hash);
    crypto::public_key pkey;
    crypto::secret_key_to_public_key(skey, pkey);
    crypto::signature &signature = *(crypto::signature*)&ciphertext[ciphertext.size() - sizeof(crypto::signature)];
    crypto::generate_signature(hash, pkey, skey, signature);
  }
  return ciphertext;
}
//----------------------------------------------------------------------------------------------------
std::string wallet2::encrypt_with_view_secret_key(const std::string &plaintext, bool authenticated) const
{
  return encrypt(plaintext, get_account().get_keys().m_view_secret_key, authenticated);
}
//----------------------------------------------------------------------------------------------------
std::string wallet2::decrypt(const std::string &ciphertext, const crypto::secret_key &skey, bool authenticated) const
{
  const size_t prefix_size = sizeof(chacha_iv) + (authenticated ? sizeof(crypto::signature) : 0);
  THROW_WALLET_EXCEPTION_IF(ciphertext.size() < prefix_size,
    error::wallet_internal_error, "Unexpected ciphertext size");

  crypto::chacha_key key;
  crypto::generate_chacha_key(&skey, sizeof(skey), key);
  const crypto::chacha_iv &iv = *(const crypto::chacha_iv*)&ciphertext[0];
  std::string plaintext;
  plaintext.resize(ciphertext.size() - prefix_size);
  if (authenticated)
  {
    crypto::hash hash;
    crypto::cn_fast_hash(ciphertext.data(), ciphertext.size() - sizeof(signature), hash);
    crypto::public_key pkey;
    crypto::secret_key_to_public_key(skey, pkey);
    const crypto::signature &signature = *(const crypto::signature*)&ciphertext[ciphertext.size() - sizeof(crypto::signature)];
    THROW_WALLET_EXCEPTION_IF(!crypto::check_signature(hash, pkey, signature),
      error::wallet_internal_error, "Failed to authenticate ciphertext");
  }
  crypto::chacha20(ciphertext.data() + sizeof(iv), ciphertext.size() - prefix_size, key, iv, &plaintext[0]);
  return plaintext;
}
//----------------------------------------------------------------------------------------------------
std::string wallet2::decrypt_with_view_secret_key(const std::string &ciphertext, bool authenticated) const
{
  return decrypt(ciphertext, get_account().get_keys().m_view_secret_key, authenticated);
}
//----------------------------------------------------------------------------------------------------
std::string wallet2::make_uri(const std::string &address, const std::string &payment_id, uint64_t amount, const std::string &tx_description, const std::string &recipient_name, std::string &error) const
{
  cryptonote::address_parse_info info;
  if(!get_account_address_from_str(info, nettype(), address))
  {
    error = std::string("wrong address: ") + address;
    return std::string();
  }

  // we want only one payment id
  if (info.has_payment_id && !payment_id.empty())
  {
    error = "A single payment id is allowed";
    return std::string();
  }

  if (!payment_id.empty())
  {
    crypto::hash pid32;
    crypto::hash8 pid8;
    if (!wallet2::parse_long_payment_id(payment_id, pid32) && !wallet2::parse_short_payment_id(payment_id, pid8))
    {
      error = "Invalid payment id";
      return std::string();
    }
  }

  std::string uri = "loki:" + address;
  unsigned int n_fields = 0;

  if (!payment_id.empty())
  {
    uri += (n_fields++ ? "&" : "?") + std::string("tx_payment_id=") + payment_id;
  }

  if (amount > 0)
  {
    // URI encoded amount is in decimal units, not atomic units
    uri += (n_fields++ ? "&" : "?") + std::string("tx_amount=") + cryptonote::print_money(amount);
  }

  if (!recipient_name.empty())
  {
    uri += (n_fields++ ? "&" : "?") + std::string("recipient_name=") + epee::net_utils::conver_to_url_format(recipient_name);
  }

  if (!tx_description.empty())
  {
    uri += (n_fields++ ? "&" : "?") + std::string("tx_description=") + epee::net_utils::conver_to_url_format(tx_description);
  }

  return uri;
}
//----------------------------------------------------------------------------------------------------
bool wallet2::parse_uri(const std::string &uri, std::string &address, std::string &payment_id, uint64_t &amount, std::string &tx_description, std::string &recipient_name, std::vector<std::string> &unknown_parameters, std::string &error)
{
  if (uri.substr(0, 7) != "loki:")
  {
    error = std::string("URI has wrong scheme (expected \"loki:\"): ") + uri;
    return false;
  }

  std::string remainder = uri.substr(7);
  const char *ptr = strchr(remainder.c_str(), '?');
  address = ptr ? remainder.substr(0, ptr-remainder.c_str()) : remainder;

  cryptonote::address_parse_info info;
  if(!get_account_address_from_str(info, nettype(), address))
  {
    error = std::string("URI has wrong address: ") + address;
    return false;
  }
  if (!strchr(remainder.c_str(), '?'))
    return true;

  std::vector<std::string> arguments;
  std::string body = remainder.substr(address.size() + 1);
  if (body.empty())
    return true;
  boost::split(arguments, body, boost::is_any_of("&"));
  std::set<std::string> have_arg;
  for (const auto &arg: arguments)
  {
    std::vector<std::string> kv;
    boost::split(kv, arg, boost::is_any_of("="));
    if (kv.size() != 2)
    {
      error = std::string("URI has wrong parameter: ") + arg;
      return false;
    }
    if (have_arg.find(kv[0]) != have_arg.end())
    {
      error = std::string("URI has more than one instance of " + kv[0]);
      return false;
    }
    have_arg.insert(kv[0]);

    if (kv[0] == "tx_amount")
    {
      amount = 0;
      if (!cryptonote::parse_amount(amount, kv[1]))
      {
        error = std::string("URI has invalid amount: ") + kv[1];
        return false;
      }
    }
    else if (kv[0] == "tx_payment_id")
    {
      if (info.has_payment_id)
      {
        error = "Separate payment id given with an integrated address";
        return false;
      }
      crypto::hash hash;
      crypto::hash8 hash8;
      if (!wallet2::parse_long_payment_id(kv[1], hash) && !wallet2::parse_short_payment_id(kv[1], hash8))
      {
        error = "Invalid payment id: " + kv[1];
        return false;
      }
      payment_id = kv[1];
    }
    else if (kv[0] == "recipient_name")
    {
      recipient_name = epee::net_utils::convert_from_url_format(kv[1]);
    }
    else if (kv[0] == "tx_description")
    {
      tx_description = epee::net_utils::convert_from_url_format(kv[1]);
    }
    else
    {
      unknown_parameters.push_back(arg);
    }
  }
  return true;
}
//----------------------------------------------------------------------------------------------------
uint64_t wallet2::get_blockchain_height_by_date(uint16_t year, uint8_t month, uint8_t day)
{
  uint32_t version;
  if (!check_connection(&version))
  {
    throw std::runtime_error("failed to connect to daemon: " + get_daemon_address());
  }
  if (version < MAKE_CORE_RPC_VERSION(1, 6))
  {
    throw std::runtime_error("this function requires RPC version 1.6 or higher");
  }
  std::tm date = { 0, 0, 0, 0, 0, 0, 0, 0 };
  date.tm_year = year - 1900;
  date.tm_mon  = month - 1;
  date.tm_mday = day;
  if (date.tm_mon < 0 || 11 < date.tm_mon || date.tm_mday < 1 || 31 < date.tm_mday)
  {
    throw std::runtime_error("month or day out of range");
  }
  uint64_t timestamp_target = std::mktime(&date);
  std::string err;
  uint64_t height_min = 0;
  uint64_t height_max = get_daemon_blockchain_height(err) - 1;
  if (!err.empty())
  {
    throw std::runtime_error("failed to get blockchain height");
  }
  while (true)
  {
    COMMAND_RPC_GET_BLOCKS_BY_HEIGHT::request req;
    COMMAND_RPC_GET_BLOCKS_BY_HEIGHT::response res;
    uint64_t height_mid = (height_min + height_max) / 2;
    req.heights =
    {
      height_min,
      height_mid,
      height_max
    };
    bool r = net_utils::invoke_http_bin("/getblocks_by_height.bin", req, res, m_http_client, rpc_timeout);
    if (!r || res.status != CORE_RPC_STATUS_OK)
    {
      std::ostringstream oss;
      oss << "failed to get blocks by heights: ";
      for (auto height : req.heights)
        oss << height << ' ';
      oss << endl << "reason: ";
      if (!r)
        oss << "possibly lost connection to daemon";
      else if (res.status == CORE_RPC_STATUS_BUSY)
        oss << "daemon is busy";
      else
        oss << res.status;
      throw std::runtime_error(oss.str());
    }
    cryptonote::block blk_min, blk_mid, blk_max;
    if (res.blocks.size() < 3) throw std::runtime_error("Not enough blocks returned from daemon");
    if (!parse_and_validate_block_from_blob(res.blocks[0].block, blk_min)) throw std::runtime_error("failed to parse blob at height " + std::to_string(height_min));
    if (!parse_and_validate_block_from_blob(res.blocks[1].block, blk_mid)) throw std::runtime_error("failed to parse blob at height " + std::to_string(height_mid));
    if (!parse_and_validate_block_from_blob(res.blocks[2].block, blk_max)) throw std::runtime_error("failed to parse blob at height " + std::to_string(height_max));
    uint64_t timestamp_min = blk_min.timestamp;
    uint64_t timestamp_mid = blk_mid.timestamp;
    uint64_t timestamp_max = blk_max.timestamp;
    if (!(timestamp_min <= timestamp_mid && timestamp_mid <= timestamp_max))
    {
      // the timestamps are not in the chronological order. 
      // assuming they're sufficiently close to each other, simply return the smallest height
      return std::min({height_min, height_mid, height_max});
    }
    if (timestamp_target > timestamp_max)
    {
      throw std::runtime_error("specified date is in the future");
    }
    if (timestamp_target <= timestamp_min + 2 * 24 * 60 * 60)   // two days of "buffer" period
    {
      return height_min;
    }
    if (timestamp_target <= timestamp_mid)
      height_max = height_mid;
    else
      height_min = height_mid;
    if (height_max - height_min <= 2 * 24 * 30)        // don't divide the height range finer than two days
    {
      return height_min;
    }
  }
}
//----------------------------------------------------------------------------------------------------
bool wallet2::is_synced() const
{
  uint64_t height;
  boost::optional<std::string> result = m_node_rpc_proxy.get_target_height(height);
  if (result && *result != CORE_RPC_STATUS_OK)
    return false;
  return get_blockchain_current_height() >= height;
}
//----------------------------------------------------------------------------------------------------
std::vector<std::pair<uint64_t, uint64_t>> wallet2::estimate_backlog(const std::vector<std::pair<double, double>> &fee_levels)
{
  for (const auto &fee_level: fee_levels)
  {
    THROW_WALLET_EXCEPTION_IF(fee_level.first == 0.0, error::wallet_internal_error, "Invalid 0 fee");
    THROW_WALLET_EXCEPTION_IF(fee_level.second == 0.0, error::wallet_internal_error, "Invalid 0 fee");
  }

  // get txpool backlog
  cryptonote::COMMAND_RPC_GET_TRANSACTION_POOL_BACKLOG::request req = AUTO_VAL_INIT(req);
  cryptonote::COMMAND_RPC_GET_TRANSACTION_POOL_BACKLOG::response res = AUTO_VAL_INIT(res);
  m_daemon_rpc_mutex.lock();
  bool r = net_utils::invoke_http_json_rpc("/json_rpc", "get_txpool_backlog", req, res, m_http_client, rpc_timeout);
  m_daemon_rpc_mutex.unlock();
  THROW_WALLET_EXCEPTION_IF(!r, error::no_connection_to_daemon, "Failed to connect to daemon");
  THROW_WALLET_EXCEPTION_IF(res.status == CORE_RPC_STATUS_BUSY, error::daemon_busy, "get_txpool_backlog");
  THROW_WALLET_EXCEPTION_IF(res.status != CORE_RPC_STATUS_OK, error::get_tx_pool_error);

  cryptonote::COMMAND_RPC_GET_INFO::request req_t = AUTO_VAL_INIT(req_t);
  cryptonote::COMMAND_RPC_GET_INFO::response resp_t = AUTO_VAL_INIT(resp_t);
  m_daemon_rpc_mutex.lock();
  r = net_utils::invoke_http_json_rpc("/json_rpc", "get_info", req_t, resp_t, m_http_client);
  m_daemon_rpc_mutex.unlock();
  THROW_WALLET_EXCEPTION_IF(!r, error::no_connection_to_daemon, "get_info");
  THROW_WALLET_EXCEPTION_IF(resp_t.status == CORE_RPC_STATUS_BUSY, error::daemon_busy, "get_info");
  THROW_WALLET_EXCEPTION_IF(resp_t.status != CORE_RPC_STATUS_OK, error::get_tx_pool_error);
  uint64_t full_reward_zone = resp_t.block_size_limit / 2;

  std::vector<std::pair<uint64_t, uint64_t>> blocks;
  for (const auto &fee_level: fee_levels)
  {
    const double our_fee_byte_min = fee_level.first;
    const double our_fee_byte_max = fee_level.second;
    uint64_t priority_size_min = 0, priority_size_max = 0;
    for (const auto &i: res.backlog)
    {
      if (i.blob_size == 0)
      {
        MWARNING("Got 0 sized blob from txpool, ignored");
        continue;
      }
      double this_fee_byte = i.fee / (double)i.blob_size;
      if (this_fee_byte >= our_fee_byte_min)
        priority_size_min += i.blob_size;
      if (this_fee_byte >= our_fee_byte_max)
        priority_size_max += i.blob_size;
    }

    uint64_t nblocks_min = priority_size_min / full_reward_zone;
    uint64_t nblocks_max = priority_size_max / full_reward_zone;
    MDEBUG("estimate_backlog: priority_size " << priority_size_min << " - " << priority_size_max << " for "
        << our_fee_byte_min << " - " << our_fee_byte_max << " rok byte fee, "
        << nblocks_min << " - " << nblocks_max << " blocks at block size " << full_reward_zone);
    blocks.push_back(std::make_pair(nblocks_min, nblocks_max));
  }
  return blocks;
}
//----------------------------------------------------------------------------------------------------
std::vector<std::pair<uint64_t, uint64_t>> wallet2::estimate_backlog(uint64_t min_blob_size, uint64_t max_blob_size, const std::vector<uint64_t> &fees)
{
  THROW_WALLET_EXCEPTION_IF(min_blob_size == 0, error::wallet_internal_error, "Invalid 0 fee");
  THROW_WALLET_EXCEPTION_IF(max_blob_size == 0, error::wallet_internal_error, "Invalid 0 fee");
  for (uint64_t fee: fees)
  {
    THROW_WALLET_EXCEPTION_IF(fee == 0, error::wallet_internal_error, "Invalid 0 fee");
  }
  std::vector<std::pair<double, double>> fee_levels;
  for (uint64_t fee: fees)
  {
    double our_fee_byte_min = fee / (double)min_blob_size, our_fee_byte_max = fee / (double)max_blob_size;
    fee_levels.emplace_back(our_fee_byte_min, our_fee_byte_max);
  }
  return estimate_backlog(fee_levels);
}
//----------------------------------------------------------------------------------------------------
uint64_t wallet2::get_segregation_fork_height() const
{
  if (m_nettype == TESTNET)
    return TESTNET_SEGREGATION_FORK_HEIGHT;
  if (m_nettype == STAGENET)
    return STAGENET_SEGREGATION_FORK_HEIGHT;
  THROW_WALLET_EXCEPTION_IF(m_nettype != MAINNET, tools::error::wallet_internal_error, "Invalid network type");

  if (m_segregation_height > 0)
    return m_segregation_height;

  static const bool use_dns = true;
  if (use_dns)
  {
    // All four MoneroPulse domains have DNSSEC on and valid
    static const std::vector<std::string> dns_urls = {};

    const uint64_t current_height = get_blockchain_current_height();
    uint64_t best_diff = std::numeric_limits<uint64_t>::max(), best_height = 0;
    std::vector<std::string> records;
    if (tools::dns_utils::load_txt_records_from_dns(records, dns_urls))
    {
      for (const auto& record : records)
      {
        std::vector<std::string> fields;
        boost::split(fields, record, boost::is_any_of(":"));
        if (fields.size() != 2)
          continue;
        uint64_t height;
        if (!string_tools::get_xtype_from_string(height, fields[1]))
          continue;

        MINFO("Found segregation height via DNS: " << fields[0] << " fork height at " << height);
        uint64_t diff = height > current_height ? height - current_height : current_height - height;
        if (diff < best_diff)
        {
          best_diff = diff;
          best_height = height;
        }
      }
      if (best_height)
        return best_height;
    }
  }
  return SEGREGATION_FORK_HEIGHT;
}
//----------------------------------------------------------------------------------------------------
void wallet2::generate_genesis(cryptonote::block& b) const {
  if (m_nettype == TESTNET)
  {
    cryptonote::generate_genesis_block(b, config::testnet::GENESIS_TX, config::testnet::GENESIS_NONCE);
  }
  else if (m_nettype == STAGENET)
  {
    cryptonote::generate_genesis_block(b, config::stagenet::GENESIS_TX, config::stagenet::GENESIS_NONCE);
  }
  else
  {
    cryptonote::generate_genesis_block(b, config::GENESIS_TX, config::GENESIS_NONCE);
  }
}
}<|MERGE_RESOLUTION|>--- conflicted
+++ resolved
@@ -5898,14 +5898,8 @@
       std::sort(req_t.amounts.begin(), req_t.amounts.end());
       auto end = std::unique(req_t.amounts.begin(), req_t.amounts.end());
       req_t.amounts.resize(std::distance(req_t.amounts.begin(), end));
-<<<<<<< HEAD
-      req_t.from_height = segregation_fork_height >= RECENT_OUTPUT_ZONE ? height >= (segregation_fork_height ? segregation_fork_height : height) - RECENT_OUTPUT_BLOCKS : 0;
-      req_t.to_height = segregation_fork_height + 1;
-	  req_t.cumulative = true;
-=======
       req_t.from_height = std::max<uint64_t>(segregation_fork_height, RECENT_OUTPUT_BLOCKS) - RECENT_OUTPUT_BLOCKS;
       req_t.cumulative = true;
->>>>>>> 6f6521ad
       m_daemon_rpc_mutex.lock();
       bool r = net_utils::invoke_http_json_rpc("/json_rpc", "get_output_distribution", req_t, resp_t, m_http_client, rpc_timeout);
       m_daemon_rpc_mutex.unlock();
