// Copyright (c) 2014-2019, The Monero Project
// Copyright (c)      2018, The Loki Project
// 
// All rights reserved.
// 
// Redistribution and use in source and binary forms, with or without modification, are
// permitted provided that the following conditions are met:
// 
// 1. Redistributions of source code must retain the above copyright notice, this list of
//    conditions and the following disclaimer.
// 
// 2. Redistributions in binary form must reproduce the above copyright notice, this list
//    of conditions and the following disclaimer in the documentation and/or other
//    materials provided with the distribution.
// 
// 3. Neither the name of the copyright holder nor the names of its contributors may be
//    used to endorse or promote products derived from this software without specific
//    prior written permission.
// 
// THIS SOFTWARE IS PROVIDED BY THE COPYRIGHT HOLDERS AND CONTRIBUTORS "AS IS" AND ANY
// EXPRESS OR IMPLIED WARRANTIES, INCLUDING, BUT NOT LIMITED TO, THE IMPLIED WARRANTIES OF
// MERCHANTABILITY AND FITNESS FOR A PARTICULAR PURPOSE ARE DISCLAIMED. IN NO EVENT SHALL
// THE COPYRIGHT HOLDER OR CONTRIBUTORS BE LIABLE FOR ANY DIRECT, INDIRECT, INCIDENTAL,
// SPECIAL, EXEMPLARY, OR CONSEQUENTIAL DAMAGES (INCLUDING, BUT NOT LIMITED TO,
// PROCUREMENT OF SUBSTITUTE GOODS OR SERVICES; LOSS OF USE, DATA, OR PROFITS; OR BUSINESS
// INTERRUPTION) HOWEVER CAUSED AND ON ANY THEORY OF LIABILITY, WHETHER IN CONTRACT,
// STRICT LIABILITY, OR TORT (INCLUDING NEGLIGENCE OR OTHERWISE) ARISING IN ANY WAY OUT OF
// THE USE OF THIS SOFTWARE, EVEN IF ADVISED OF THE POSSIBILITY OF SUCH DAMAGE.
// 
// Parts of this file are originally copyright (c) 2012-2013 The Cryptonote developers

#pragma once
#include "cryptonote_basic/cryptonote_basic.h"
#include "cryptonote_basic/subaddress_index.h"
#include "wallet_rpc_server_error_codes.h"
#include "wallet2.h"

#include "common/loki.h"

#undef LOKI_DEFAULT_LOG_CATEGORY
#define LOKI_DEFAULT_LOG_CATEGORY "wallet.rpc"

// When making *any* change here, bump minor
// If the change is incompatible, then bump major and set minor to 0
// This ensures WALLET_RPC_VERSION always increases, that every change
// has its own version, and that clients can just test major to see
// whether they can talk to a given wallet without having to know in
// advance which version they will stop working with
// Don't go over 32767 for any of these
#define WALLET_RPC_VERSION_MAJOR 1
<<<<<<< HEAD
#define WALLET_RPC_VERSION_MINOR 13
=======
#define WALLET_RPC_VERSION_MINOR 15
>>>>>>> 85962ee8
#define MAKE_WALLET_RPC_VERSION(major,minor) (((major)<<16)|(minor))
#define WALLET_RPC_VERSION MAKE_WALLET_RPC_VERSION(WALLET_RPC_VERSION_MAJOR, WALLET_RPC_VERSION_MINOR)
namespace tools
{
namespace wallet_rpc
{
#define WALLET_RPC_STATUS_OK      "OK"
#define WALLET_RPC_STATUS_BUSY    "BUSY"

  LOKI_RPC_DOC_INTROSPECT
  // Return the wallet's balance.
  struct COMMAND_RPC_GET_BALANCE
  {
    struct request
    {
      uint32_t account_index;             // Return balance for this account.
      std::set<uint32_t> address_indices; // (Optional) Return balance detail for those subaddresses.
      bool all_accounts;                  // If true, return balance for all accounts, subaddr_indices and account_index are ignored
      bool strict;                        // If true, only return the balance for transactions that have been spent and are not pending (i.e. excluding any transactions sitting in the TX pool)
      BEGIN_KV_SERIALIZE_MAP()
        KV_SERIALIZE(account_index)
        KV_SERIALIZE(address_indices)
        KV_SERIALIZE_OPT(all_accounts, false);
        KV_SERIALIZE_OPT(strict, false);
      END_KV_SERIALIZE_MAP()
    };

    struct per_subaddress_info
    {
      uint32_t account_index;       // Index of the account in the wallet.
      uint32_t address_index;       // Index of the subaddress in the account.
      std::string address;          // Address at this index. Base58 representation of the public keys.
      uint64_t balance;             // Balance for the subaddress (locked or unlocked).
      uint64_t unlocked_balance;    // Unlocked funds are those funds that are sufficiently deep enough in the loki blockchain to be considered safe to spend.
      std::string label;            // Label for the subaddress.
      uint64_t num_unspent_outputs; // Number of unspent outputs available for the subaddress.
      uint64_t blocks_to_unlock;    // The number of blocks remaining for the balance to unlock

      BEGIN_KV_SERIALIZE_MAP()
        KV_SERIALIZE(account_index)
        KV_SERIALIZE(address_index)
        KV_SERIALIZE(address)
        KV_SERIALIZE(balance)
        KV_SERIALIZE(unlocked_balance)
        KV_SERIALIZE(label)
        KV_SERIALIZE(num_unspent_outputs)
        KV_SERIALIZE(blocks_to_unlock)
      END_KV_SERIALIZE_MAP()
    };

    struct response
    {
      uint64_t 	 balance;                              // The total balance (atomic units) of the currently opened wallet.
      uint64_t 	 unlocked_balance;                     // Unlocked funds are those funds that are sufficiently deep enough in the loki blockchain to be considered safe to spend.
      bool       multisig_import_needed;               // True if importing multisig data is needed for returning a correct balance.
      std::vector<per_subaddress_info> per_subaddress; // Balance information for each subaddress in an account.
      uint64_t blocks_to_unlock;                       // The number of blocks remaining for the balance to unlock

      BEGIN_KV_SERIALIZE_MAP()
        KV_SERIALIZE(balance)
        KV_SERIALIZE(unlocked_balance)
        KV_SERIALIZE(multisig_import_needed)
        KV_SERIALIZE(per_subaddress)
        KV_SERIALIZE(blocks_to_unlock)
      END_KV_SERIALIZE_MAP()
    };
  };

  LOKI_RPC_DOC_INTROSPECT
  // Return the wallet's addresses for an account. Optionally filter for specific set of subaddresses.
  struct COMMAND_RPC_GET_ADDRESS
  {
    struct request
    {
      uint32_t account_index;              // Get the wallet addresses for the specified account.
      std::vector<uint32_t> address_index; // (Optional) List of subaddresses to return from the aforementioned account.

      BEGIN_KV_SERIALIZE_MAP()
        KV_SERIALIZE(account_index)
        KV_SERIALIZE(address_index)
      END_KV_SERIALIZE_MAP()
    };

    struct address_info
    {
      std::string address;    // The (sub)address string.
      std::string label;      // Label of the (sub)address.
      uint32_t address_index; // Index of the subaddress
      bool used;              // True if the (sub)address has received funds before.

      BEGIN_KV_SERIALIZE_MAP()
        KV_SERIALIZE(address)
        KV_SERIALIZE(label)
        KV_SERIALIZE(address_index)
        KV_SERIALIZE(used)
      END_KV_SERIALIZE_MAP()
    };

    struct response
    {
      std::string address;                  // (Deprecated) Remains to be compatible with older RPC format
      std::vector<address_info> addresses;  // Addresses informations.

      BEGIN_KV_SERIALIZE_MAP()
        KV_SERIALIZE(address)
        KV_SERIALIZE(addresses)
      END_KV_SERIALIZE_MAP()
    };
  };

  LOKI_RPC_DOC_INTROSPECT
  // Get account and address indexes from a specific (sub)address.
  struct COMMAND_RPC_GET_ADDRESS_INDEX
  {
    struct request
    {
      std::string address; // (Sub)address to look for.

      BEGIN_KV_SERIALIZE_MAP()
        KV_SERIALIZE(address)
      END_KV_SERIALIZE_MAP()
    };

    struct response
    {
      cryptonote::subaddress_index index; // Account index followed by the subaddress index.

      BEGIN_KV_SERIALIZE_MAP()
        KV_SERIALIZE(index)
      END_KV_SERIALIZE_MAP()
    };
  };

  LOKI_RPC_DOC_INTROSPECT
  // Create a new address for an account. Optionally, label the new address.
  struct COMMAND_RPC_CREATE_ADDRESS
  {
    struct request
    {
      uint32_t account_index; // Create a new subaddress for this account.
      std::string label;      // (Optional) Label for the new subaddress.

      BEGIN_KV_SERIALIZE_MAP()
        KV_SERIALIZE(account_index)
        KV_SERIALIZE(label)
      END_KV_SERIALIZE_MAP()
    };

    struct response
    {
      std::string   address;       // The newly requested address.
      uint32_t      address_index; // Index of the new address in the requested account index.

      BEGIN_KV_SERIALIZE_MAP()
        KV_SERIALIZE(address)
        KV_SERIALIZE(address_index)
      END_KV_SERIALIZE_MAP()
    };
  };

  LOKI_RPC_DOC_INTROSPECT
  // Label an address.
  struct COMMAND_RPC_LABEL_ADDRESS
  {
    struct request
    {
      cryptonote::subaddress_index index; // Major & minor address index 
      std::string label;                  // Label for the address.

      BEGIN_KV_SERIALIZE_MAP()
        KV_SERIALIZE(index)
        KV_SERIALIZE(label)
      END_KV_SERIALIZE_MAP()
    };

    struct response
    {
      BEGIN_KV_SERIALIZE_MAP()
      END_KV_SERIALIZE_MAP()
    };
  };

  LOKI_RPC_DOC_INTROSPECT
  // Get all accounts for a wallet. Optionally filter accounts by tag.
  struct COMMAND_RPC_GET_ACCOUNTS
  {
    struct request
    {
      std::string tag;      // (Optional) Tag for filtering accounts. All accounts if empty, otherwise those accounts with this tag
      bool strict_balances; // If true, only return the balance for transactions that have been spent and are not pending (i.e. excluding any transactions sitting in the TX pool)

      BEGIN_KV_SERIALIZE_MAP()
        KV_SERIALIZE(tag)
        KV_SERIALIZE_OPT(strict_balances, false)
      END_KV_SERIALIZE_MAP()
    };

    struct subaddress_account_info
    {
      uint32_t account_index;    // Index of the account.
      std::string base_address;  // The first address of the account (i.e. the primary address).
      uint64_t balance;          // Balance of the account (locked or unlocked).
      uint64_t unlocked_balance; // Unlocked balance for the account.
      std::string label;         // (Optional) Label of the account.
      std::string tag;           // (Optional) Tag for filtering accounts.

      BEGIN_KV_SERIALIZE_MAP()
        KV_SERIALIZE(account_index)
        KV_SERIALIZE(base_address)
        KV_SERIALIZE(balance)
        KV_SERIALIZE(unlocked_balance)
        KV_SERIALIZE(label)
        KV_SERIALIZE(tag)
      END_KV_SERIALIZE_MAP()
    };

    struct response
    {
      uint64_t total_balance;                                   // Total balance of the selected accounts (locked or unlocked).
      uint64_t total_unlocked_balance;                          // Total unlocked balance of the selected accounts.
      std::vector<subaddress_account_info> subaddress_accounts; // Account information.

      BEGIN_KV_SERIALIZE_MAP()
        KV_SERIALIZE(total_balance)
        KV_SERIALIZE(total_unlocked_balance)
        KV_SERIALIZE(subaddress_accounts)
      END_KV_SERIALIZE_MAP()
    };
  };

  LOKI_RPC_DOC_INTROSPECT
  // Create a new account with an optional label.
  struct COMMAND_RPC_CREATE_ACCOUNT
  {
    struct request
    {
      std::string label; // (Optional) Label for the account.

      BEGIN_KV_SERIALIZE_MAP()
        KV_SERIALIZE(label)
      END_KV_SERIALIZE_MAP()
    };

    struct response
    {
      uint32_t account_index;   // Index of the new account.
      std::string address;      // The primary address of the new account.

      BEGIN_KV_SERIALIZE_MAP()
        KV_SERIALIZE(account_index)
        KV_SERIALIZE(address)
      END_KV_SERIALIZE_MAP()
    };
  };

  LOKI_RPC_DOC_INTROSPECT
  // Label an account.
  struct COMMAND_RPC_LABEL_ACCOUNT
  {
    struct request
    {
      uint32_t account_index; // Account index to set the label for.
      std::string label;      // Label for the account.

      BEGIN_KV_SERIALIZE_MAP()
        KV_SERIALIZE(account_index)
        KV_SERIALIZE(label)
      END_KV_SERIALIZE_MAP()
    };

    struct response
    {
      BEGIN_KV_SERIALIZE_MAP()
      END_KV_SERIALIZE_MAP()
    };
  };

  LOKI_RPC_DOC_INTROSPECT
  // Get a list of user-defined account tags.
  struct COMMAND_RPC_GET_ACCOUNT_TAGS
  {
    struct request
    {
      BEGIN_KV_SERIALIZE_MAP()
      END_KV_SERIALIZE_MAP()
    };

    struct account_tag_info
    {
      std::string tag;                // Filter tag.
      std::string label;              // Label for the tag.
      std::vector<uint32_t> accounts; // List of tagged account indices.

      BEGIN_KV_SERIALIZE_MAP()
        KV_SERIALIZE(tag);
        KV_SERIALIZE(label);
        KV_SERIALIZE(accounts);
      END_KV_SERIALIZE_MAP()
    };

    struct response
    {
      std::vector<account_tag_info> account_tags; // Account tag information:

      BEGIN_KV_SERIALIZE_MAP()
        KV_SERIALIZE(account_tags)
      END_KV_SERIALIZE_MAP()
    };
  };

  LOKI_RPC_DOC_INTROSPECT
  // Apply a filtering tag to a list of accounts.
  struct COMMAND_RPC_TAG_ACCOUNTS
  {
    struct request
    {
      std::string tag;             // Tag for the accounts.
      std::set<uint32_t> accounts; // Tag this list of accounts.

      BEGIN_KV_SERIALIZE_MAP()
        KV_SERIALIZE(tag)
        KV_SERIALIZE(accounts)
      END_KV_SERIALIZE_MAP()
    };

    struct response
    {
      BEGIN_KV_SERIALIZE_MAP()
      END_KV_SERIALIZE_MAP()
    };
  };

  LOKI_RPC_DOC_INTROSPECT
  // Remove filtering tag from a list of accounts.
  struct COMMAND_RPC_UNTAG_ACCOUNTS
  {
    struct request
    {
      std::set<uint32_t> accounts; // Remove tag from this list of accounts.

      BEGIN_KV_SERIALIZE_MAP()
        KV_SERIALIZE(accounts)
      END_KV_SERIALIZE_MAP()
    };

    struct response
    {
      BEGIN_KV_SERIALIZE_MAP()
      END_KV_SERIALIZE_MAP()
    };
  };

  LOKI_RPC_DOC_INTROSPECT
  // Set description for an account tag.
  struct COMMAND_RPC_SET_ACCOUNT_TAG_DESCRIPTION
  {
    struct request
    {
      std::string tag;         // Set a description for this tag.
      std::string description; // Description for the tag.

      BEGIN_KV_SERIALIZE_MAP()
        KV_SERIALIZE(tag)
        KV_SERIALIZE(description)
      END_KV_SERIALIZE_MAP()
    };

    struct response
    {
      BEGIN_KV_SERIALIZE_MAP()
      END_KV_SERIALIZE_MAP()
    };
  };

  LOKI_RPC_DOC_INTROSPECT
  // Returns the wallet's current block height and blockchain immutable height
  struct COMMAND_RPC_GET_HEIGHT
  {
    struct request
    {
      BEGIN_KV_SERIALIZE_MAP()
      END_KV_SERIALIZE_MAP()
    };

    struct response
    {
      uint64_t  height;           // The current wallet's blockchain height. If the wallet has been offline for a long time, it may need to catch up with the daemon.
      uint64_t immutable_height;  // The latest height in the blockchain that can not be reorganized from (backed by atleast 2 Service Node, or 1 hardcoded checkpoint, 0 if N/A).
      BEGIN_KV_SERIALIZE_MAP()
        KV_SERIALIZE(height)
        KV_SERIALIZE(immutable_height)
      END_KV_SERIALIZE_MAP()
    };
  };

  LOKI_RPC_DOC_INTROSPECT
  // Send loki to a number of recipients. To preview the transaction fee, set do_not_relay to true and get_tx_metadata to true. 
  // Submit the response using the data in get_tx_metadata in the RPC call, relay_tx.
  struct COMMAND_RPC_TRANSFER
  {
    struct request
    {
      std::list<transfer_destination> destinations; // Array of destinations to receive LOKI.
      uint32_t account_index;                       // (Optional) Transfer from this account index. (Defaults to 0)
      std::set<uint32_t> subaddr_indices;           // (Optional) Transfer from this set of subaddresses. (Defaults to 0)
      uint32_t priority;                            // Set a priority for the transaction. Accepted values are: 1 for unimportant or 5 for blink.  (0 and 2-4 are accepted for backwards compatibility and are equivalent to 5)
      bool blink;                                   // (Deprecated) Set priority to 5 for blink, field is deprecated: specifies that the tx should be blinked (`priority` will be ignored).
      uint64_t unlock_time;                         // Number of blocks before the loki can be spent (0 to use the default lock time).
      std::string payment_id;                       // (Optional) Random 64-character hex string to identify a transaction.
      bool get_tx_key;                              // (Optional) Return the transaction key after sending.
      bool do_not_relay;                            // (Optional) If true, the newly created transaction will not be relayed to the loki network. (Defaults to false)
      bool get_tx_hex;                              // Return the transaction as hex string after sending. (Defaults to false)
      bool get_tx_metadata;                         // Return the metadata needed to relay the transaction. (Defaults to false)

      BEGIN_KV_SERIALIZE_MAP()
        KV_SERIALIZE(destinations)
        KV_SERIALIZE(account_index)
        KV_SERIALIZE(subaddr_indices)
        KV_SERIALIZE(priority)
        KV_SERIALIZE_OPT(blink, false)
        KV_SERIALIZE(unlock_time)
        KV_SERIALIZE(payment_id)
        KV_SERIALIZE(get_tx_key)
        KV_SERIALIZE_OPT(do_not_relay, false)
        KV_SERIALIZE_OPT(get_tx_hex, false)
        KV_SERIALIZE_OPT(get_tx_metadata, false)
      END_KV_SERIALIZE_MAP()
    };

    struct response
    {
      std::string tx_hash;        // Publically searchable transaction hash.
      std::string tx_key;         // Transaction key if get_tx_key is true, otherwise, blank string.
      uint64_t amount;            // Amount transferred for the transaction.
      uint64_t fee;               // Fee charged for the txn.
      std::string tx_blob;        // Raw transaction represented as hex string, if get_tx_hex is true.
      std::string tx_metadata;    // Set of transaction metadata needed to relay this transfer later, if get_tx_metadata is true.
      std::string multisig_txset; // Set of multisig transactions in the process of being signed (empty for non-multisig).
      std::string unsigned_txset; // Set of unsigned tx for cold-signing purposes.

      BEGIN_KV_SERIALIZE_MAP()
        KV_SERIALIZE(tx_hash)
        KV_SERIALIZE(tx_key)
        KV_SERIALIZE(amount)
        KV_SERIALIZE(fee)
        KV_SERIALIZE(tx_blob)
        KV_SERIALIZE(tx_metadata)
        KV_SERIALIZE(multisig_txset)
        KV_SERIALIZE(unsigned_txset)
      END_KV_SERIALIZE_MAP()
    };
  };

  LOKI_RPC_DOC_INTROSPECT
  // Same as transfer, but can split into more than one tx if necessary.
  struct COMMAND_RPC_TRANSFER_SPLIT
  {
    struct request
    {
      std::list<transfer_destination> destinations; // Array of destinations to receive LOKI:
      uint32_t account_index;                       // (Optional) Transfer from this account index. (Defaults to 0)
      std::set<uint32_t> subaddr_indices;           // (Optional) Transfer from this set of subaddresses. (Defaults to 0)
      uint32_t priority;                            // Set a priority for the transaction. Accepted values are: 1 for unimportant or 5 for blink.  (0 and 2-4 are accepted for backwards compatibility and are equivalent to 5)
      bool blink;                                   // (Deprecated) Set priority to 5 for blink, field is deprecated: specifies that the tx should be blinked (`priority` will be ignored).
      uint64_t unlock_time;                         // Number of blocks before the loki can be spent (0 to not add a lock).
      std::string payment_id;                       // (Optional) Random 32-byte/64-character hex string to identify a transaction.
      bool get_tx_keys;                             // (Optional) Return the transaction keys after sending.
      bool do_not_relay;                            // (Optional) If true, the newly created transaction will not be relayed to the loki network. (Defaults to false)
      bool get_tx_hex;                              // Return the transactions as hex string after sending.
      bool get_tx_metadata;                         // Return list of transaction metadata needed to relay the transfer later.

      BEGIN_KV_SERIALIZE_MAP()
        KV_SERIALIZE(destinations)
        KV_SERIALIZE(account_index)
        KV_SERIALIZE(subaddr_indices)
        KV_SERIALIZE(priority)
        KV_SERIALIZE_OPT(blink, false)
        KV_SERIALIZE(unlock_time)
        KV_SERIALIZE(payment_id)
        KV_SERIALIZE(get_tx_keys)
        KV_SERIALIZE_OPT(do_not_relay, false)
        KV_SERIALIZE_OPT(get_tx_hex, false)
        KV_SERIALIZE_OPT(get_tx_metadata, false)
      END_KV_SERIALIZE_MAP()
    };

    struct key_list
    {
      std::list<std::string> keys; //

      BEGIN_KV_SERIALIZE_MAP()
        KV_SERIALIZE(keys)
      END_KV_SERIALIZE_MAP()
    };

    struct response
    {
      std::list<std::string> tx_hash_list;     // The tx hashes of every transaction.
      std::list<std::string> tx_key_list;      // The transaction keys for every transaction.
      std::list<uint64_t> amount_list;         // The amount transferred for every transaction.
      std::list<uint64_t> fee_list;            // The amount of fees paid for every transaction.
      std::list<std::string> tx_blob_list;     // The tx as hex string for every transaction.
      std::list<std::string> tx_metadata_list; // List of transaction metadata needed to relay the transactions later.
      std::string multisig_txset;              // The set of signing keys used in a multisig transaction (empty for non-multisig).
      std::string unsigned_txset;              // Set of unsigned tx for cold-signing purposes.

      BEGIN_KV_SERIALIZE_MAP()
        KV_SERIALIZE(tx_hash_list)
        KV_SERIALIZE(tx_key_list)
        KV_SERIALIZE(amount_list)
        KV_SERIALIZE(fee_list)
        KV_SERIALIZE(tx_blob_list)
        KV_SERIALIZE(tx_metadata_list)
        KV_SERIALIZE(multisig_txset)
        KV_SERIALIZE(unsigned_txset)
      END_KV_SERIALIZE_MAP()
    };
  };

  LOKI_RPC_DOC_INTROSPECT
  struct COMMAND_RPC_DESCRIBE_TRANSFER
  {
    struct recipient
    {
      std::string address; // Destination public address.
      uint64_t amount;     // Amount in atomic units.

      BEGIN_KV_SERIALIZE_MAP()
        KV_SERIALIZE(address)
        KV_SERIALIZE(amount)
      END_KV_SERIALIZE_MAP()
    };

    struct transfer_description
    {
      uint64_t amount_in;              // Amount in, in atomic units.
      uint64_t amount_out;             // amount out, in atomic units.
      uint32_t ring_size;              // Ring size of transfer.
      uint64_t unlock_time;            // Number of blocks before the loki can be spent (0 represents the default network lock time).
      std::list<recipient> recipients; // List of addresses and amounts.
      std::string payment_id;          // Payment ID matching the input parameter.
      uint64_t change_amount;          // Change received from transaction in atomic units.
      std::string change_address;      // Address the change was sent to.
      uint64_t fee;                    // Fee of the transaction in atomic units.
      uint32_t dummy_outputs;          // 
      std::string extra;               // Data stored in the tx extra represented in hex.

      BEGIN_KV_SERIALIZE_MAP()
        KV_SERIALIZE(amount_in)
        KV_SERIALIZE(amount_out)
        KV_SERIALIZE(ring_size)
        KV_SERIALIZE(unlock_time)
        KV_SERIALIZE(recipients)
        KV_SERIALIZE(payment_id)
        KV_SERIALIZE(change_amount)
        KV_SERIALIZE(change_address)
        KV_SERIALIZE(fee)
        KV_SERIALIZE(dummy_outputs)
        KV_SERIALIZE(extra)
      END_KV_SERIALIZE_MAP()
    };

    struct request
    {
      std::string unsigned_txset; // Set of unsigned tx returned by "transfer" or "transfer_split" methods.
      std::string multisig_txset; // Set of unsigned multisig txes returned by "transfer" or "transfer_split" methods

      BEGIN_KV_SERIALIZE_MAP()
        KV_SERIALIZE(unsigned_txset)
        KV_SERIALIZE(multisig_txset)
      END_KV_SERIALIZE_MAP()
    };

    struct response
    {
      std::list<transfer_description> desc; // List of information of transfers.

      BEGIN_KV_SERIALIZE_MAP()
        KV_SERIALIZE(desc)
      END_KV_SERIALIZE_MAP()
    };
  };

  LOKI_RPC_DOC_INTROSPECT
  // Sign a transaction created on a read-only wallet (in cold-signing process).
  struct COMMAND_RPC_SIGN_TRANSFER
  {
    struct request
    {
      std::string unsigned_txset; // Set of unsigned tx returned by "transfer" or "transfer_split" methods.
      bool export_raw;            // (Optional) If true, return the raw transaction data. (Defaults to false)
      bool get_tx_keys;           // (Optional) Return the transaction keys after sending.

      BEGIN_KV_SERIALIZE_MAP()
        KV_SERIALIZE(unsigned_txset)
        KV_SERIALIZE_OPT(export_raw, false)
        KV_SERIALIZE_OPT(get_tx_keys, false)
      END_KV_SERIALIZE_MAP()
    };

    struct response
    {
      std::string signed_txset;            // Set of signed tx to be used for submitting transfer.
      std::list<std::string> tx_hash_list; // The tx hashes of every transaction.
      std::list<std::string> tx_raw_list;  // The tx raw data of every transaction.
      std::list<std::string> tx_key_list;  // The tx key data of every transaction.

      BEGIN_KV_SERIALIZE_MAP()
        KV_SERIALIZE(signed_txset)
        KV_SERIALIZE(tx_hash_list)
        KV_SERIALIZE(tx_raw_list)
        KV_SERIALIZE(tx_key_list)
      END_KV_SERIALIZE_MAP()
    };
  };

  LOKI_RPC_DOC_INTROSPECT
  // Submit a previously signed transaction on a read-only wallet (in cold-signing process).
  struct COMMAND_RPC_SUBMIT_TRANSFER
  {
    struct request
    {
      std::string tx_data_hex; // Set of signed tx returned by "sign_transfer".

      BEGIN_KV_SERIALIZE_MAP()
        KV_SERIALIZE(tx_data_hex)
      END_KV_SERIALIZE_MAP()
    };

    struct response
    {
      std::list<std::string> tx_hash_list; // The tx hashes of every transaction.

      BEGIN_KV_SERIALIZE_MAP()
        KV_SERIALIZE(tx_hash_list)
      END_KV_SERIALIZE_MAP()
    };
  };

  LOKI_RPC_DOC_INTROSPECT
  // Send all dust outputs back to the wallet's, to make them easier to spend (and mix).
  struct COMMAND_RPC_SWEEP_DUST
  {
    struct request
    {
      bool get_tx_keys;     // (Optional) Return the transaction keys after sending.
      bool do_not_relay;    // (Optional) If true, the newly created transaction will not be relayed to the loki network. (Defaults to false)
      bool get_tx_hex;      // (Optional) Return the transactions as hex string after sending. (Defaults to false)
      bool get_tx_metadata; // (Optional) Return list of transaction metadata needed to relay the transfer later. (Defaults to false)

      BEGIN_KV_SERIALIZE_MAP()
        KV_SERIALIZE(get_tx_keys)
        KV_SERIALIZE_OPT(do_not_relay, false)
        KV_SERIALIZE_OPT(get_tx_hex, false)
        KV_SERIALIZE_OPT(get_tx_metadata, false)
      END_KV_SERIALIZE_MAP()
    };

    struct key_list
    {
      std::list<std::string> keys; 

      BEGIN_KV_SERIALIZE_MAP()
        KV_SERIALIZE(keys)
      END_KV_SERIALIZE_MAP()
    };

    struct response
    {
      std::list<std::string> tx_hash_list;     // The tx hashes of every transaction.
      std::list<std::string> tx_key_list;      // The transaction keys for every transaction.
      std::list<uint64_t> amount_list;         // The amount transferred for every transaction.
      std::list<uint64_t> fee_list;            // The amount of fees paid for every transaction.
      std::list<std::string> tx_blob_list;     // The tx as hex string for every transaction.
      std::list<std::string> tx_metadata_list; // List of transaction metadata needed to relay the transactions later. 
      std::string multisig_txset;              // The set of signing keys used in a multisig transaction (empty for non-multisig).
      std::string unsigned_txset;              // Set of unsigned tx for cold-signing purposes.

      BEGIN_KV_SERIALIZE_MAP()
        KV_SERIALIZE(tx_hash_list)
        KV_SERIALIZE(tx_key_list)
        KV_SERIALIZE(amount_list)
        KV_SERIALIZE(fee_list)
        KV_SERIALIZE(tx_blob_list)
        KV_SERIALIZE(tx_metadata_list)
        KV_SERIALIZE(multisig_txset)
        KV_SERIALIZE(unsigned_txset)
      END_KV_SERIALIZE_MAP()
    };
  };

  LOKI_RPC_DOC_INTROSPECT
  // Send all unlocked balance to an address.
  struct COMMAND_RPC_SWEEP_ALL
  {
    struct request
    {
      std::string address;                // Destination public address.
      uint32_t account_index;             // Sweep transactions from this account.
      std::set<uint32_t> subaddr_indices; // (Optional) Sweep from this set of subaddresses in the account.
      uint32_t priority;                  // Set a priority for the transaction. Accepted values are: 1 for unimportant or 5 for blink.  (0 and 2-4 are accepted for backwards compatibility and are equivalent to 5)
      bool blink;                         // (Deprecated) Set priority to 5 for blink, field is deprecated: specifies that the tx should be blinked (`priority` will be ignored).
      uint64_t outputs;                   // 
      uint64_t unlock_time;               // Number of blocks before the loki can be spent (0 to not add a lock). 
      std::string payment_id;             // (Optional) 64-character hex string to identify a transaction.
      bool get_tx_keys;                   // (Optional) Return the transaction keys after sending.
      uint64_t below_amount;              // (Optional) Include outputs below this amount.
      bool do_not_relay;                  // (Optional) If true, do not relay this sweep transfer. (Defaults to false)
      bool get_tx_hex;                    // (Optional) return the transactions as hex encoded string. (Defaults to false)
      bool get_tx_metadata;               // (Optional) return the transaction metadata as a string. (Defaults to false)

      BEGIN_KV_SERIALIZE_MAP()
        KV_SERIALIZE(address)
        KV_SERIALIZE(account_index)
        KV_SERIALIZE(subaddr_indices)
        KV_SERIALIZE(priority)
        KV_SERIALIZE_OPT(blink, false)
        KV_SERIALIZE_OPT(outputs, (uint64_t)1)
        KV_SERIALIZE(unlock_time)
        KV_SERIALIZE(payment_id)
        KV_SERIALIZE(get_tx_keys)
        KV_SERIALIZE(below_amount)
        KV_SERIALIZE_OPT(do_not_relay, false)
        KV_SERIALIZE_OPT(get_tx_hex, false)
        KV_SERIALIZE_OPT(get_tx_metadata, false)
      END_KV_SERIALIZE_MAP()
    };

    struct key_list
    {
      std::list<std::string> keys;

      BEGIN_KV_SERIALIZE_MAP()
        KV_SERIALIZE(keys)
      END_KV_SERIALIZE_MAP()
    };

    struct response
    {
      std::list<std::string> tx_hash_list;     // The tx hashes of every transaction.
      std::list<std::string> tx_key_list;      // The transaction keys for every transaction.
      std::list<uint64_t> amount_list;         // The amount transferred for every transaction.
      std::list<uint64_t> fee_list;            // The amount of fees paid for every transaction.
      std::list<std::string> tx_blob_list;     // The tx as hex string for every transaction.
      std::list<std::string> tx_metadata_list; // List of transaction metadata needed to relay the transactions later.
      std::string multisig_txset;              // The set of signing keys used in a multisig transaction (empty for non-multisig).
      std::string unsigned_txset;              // Set of unsigned tx for cold-signing purposes.

      BEGIN_KV_SERIALIZE_MAP()
        KV_SERIALIZE(tx_hash_list)
        KV_SERIALIZE(tx_key_list)
        KV_SERIALIZE(amount_list)
        KV_SERIALIZE(fee_list)
        KV_SERIALIZE(tx_blob_list)
        KV_SERIALIZE(tx_metadata_list)
        KV_SERIALIZE(multisig_txset)
        KV_SERIALIZE(unsigned_txset)
      END_KV_SERIALIZE_MAP()
    };
  };

  LOKI_RPC_DOC_INTROSPECT
  // Send all of a specific unlocked output to an address.
  struct COMMAND_RPC_SWEEP_SINGLE
  {
    struct request
    {
      std::string address;    // Destination public address.
      uint32_t priority;      // Set a priority for the transaction. Accepted values are: 1 for unimportant or 5 for blink.  (0 and 2-4 are accepted for backwards compatibility and are equivalent to 5)
      bool blink;             // (Deprecated) Set priority to 5 for blink, field is deprecated: specifies that the tx should be blinked (`priority` will be ignored).
      uint64_t outputs;       // 
      uint64_t unlock_time;   // Number of blocks before the loki can be spent (0 to not add a lock).
      std::string payment_id; // (Optional) 64-character hex string to identify a transaction.
      bool get_tx_key;        // (Optional) Return the transaction keys after sending.
      std::string key_image;  // Key image of specific output to sweep.
      bool do_not_relay;      // (Optional) If true, do not relay this sweep transfer. (Defaults to false)
      bool get_tx_hex;        // (Optional) return the transactions as hex encoded string. (Defaults to false)
      bool get_tx_metadata;   // (Optional) return the transaction metadata as a string. (Defaults to false)

      BEGIN_KV_SERIALIZE_MAP()
        KV_SERIALIZE(address)
        KV_SERIALIZE(priority)
        KV_SERIALIZE_OPT(blink, false)
        KV_SERIALIZE_OPT(outputs, (uint64_t)1)
        KV_SERIALIZE(unlock_time)
        KV_SERIALIZE(payment_id)
        KV_SERIALIZE(get_tx_key)
        KV_SERIALIZE(key_image)
        KV_SERIALIZE_OPT(do_not_relay, false)
        KV_SERIALIZE_OPT(get_tx_hex, false)
        KV_SERIALIZE_OPT(get_tx_metadata, false)
      END_KV_SERIALIZE_MAP()
    };

    struct response
    {
      std::string tx_hash;        // The tx hashes of the transaction.
      std::string tx_key;         // The tx key of the transaction.
      uint64_t amount;            // The amount transfered in atomic units.
      uint64_t fee;               // The fee paid in atomic units.
      std::string tx_blob;        // The tx as hex string.
      std::string tx_metadata;    // Transaction metadata needed to relay the transaction later.
      std::string multisig_txset; // The set of signing keys used in a multisig transaction (empty for non-multisig).
      std::string unsigned_txset; // Set of unsigned tx for cold-signing purposes.

      BEGIN_KV_SERIALIZE_MAP()
        KV_SERIALIZE(tx_hash)
        KV_SERIALIZE(tx_key)
        KV_SERIALIZE(amount)
        KV_SERIALIZE(fee)
        KV_SERIALIZE(tx_blob)
        KV_SERIALIZE(tx_metadata)
        KV_SERIALIZE(multisig_txset)
        KV_SERIALIZE(unsigned_txset)
      END_KV_SERIALIZE_MAP()
    };
  };

  LOKI_RPC_DOC_INTROSPECT
  // Relay transaction metadata to the daemon 
  struct COMMAND_RPC_RELAY_TX
  {
    struct request
    {
      std::string hex; // Transaction metadata returned from a transfer method with get_tx_metadata set to true.
      bool blink;      // (Optional): True if this tx was constructed with a blink priority and should be submitted to the blink quorum

      BEGIN_KV_SERIALIZE_MAP()
        KV_SERIALIZE(hex)
        KV_SERIALIZE_OPT(blink, false)
      END_KV_SERIALIZE_MAP()
    };

    struct response
    {
      std::string tx_hash; // String for the publically searchable transaction hash.

      BEGIN_KV_SERIALIZE_MAP()
        KV_SERIALIZE(tx_hash)
      END_KV_SERIALIZE_MAP()
    };
  };

  LOKI_RPC_DOC_INTROSPECT
  // Save the wallet file.
  struct COMMAND_RPC_STORE
  {
    struct request
    {
      BEGIN_KV_SERIALIZE_MAP()
      END_KV_SERIALIZE_MAP()
    };

    struct response
    {
      BEGIN_KV_SERIALIZE_MAP()
      END_KV_SERIALIZE_MAP()
    };
  };

  LOKI_RPC_DOC_INTROSPECT
  // 
  struct payment_details
  {
<<<<<<< HEAD
    std::string payment_id;                     // Payment ID matching the input parameter.
    std::string tx_hash;                        // Transaction hash used as the transaction ID.
    uint64_t amount;                            // Amount for this payment.
    uint64_t block_height;                      // Height of the block that first confirmed this payment.
    uint64_t unlock_time;                       // Time (in block height) until this payment is safe to spend.
    cryptonote::subaddress_index subaddr_index; // Major & minor index, account and subaddress index respectively.
    std::string address;                        // Address receiving the payment.
=======
    std::string payment_id;
    std::string tx_hash;
    uint64_t amount;
    uint64_t block_height;
    uint64_t unlock_time;
    bool locked;
    cryptonote::subaddress_index subaddr_index;
    std::string address;
>>>>>>> 85962ee8

    BEGIN_KV_SERIALIZE_MAP()
      KV_SERIALIZE(payment_id)
      KV_SERIALIZE(tx_hash)
      KV_SERIALIZE(amount)
      KV_SERIALIZE(block_height)
      KV_SERIALIZE(unlock_time)
      KV_SERIALIZE(locked)
      KV_SERIALIZE(subaddr_index)
      KV_SERIALIZE(address)
    END_KV_SERIALIZE_MAP()
  };

  LOKI_RPC_DOC_INTROSPECT
  // Get a list of incoming payments using a given payment id.
  struct COMMAND_RPC_GET_PAYMENTS
  {
    struct request
    {
      std::string payment_id; // Payment ID used to find the payments (16 characters hex).

      BEGIN_KV_SERIALIZE_MAP()
        KV_SERIALIZE(payment_id)
      END_KV_SERIALIZE_MAP()
    };

    struct response
    {
      std::list<payment_details> payments; // List of payment details:

      BEGIN_KV_SERIALIZE_MAP()
        KV_SERIALIZE(payments)
      END_KV_SERIALIZE_MAP()
    };
  };

  LOKI_RPC_DOC_INTROSPECT
  // Get a list of incoming payments using a given payment id, 
  // or a list of payments ids, from a given height. 
  //
  // This method is the preferred method over  get_paymentsbecause it 
  // has the same functionality but is more extendable. 
  // Either is fine for looking up transactions by a single payment ID.
  struct COMMAND_RPC_GET_BULK_PAYMENTS
  {
    struct request
    {
      std::vector<std::string> payment_ids; // Payment IDs used to find the payments (16 characters hex).
      uint64_t min_block_height;            // The block height at which to start looking for payments.

      BEGIN_KV_SERIALIZE_MAP()
        KV_SERIALIZE(payment_ids)
        KV_SERIALIZE(min_block_height)
      END_KV_SERIALIZE_MAP()
    };

    struct response
    {
      std::list<payment_details> payments; // List of payment details: 

      BEGIN_KV_SERIALIZE_MAP()
        KV_SERIALIZE(payments)
      END_KV_SERIALIZE_MAP()
    };
  };
  
  LOKI_RPC_DOC_INTROSPECT
  // 
  struct transfer_details
  {
    uint64_t amount;                            // Amount of this transfer.
    bool spent;                                 // Indicates if this transfer has been spent.
    uint64_t global_index;                      // The index into the global list of transactions grouped by amount in the Loki network.
    std::string tx_hash;                        // Several incoming transfers may share the same hash if they were in the same transaction.
    cryptonote::subaddress_index subaddr_index; // Major & minor index, account and subaddress index respectively.
    std::string key_image;                      // Key image for the incoming transfer's unspent output (empty unless verbose is true).
    uint64_t block_height;                      // Block height the transfer occurred on
    bool frozen;                                // If the output has been intentionally frozen by the user, i.e. unspendable.
    bool unlocked;                              // If the TX is spendable yet

    BEGIN_KV_SERIALIZE_MAP()
      KV_SERIALIZE(amount)
      KV_SERIALIZE(spent)
      KV_SERIALIZE(global_index)
      KV_SERIALIZE(tx_hash)
      KV_SERIALIZE(subaddr_index)
      KV_SERIALIZE(key_image)
      KV_SERIALIZE(block_height)
      KV_SERIALIZE(frozen)
      KV_SERIALIZE(unlocked)
    END_KV_SERIALIZE_MAP()
  };

  LOKI_RPC_DOC_INTROSPECT
  // Return a list of incoming transfers to the wallet.
  struct COMMAND_RPC_INCOMING_TRANSFERS
  {
    struct request
    {
      std::string transfer_type;          // "all": all the transfers, "available": only transfers which are not yet spent, OR "unavailable": only transfers which are already spent.
      uint32_t account_index;             // (Optional) Return transfers for this account. (defaults to 0)
      std::set<uint32_t> subaddr_indices; // (Optional) Return transfers sent to these subaddresses.

      BEGIN_KV_SERIALIZE_MAP()
        KV_SERIALIZE(transfer_type)
        KV_SERIALIZE(account_index)
        KV_SERIALIZE(subaddr_indices)
      END_KV_SERIALIZE_MAP()
    };

    struct response
    {
      std::list<transfer_details> transfers; // List of information of the transfers details.

      BEGIN_KV_SERIALIZE_MAP()
        KV_SERIALIZE(transfers)
      END_KV_SERIALIZE_MAP()
    };
  };

  //JSON RPC V2
  LOKI_RPC_DOC_INTROSPECT
  // Return the spend or view private key.
  struct COMMAND_RPC_QUERY_KEY
  {
    struct request
    {
      std::string key_type; // Which key to retrieve: "mnemonic" - the mnemonic seed (older wallets do not have one) OR "view_key" - the view key

      BEGIN_KV_SERIALIZE_MAP()
        KV_SERIALIZE(key_type)
      END_KV_SERIALIZE_MAP()
    };

    struct response
    {
      std::string key; //  The view key will be hex encoded, while the mnemonic will be a string of words.

      BEGIN_KV_SERIALIZE_MAP()
        KV_SERIALIZE(key)
      END_KV_SERIALIZE_MAP()
    };
  };

  LOKI_RPC_DOC_INTROSPECT
  // Make an integrated address from the wallet address and a payment id.
  struct COMMAND_RPC_MAKE_INTEGRATED_ADDRESS
  {
    struct request
    {
      std::string standard_address; // (Optional, defaults to primary address) Destination public address.
      std::string payment_id;       // (Optional, defaults to a random ID) 16 characters hex encoded.

      BEGIN_KV_SERIALIZE_MAP()
        KV_SERIALIZE(standard_address)
        KV_SERIALIZE(payment_id)
      END_KV_SERIALIZE_MAP()
    };

    struct response
    {
      std::string integrated_address; // 
      std::string payment_id;         // Hex encoded.

      BEGIN_KV_SERIALIZE_MAP()
        KV_SERIALIZE(integrated_address)
        KV_SERIALIZE(payment_id)
      END_KV_SERIALIZE_MAP()
    };
  };

  LOKI_RPC_DOC_INTROSPECT
  // Retrieve the standard address and payment id corresponding to an integrated address.
  struct COMMAND_RPC_SPLIT_INTEGRATED_ADDRESS
  {
    struct request
    {
      std::string integrated_address; // 

      BEGIN_KV_SERIALIZE_MAP()
        KV_SERIALIZE(integrated_address)
      END_KV_SERIALIZE_MAP()
    };

    struct response
    {
      std::string standard_address; // 
      std::string payment_id;       // 
      bool is_subaddress;           // 

      BEGIN_KV_SERIALIZE_MAP()
        KV_SERIALIZE(standard_address)
        KV_SERIALIZE(payment_id)
        KV_SERIALIZE(is_subaddress)
      END_KV_SERIALIZE_MAP()
    };
  };

  LOKI_RPC_DOC_INTROSPECT
  // Stops the wallet, storing the current state.
  struct COMMAND_RPC_STOP_WALLET
  {
    struct request
    {
      BEGIN_KV_SERIALIZE_MAP()
      END_KV_SERIALIZE_MAP()
    };

    struct response
    {
      BEGIN_KV_SERIALIZE_MAP()
      END_KV_SERIALIZE_MAP()
    };
  };

  LOKI_RPC_DOC_INTROSPECT
  // Rescan the blockchain from scratch, losing any information 
  // which can not be recovered from the blockchain itself.
  // This includes destination addresses, tx secret keys, tx notes, etc.
  
  // Warning: This blocks the Wallet RPC executable until rescanning is complete.
  struct COMMAND_RPC_RESCAN_BLOCKCHAIN
  {
    struct request
    {
      bool hard; // 

      BEGIN_KV_SERIALIZE_MAP()
        KV_SERIALIZE_OPT(hard, false);
      END_KV_SERIALIZE_MAP()
    };

    struct response
    {
      BEGIN_KV_SERIALIZE_MAP()
      END_KV_SERIALIZE_MAP()
    };
  };

  LOKI_RPC_DOC_INTROSPECT
  // Set arbitrary string notes for transactions.
  struct COMMAND_RPC_SET_TX_NOTES
  {
    struct request
    {
      std::list<std::string> txids; // Transaction ids.
      std::list<std::string> notes; // Notes for the transactions.

      BEGIN_KV_SERIALIZE_MAP()
        KV_SERIALIZE(txids)
        KV_SERIALIZE(notes)
      END_KV_SERIALIZE_MAP()
    };

    struct response
    {
      BEGIN_KV_SERIALIZE_MAP()
      END_KV_SERIALIZE_MAP()
    };
  };

  LOKI_RPC_DOC_INTROSPECT
  // Get string notes for transactions.
  struct COMMAND_RPC_GET_TX_NOTES
  {
    struct request
    {
      std::list<std::string> txids; // Transaction ids.

      BEGIN_KV_SERIALIZE_MAP()
        KV_SERIALIZE(txids)
      END_KV_SERIALIZE_MAP()
    };

    struct response
    {
      std::list<std::string> notes; // Notes for the transactions.

      BEGIN_KV_SERIALIZE_MAP()
        KV_SERIALIZE(notes)
      END_KV_SERIALIZE_MAP()
    };
  };

  LOKI_RPC_DOC_INTROSPECT
  // Set arbitrary attribute.
  struct COMMAND_RPC_SET_ATTRIBUTE
  {
    struct request
    {
      std::string key;   // Attribute name.
      std::string value; // Attribute value.

      BEGIN_KV_SERIALIZE_MAP()
        KV_SERIALIZE(key)
        KV_SERIALIZE(value)
      END_KV_SERIALIZE_MAP()
    };

    struct response
    {
      BEGIN_KV_SERIALIZE_MAP()
      END_KV_SERIALIZE_MAP()
    };
  };

  LOKI_RPC_DOC_INTROSPECT
  // Get attribute value by name.
  struct COMMAND_RPC_GET_ATTRIBUTE
  {
    struct request
    {

      std::string key; // Attribute name.

      BEGIN_KV_SERIALIZE_MAP()
        KV_SERIALIZE(key)
      END_KV_SERIALIZE_MAP()
    };

    struct response
    {
      std::string value; // Attribute value.

      BEGIN_KV_SERIALIZE_MAP()
        KV_SERIALIZE(value)
      END_KV_SERIALIZE_MAP()
    };
  };

  LOKI_RPC_DOC_INTROSPECT
  // Get transaction secret key from transaction id.
  struct COMMAND_RPC_GET_TX_KEY
  {
    struct request
    {
      std::string txid; // Transaction id.

      BEGIN_KV_SERIALIZE_MAP()
        KV_SERIALIZE(txid)
      END_KV_SERIALIZE_MAP()
    };

    struct response
    {
      std::string tx_key; // Transaction secret key.

      BEGIN_KV_SERIALIZE_MAP()
        KV_SERIALIZE(tx_key)
      END_KV_SERIALIZE_MAP()
    };
  };

  LOKI_RPC_DOC_INTROSPECT
  // Check a transaction in the blockchain with its secret key.
  struct COMMAND_RPC_CHECK_TX_KEY
  {
    struct request
    {
      std::string txid;    // Transaction id.
      std::string tx_key;  // Transaction secret key.
      std::string address; // Destination public address of the transaction.

      BEGIN_KV_SERIALIZE_MAP()
        KV_SERIALIZE(txid)
        KV_SERIALIZE(tx_key)
        KV_SERIALIZE(address)
      END_KV_SERIALIZE_MAP()
    };

    struct response
    {
      uint64_t received;      // Amount of the transaction.
      bool in_pool;           // States if the transaction is still in pool or has been added to a block.
      uint64_t confirmations; // Number of block mined after the one with the transaction.

      BEGIN_KV_SERIALIZE_MAP()
        KV_SERIALIZE(received)
        KV_SERIALIZE(in_pool)
        KV_SERIALIZE(confirmations)
      END_KV_SERIALIZE_MAP()
    };
  };

  LOKI_RPC_DOC_INTROSPECT
  // Get transaction signature to prove it.
  struct COMMAND_RPC_GET_TX_PROOF
  {
    struct request
    {
      std::string txid;    // Transaction id.
      std::string address; // Destination public address of the transaction.
      std::string message; // (Optional) add a message to the signature to further authenticate the prooving process.

      BEGIN_KV_SERIALIZE_MAP()
        KV_SERIALIZE(txid)
        KV_SERIALIZE(address)
        KV_SERIALIZE(message)
      END_KV_SERIALIZE_MAP()
    };

    struct response
    {
      std::string signature; // Transaction signature.

      BEGIN_KV_SERIALIZE_MAP()
        KV_SERIALIZE(signature)
      END_KV_SERIALIZE_MAP()
    };
  };

  LOKI_RPC_DOC_INTROSPECT
  // Prove a transaction by checking its signature.
  struct COMMAND_RPC_CHECK_TX_PROOF
  {
    struct request
    {
      std::string txid;      // Transaction id.
      std::string address;   // Destination public address of the transaction.
      std::string message;   // (Optional) Should be the same message used in `get_tx_proof`.
      std::string signature; // Transaction signature to confirm.

      BEGIN_KV_SERIALIZE_MAP()
        KV_SERIALIZE(txid)
        KV_SERIALIZE(address)
        KV_SERIALIZE(message)
        KV_SERIALIZE(signature)
      END_KV_SERIALIZE_MAP()
    };

    struct response
    {
      bool good;              // States if the inputs proves the transaction.
      uint64_t received;      // Amount of the transaction.
      bool in_pool;           // States if the transaction is still in pool or has been added to a block.
      uint64_t confirmations; // Number of block mined after the one with the transaction.

      BEGIN_KV_SERIALIZE_MAP()
        KV_SERIALIZE(good)
        KV_SERIALIZE(received)
        KV_SERIALIZE(in_pool)
        KV_SERIALIZE(confirmations)
      END_KV_SERIALIZE_MAP()
    };
<<<<<<< HEAD
=======
    typedef epee::misc_utils::struct_init<response_t> response;
  };

  struct transfer_entry
  {
    std::string txid;
    std::string payment_id;
    uint64_t height;
    uint64_t timestamp;
    uint64_t amount;
    uint64_t fee;
    std::string note;
    std::list<transfer_destination> destinations;
    std::string type;
    uint64_t unlock_time;
    bool locked;
    cryptonote::subaddress_index subaddr_index;
    std::vector<cryptonote::subaddress_index> subaddr_indices;
    std::string address;
    bool double_spend_seen;
    uint64_t confirmations;
    uint64_t suggested_confirmations_threshold;

    BEGIN_KV_SERIALIZE_MAP()
      KV_SERIALIZE(txid);
      KV_SERIALIZE(payment_id);
      KV_SERIALIZE(height);
      KV_SERIALIZE(timestamp);
      KV_SERIALIZE(amount);
      KV_SERIALIZE(fee);
      KV_SERIALIZE(note);
      KV_SERIALIZE(destinations);
      KV_SERIALIZE(type);
      KV_SERIALIZE(unlock_time)
      KV_SERIALIZE(locked)
      KV_SERIALIZE(subaddr_index);
      KV_SERIALIZE(subaddr_indices);
      KV_SERIALIZE(address);
      KV_SERIALIZE(double_spend_seen)
      KV_SERIALIZE_OPT(confirmations, (uint64_t)0)
      KV_SERIALIZE_OPT(suggested_confirmations_threshold, (uint64_t)0)
    END_KV_SERIALIZE_MAP()
>>>>>>> 85962ee8
  };

  LOKI_RPC_DOC_INTROSPECT
  // Generate a signature to prove a spend. Unlike proving a transaction, it does not requires the destination public address.
  struct COMMAND_RPC_GET_SPEND_PROOF
  {
    struct request
    {
      std::string txid;    // Transaction id.
      std::string message; // (Optional) add a message to the signature to further authenticate the prooving process.

      BEGIN_KV_SERIALIZE_MAP()
        KV_SERIALIZE(txid)
        KV_SERIALIZE(message)
      END_KV_SERIALIZE_MAP()
    };

    struct response
    {
      std::string signature; // Spend signature.

      BEGIN_KV_SERIALIZE_MAP()
        KV_SERIALIZE(signature)
      END_KV_SERIALIZE_MAP()
    };
  };

  LOKI_RPC_DOC_INTROSPECT
  // Prove a spend using a signature. Unlike proving a transaction, it does not requires the destination public address.
  struct COMMAND_RPC_CHECK_SPEND_PROOF
  {
    struct request
    {
      std::string txid;      // Transaction id.
      std::string message;   // (Optional) Should be the same message used in `get_spend_proof`.
      std::string signature; // Spend signature to confirm.

      BEGIN_KV_SERIALIZE_MAP()
        KV_SERIALIZE(txid)
        KV_SERIALIZE(message)
        KV_SERIALIZE(signature)
      END_KV_SERIALIZE_MAP()
    };

    struct response
    {
      bool good; // States if the inputs proves the spend.

      BEGIN_KV_SERIALIZE_MAP()
        KV_SERIALIZE(good)
      END_KV_SERIALIZE_MAP()
    };
  };

  LOKI_RPC_DOC_INTROSPECT
  // Generate a signature to prove of an available amount in a wallet.
  struct COMMAND_RPC_GET_RESERVE_PROOF
  {
    struct request
    {
      bool all;               // Proves all wallet balance to be disposable.
      uint32_t account_index; // Specify the account from witch to prove reserve. (ignored if all is set to true)
      uint64_t amount;        // Amount (in atomic units) to prove the account has for reserve. (ignored if all is set to true)
      std::string message;    // (Optional) add a message to the signature to further authenticate the prooving process.

      BEGIN_KV_SERIALIZE_MAP()
        KV_SERIALIZE(all)
        KV_SERIALIZE(account_index)
        KV_SERIALIZE(amount)
        KV_SERIALIZE(message)
      END_KV_SERIALIZE_MAP()
    };

    struct response
    {
      std::string signature; // Reserve signature.

      BEGIN_KV_SERIALIZE_MAP()
        KV_SERIALIZE(signature)
      END_KV_SERIALIZE_MAP()
    };
  };

  LOKI_RPC_DOC_INTROSPECT
  // Proves a wallet has a disposable reserve using a signature.
  struct COMMAND_RPC_CHECK_RESERVE_PROOF
  {
    struct request
    {
      std::string address;   // Public address of the wallet.
      std::string message;   // (Optional) Should be the same message used in get_reserve_proof.
      std::string signature; // Reserve signature to confirm.

      BEGIN_KV_SERIALIZE_MAP()
        KV_SERIALIZE(address)
        KV_SERIALIZE(message)
        KV_SERIALIZE(signature)
      END_KV_SERIALIZE_MAP()
    };

    struct response
    {
      bool good;      // States if the inputs proves the reserve.
      uint64_t total; //
      uint64_t spent; // 

      BEGIN_KV_SERIALIZE_MAP()
        KV_SERIALIZE(good)
        KV_SERIALIZE(total)
        KV_SERIALIZE(spent)
      END_KV_SERIALIZE_MAP()
    };
  };

  LOKI_RPC_DOC_INTROSPECT
  // Returns a list of transfers, by default all transfer types are included. If all requested type fields are false, then all transfers will be queried.
  struct COMMAND_RPC_GET_TRANSFERS
  {
    struct request
    {
      bool in;                            // (Optional) Include incoming transfers.
      bool out;                           // (Optional) Include outgoing transfers.
      bool stake;                         // (Optional) Include outgoing stakes.
      bool pending;                       // (Optional) Include pending transfers.
      bool failed;                        // (Optional) Include failed transfers.
      bool pool;                          // (Optional) Include transfers from the daemon's transaction pool.
      bool coinbase;                      // (Optional) Include transfers from the daemon's transaction pool.

      bool filter_by_height;              // (Optional) Filter transfers by block height.
      uint64_t min_height;                // (Optional) Minimum block height to scan for transfers, if filtering by height is enabled.
      uint64_t max_height;                // (Optional) Maximum block height to scan for transfers, if filtering by height is enabled (defaults to max block height).
      uint32_t account_index;             // (Optional) Index of the account to query for transfers. (defaults to 0)
      std::set<uint32_t> subaddr_indices; // (Optional) List of subaddress indices to query for transfers. (defaults to 0)
      bool all_accounts;                  // If true, return transfers for all accounts, subaddr_indices and account_index are ignored

      BEGIN_KV_SERIALIZE_MAP()
        KV_SERIALIZE_OPT(in, true);
        KV_SERIALIZE_OPT(out, true);
        KV_SERIALIZE_OPT(stake, true);
        KV_SERIALIZE_OPT(pending, true);
        KV_SERIALIZE_OPT(failed, true);
        KV_SERIALIZE_OPT(pool, true);
        KV_SERIALIZE_OPT(coinbase, true);
        KV_SERIALIZE(filter_by_height);
        KV_SERIALIZE(min_height);
        KV_SERIALIZE_OPT(max_height, (uint64_t)CRYPTONOTE_MAX_BLOCK_NUMBER);
        KV_SERIALIZE(account_index);
        KV_SERIALIZE(subaddr_indices);
        KV_SERIALIZE_OPT(all_accounts, false);
      END_KV_SERIALIZE_MAP()
    };

    struct response
    {
      std::list<transfer_view> in;      // 
      std::list<transfer_view> out;     //
      std::list<transfer_view> pending; //
      std::list<transfer_view> failed;  //
      std::list<transfer_view> pool;    // 

      BEGIN_KV_SERIALIZE_MAP()
        KV_SERIALIZE(in);
        KV_SERIALIZE(out);
        KV_SERIALIZE(pending);
        KV_SERIALIZE(failed);
        KV_SERIALIZE(pool);
      END_KV_SERIALIZE_MAP()
    };
  };

  LOKI_RPC_DOC_INTROSPECT
  // Returns a string with the transfers formatted as csv
  struct COMMAND_RPC_GET_TRANSFERS_CSV
  {
    using request = COMMAND_RPC_GET_TRANSFERS::request;

    struct response
    {
      std::string csv;

      BEGIN_KV_SERIALIZE_MAP()
        KV_SERIALIZE(csv);
      END_KV_SERIALIZE_MAP()
    };
  };

  LOKI_RPC_DOC_INTROSPECT
  // Show information about a transfer to/from this address.
  struct COMMAND_RPC_GET_TRANSFER_BY_TXID
  {
    struct request
    {
      std::string txid;       // Transaction ID used to find the transfer.
      uint32_t account_index; // (Optional) Index of the account to query for the transfer.

      BEGIN_KV_SERIALIZE_MAP()
        KV_SERIALIZE(txid);
        KV_SERIALIZE_OPT(account_index, (uint32_t)0)
      END_KV_SERIALIZE_MAP()
    };

    struct response
    {
      transfer_view transfer;             // 
      std::list<transfer_view> transfers; // 

      BEGIN_KV_SERIALIZE_MAP()
        KV_SERIALIZE(transfer);
        KV_SERIALIZE(transfers);
      END_KV_SERIALIZE_MAP()
    };
  };

  LOKI_RPC_DOC_INTROSPECT
  // Sign a string.
  struct COMMAND_RPC_SIGN
  {
    struct request
    {
      std::string data; // Anything you need to sign.

      BEGIN_KV_SERIALIZE_MAP()
        KV_SERIALIZE(data);
      END_KV_SERIALIZE_MAP()
    };

    struct response
    {
      std::string signature; // Signature generated against the "data" and the account public address.

      BEGIN_KV_SERIALIZE_MAP()
        KV_SERIALIZE(signature);
      END_KV_SERIALIZE_MAP()
    };
  };

  LOKI_RPC_DOC_INTROSPECT
  // Verify a signature on a string.
  struct COMMAND_RPC_VERIFY
  {
    struct request
    {
      std::string data;      // What should have been signed.
      std::string address;   // Public address of the wallet used to sign the data.
      std::string signature; // Signature generated by `sign` method.

      BEGIN_KV_SERIALIZE_MAP()
        KV_SERIALIZE(data);
        KV_SERIALIZE(address);
        KV_SERIALIZE(signature);
      END_KV_SERIALIZE_MAP()
    };

    struct response
    {
      bool good; // 

      BEGIN_KV_SERIALIZE_MAP()
        KV_SERIALIZE(good);
      END_KV_SERIALIZE_MAP()
    };
  };

  LOKI_RPC_DOC_INTROSPECT
  // Export all outputs in hex format.
  struct COMMAND_RPC_EXPORT_OUTPUTS
  {
    struct request
    {
      bool all;

      BEGIN_KV_SERIALIZE_MAP()
        KV_SERIALIZE(all)
      END_KV_SERIALIZE_MAP()
    };

    struct response
    {
      std::string outputs_data_hex; // Wallet outputs in hex format.

      BEGIN_KV_SERIALIZE_MAP()
        KV_SERIALIZE(outputs_data_hex);
      END_KV_SERIALIZE_MAP()
    };
  };

  LOKI_RPC_DOC_INTROSPECT
  // Import outputs in hex format.
  struct COMMAND_RPC_IMPORT_OUTPUTS
  {
    struct request
    {
      std::string outputs_data_hex; // Wallet outputs in hex format.

      BEGIN_KV_SERIALIZE_MAP()
        KV_SERIALIZE(outputs_data_hex);
      END_KV_SERIALIZE_MAP()
    };

    struct response
    {
      uint64_t num_imported; // Number of outputs imported.

      BEGIN_KV_SERIALIZE_MAP()
        KV_SERIALIZE(num_imported);
      END_KV_SERIALIZE_MAP()
    };
  };

  LOKI_RPC_DOC_INTROSPECT
  // Export a signed set of key images.
  struct COMMAND_RPC_EXPORT_KEY_IMAGES
  {
    struct request
    {
      bool requested_only; // Default `false`.

      BEGIN_KV_SERIALIZE_MAP()
        KV_SERIALIZE_OPT(requested_only, false);
      END_KV_SERIALIZE_MAP()
    };

    struct signed_key_image
    {
      std::string key_image; // 
      std::string signature; // 

      BEGIN_KV_SERIALIZE_MAP()
        KV_SERIALIZE(key_image);
        KV_SERIALIZE(signature);
      END_KV_SERIALIZE_MAP()
    };

    struct response
    {
      uint32_t offset;                                 //
      std::vector<signed_key_image> signed_key_images; //

      BEGIN_KV_SERIALIZE_MAP()
        KV_SERIALIZE(offset);
        KV_SERIALIZE(signed_key_images);
      END_KV_SERIALIZE_MAP()
    };
  };

  LOKI_RPC_DOC_INTROSPECT
  // Import signed key images list and verify their spent status.
  struct COMMAND_RPC_IMPORT_KEY_IMAGES
  {
    struct signed_key_image
    {
      std::string key_image; // Key image of specific output
      std::string signature; // Transaction signature.

      BEGIN_KV_SERIALIZE_MAP()
        KV_SERIALIZE(key_image);
        KV_SERIALIZE(signature);
      END_KV_SERIALIZE_MAP()
    };

    struct request
    {
      uint32_t offset;
      std::vector<signed_key_image> signed_key_images;

      BEGIN_KV_SERIALIZE_MAP()
        KV_SERIALIZE_OPT(offset, (uint32_t)0);
        KV_SERIALIZE(signed_key_images);
      END_KV_SERIALIZE_MAP()
    };

    struct response
    {
      uint64_t height;  
      uint64_t spent;   // Amount (in atomic units) spent from those key images.
      uint64_t unspent; // Amount (in atomic units) still available from those key images.

      BEGIN_KV_SERIALIZE_MAP()
        KV_SERIALIZE(height)
        KV_SERIALIZE(spent)
        KV_SERIALIZE(unspent)
      END_KV_SERIALIZE_MAP()
    };
  };

  LOKI_RPC_DOC_INTROSPECT
  struct uri_spec
  {
    std::string address;        // Wallet address.
    std::string payment_id;     // (Optional) 16 or 64 character hexadecimal payment id.
    uint64_t amount;            // (Optional) the integer amount to receive, in atomic units.
    std::string tx_description; // (Optional) Description of the reason for the tx.
    std::string recipient_name; // (Optional) name of the payment recipient.

    BEGIN_KV_SERIALIZE_MAP()
      KV_SERIALIZE(address);
      KV_SERIALIZE(payment_id);
      KV_SERIALIZE(amount);
      KV_SERIALIZE(tx_description);
      KV_SERIALIZE(recipient_name);
    END_KV_SERIALIZE_MAP()
  };

  LOKI_RPC_DOC_INTROSPECT
  // Create a payment URI using the official URI spec.
  struct COMMAND_RPC_MAKE_URI
  {
    struct request: public uri_spec
    {
    };

    struct response
    {
      std::string uri; // This contains all the payment input information as a properly formatted payment URI.

      BEGIN_KV_SERIALIZE_MAP()
        KV_SERIALIZE(uri)
      END_KV_SERIALIZE_MAP()
    };
  };

  LOKI_RPC_DOC_INTROSPECT
  // Parse a payment URI to get payment information.
  struct COMMAND_RPC_PARSE_URI
  {
    struct request
    {
      std::string uri; // This contains all the payment input information as a properly formatted payment URI.

      BEGIN_KV_SERIALIZE_MAP()
        KV_SERIALIZE(uri)
      END_KV_SERIALIZE_MAP()
    };

    struct response
    {
      uri_spec uri;                                // JSON object containing payment information:
      std::vector<std::string> unknown_parameters; // 

      BEGIN_KV_SERIALIZE_MAP()
        KV_SERIALIZE(uri);
        KV_SERIALIZE(unknown_parameters);
      END_KV_SERIALIZE_MAP()
    };
  };

  LOKI_RPC_DOC_INTROSPECT
  // Add an entry to the address book.
  struct COMMAND_RPC_ADD_ADDRESS_BOOK_ENTRY
  {
    struct request
    {
      std::string address;     // Public address of the entry.
      std::string payment_id;  // (Optional), defaults to "0000000000000000000000000000000000000000000000000000000000000000".
      std::string description; // (Optional), defaults to "".

      BEGIN_KV_SERIALIZE_MAP()
        KV_SERIALIZE(address)
        KV_SERIALIZE(payment_id)
        KV_SERIALIZE(description)
      END_KV_SERIALIZE_MAP()
    };

    struct response
    {
      uint64_t index; // The index of the address book entry.

      BEGIN_KV_SERIALIZE_MAP()
        KV_SERIALIZE(index);
      END_KV_SERIALIZE_MAP()
    };
  };

  LOKI_RPC_DOC_INTROSPECT
  // Retrieves entries from the address book.
  struct COMMAND_RPC_GET_ADDRESS_BOOK_ENTRY
  {
    struct request
    {
      std::list<uint64_t> entries; // Indices of the requested address book entries.

      BEGIN_KV_SERIALIZE_MAP()
        KV_SERIALIZE(entries)
      END_KV_SERIALIZE_MAP()
    };

    struct entry
    {
      uint64_t index;          // Index of entry.
      std::string address;     // Public address of the entry
      std::string payment_id;  // (Optional) 64-character hex string to identify a transaction.
      std::string description; // Description of this address entry.

      BEGIN_KV_SERIALIZE_MAP()
        KV_SERIALIZE(index)
        KV_SERIALIZE(address)
        KV_SERIALIZE(payment_id)
        KV_SERIALIZE(description)
      END_KV_SERIALIZE_MAP()
    };

    struct response
    {
      std::vector<entry> entries; // List of address book entries information.

      BEGIN_KV_SERIALIZE_MAP()
        KV_SERIALIZE(entries)
      END_KV_SERIALIZE_MAP()
    };
  };

  LOKI_RPC_DOC_INTROSPECT
  // Delete an entry from the address book.
  struct COMMAND_RPC_DELETE_ADDRESS_BOOK_ENTRY
  {
    struct request
    {
      uint64_t index; // The index of the address book entry.

      BEGIN_KV_SERIALIZE_MAP()
        KV_SERIALIZE(index);
      END_KV_SERIALIZE_MAP()
    };

    struct response
    {
      BEGIN_KV_SERIALIZE_MAP()
      END_KV_SERIALIZE_MAP()
    };
  };

  LOKI_RPC_DOC_INTROSPECT
  // Rescan the blockchain for spent outputs.
  struct COMMAND_RPC_RESCAN_SPENT
  {
    struct request
    {
      BEGIN_KV_SERIALIZE_MAP()
      END_KV_SERIALIZE_MAP()
    };

    struct response
    {
      BEGIN_KV_SERIALIZE_MAP()
      END_KV_SERIALIZE_MAP()
    };
  };

  LOKI_RPC_DOC_INTROSPECT
  // Refresh a wallet after openning.
  struct COMMAND_RPC_REFRESH
  {
    struct request
    {
      uint64_t start_height; // (Optional) The block height from which to start refreshing.

      BEGIN_KV_SERIALIZE_MAP()
        KV_SERIALIZE_OPT(start_height, (uint64_t) 0)
      END_KV_SERIALIZE_MAP()
    };

    struct response
    {
      uint64_t blocks_fetched; // Number of new blocks scanned.
      bool received_money;     // States if transactions to the wallet have been found in the blocks.

      BEGIN_KV_SERIALIZE_MAP()
        KV_SERIALIZE(blocks_fetched);
        KV_SERIALIZE(received_money);
      END_KV_SERIALIZE_MAP()
    };
  };

  LOKI_RPC_DOC_INTROSPECT
  struct COMMAND_RPC_AUTO_REFRESH
  {
    struct request
    {
      bool enable;
      uint32_t period; // seconds

      BEGIN_KV_SERIALIZE_MAP()
        KV_SERIALIZE_OPT(enable, true)
        KV_SERIALIZE_OPT(period, (uint32_t)0)
      END_KV_SERIALIZE_MAP()
    };

    struct response
    {
      BEGIN_KV_SERIALIZE_MAP()
      END_KV_SERIALIZE_MAP()
    };
  };

  LOKI_RPC_DOC_INTROSPECT
  // Start mining in the loki daemon.
  struct COMMAND_RPC_START_MINING
  {
    struct request
    {
      uint64_t    threads_count;        // Number of threads created for mining.

      BEGIN_KV_SERIALIZE_MAP()
        KV_SERIALIZE(threads_count)
      END_KV_SERIALIZE_MAP()
    };

    struct response
    {
      BEGIN_KV_SERIALIZE_MAP()
      END_KV_SERIALIZE_MAP()
    };
  };

  LOKI_RPC_DOC_INTROSPECT
  // Stop mining in the loki daemon.
  struct COMMAND_RPC_STOP_MINING
  {
    struct request
    {
      BEGIN_KV_SERIALIZE_MAP()
      END_KV_SERIALIZE_MAP()
    };

    struct response
    {
      BEGIN_KV_SERIALIZE_MAP()
      END_KV_SERIALIZE_MAP()
    };
  };

  LOKI_RPC_DOC_INTROSPECT
  // Get a list of available languages for your wallet's seed.
  struct COMMAND_RPC_GET_LANGUAGES
  {
    struct request
    {
      BEGIN_KV_SERIALIZE_MAP()
      END_KV_SERIALIZE_MAP()
    };

    struct response
    {
      std::vector<std::string> languages; // List of available languages.
      std::vector<std::string> languages_local; // List of available languages in the native language

      BEGIN_KV_SERIALIZE_MAP()
        KV_SERIALIZE(languages)
        KV_SERIALIZE(languages_local)
      END_KV_SERIALIZE_MAP()
    };
  };

  LOKI_RPC_DOC_INTROSPECT
  // Create a new wallet. You need to have set the argument "'–wallet-dir" when launching loki-wallet-rpc to make this work.
  struct COMMAND_RPC_CREATE_WALLET
  {
    struct request
    {
      std::string filename; // Set the wallet file name.
      std::string password; // (Optional) Set the password to protect the wallet.
      std::string language; // Language for your wallets' seed.

      BEGIN_KV_SERIALIZE_MAP()
        KV_SERIALIZE(filename)
        KV_SERIALIZE(password)
        KV_SERIALIZE(language)
      END_KV_SERIALIZE_MAP()
    };

    struct response
    {
      BEGIN_KV_SERIALIZE_MAP()
      END_KV_SERIALIZE_MAP()
    };
  };

  LOKI_RPC_DOC_INTROSPECT
  // Open a wallet. You need to have set the argument "–-wallet-dir" when launching loki-wallet-rpc to make this work.
  // The wallet rpc executable may only open wallet files within the same directory as wallet-dir, otherwise use the
  // "--wallet-file" flag to open specific wallets.
  struct COMMAND_RPC_OPEN_WALLET
  {
    struct request
    {
      std::string filename; // Wallet name stored in "–-wallet-dir".
      std::string password; // The wallet password, set as "" if there's no password
      bool autosave_current; // (Optional: Default true): If a pre-existing wallet is open, save to disk before opening the new wallet.

      BEGIN_KV_SERIALIZE_MAP()
        KV_SERIALIZE(filename)
        KV_SERIALIZE(password)
        KV_SERIALIZE_OPT(autosave_current, true)
      END_KV_SERIALIZE_MAP()
    };

    struct response
    {
      BEGIN_KV_SERIALIZE_MAP()
      END_KV_SERIALIZE_MAP()
    };
  };

  LOKI_RPC_DOC_INTROSPECT
  // Close the currently opened wallet, after trying to save it.
  struct COMMAND_RPC_CLOSE_WALLET
  {
    struct request
    {
      bool autosave_current; // Save the wallet state on close

      BEGIN_KV_SERIALIZE_MAP()
        KV_SERIALIZE_OPT(autosave_current, true)
      END_KV_SERIALIZE_MAP()
    };

    struct response
    {
      BEGIN_KV_SERIALIZE_MAP()
      END_KV_SERIALIZE_MAP()
    };
  };

  LOKI_RPC_DOC_INTROSPECT
  // Change a wallet password.
  struct COMMAND_RPC_CHANGE_WALLET_PASSWORD
  {
    struct request
    {
      std::string old_password; // (Optional) Current wallet password, if defined.
      std::string new_password; // (Optional) New wallet password, if not blank.

      BEGIN_KV_SERIALIZE_MAP()
        KV_SERIALIZE(old_password)
        KV_SERIALIZE(new_password)
      END_KV_SERIALIZE_MAP()
    };

    struct response
    {
      BEGIN_KV_SERIALIZE_MAP()
      END_KV_SERIALIZE_MAP()
    };
  };

  LOKI_RPC_DOC_INTROSPECT
  // Restore a wallet using the private spend key, view key and public address.
  struct COMMAND_RPC_GENERATE_FROM_KEYS
  {
    struct request
    {
      uint64_t restore_height; // (Optional: Default 0) Height in which to start scanning the blockchain for transactions into and out of this Wallet.
      std::string filename;    // Set the name of the wallet.
      std::string address;     // The public address of the wallet.
      std::string spendkey;    // The private spend key of the wallet
      std::string viewkey;     // The private view key of the wallet.
      std::string password;    // Set password for Wallet.
      bool autosave_current;   // (Optional: Default true): If a pre-existing wallet is open, save to disk before opening the new wallet.

      BEGIN_KV_SERIALIZE_MAP()
      KV_SERIALIZE_OPT(restore_height, (uint64_t)0)
      KV_SERIALIZE(filename)
      KV_SERIALIZE(address)
      KV_SERIALIZE(spendkey)
      KV_SERIALIZE(viewkey)
      KV_SERIALIZE(password)
      KV_SERIALIZE_OPT(autosave_current, true)
      END_KV_SERIALIZE_MAP()
    };

    struct response
    {
      std::string address;
      std::string info;

      BEGIN_KV_SERIALIZE_MAP()
      KV_SERIALIZE(address)
      KV_SERIALIZE(info)
      END_KV_SERIALIZE_MAP()
    };
  };

  LOKI_RPC_DOC_INTROSPECT
  // Restore a wallet using the seed words.
  struct COMMAND_RPC_RESTORE_DETERMINISTIC_WALLET
  {
    struct request
    {
      uint64_t restore_height; // Height in which to start scanning the blockchain for transactions into and out of this Wallet.
      std::string filename;    // Set the name of the Wallet.
      std::string seed;        // Mnemonic seed of wallet (25 words).
      std::string seed_offset; // 
      std::string password;    // Set password for Wallet.
      std::string language;    // Set language for the wallet.
      bool autosave_current;   // (Optional: Default true): If a pre-existing wallet is open, save to disk before opening the new wallet.

      BEGIN_KV_SERIALIZE_MAP()
        KV_SERIALIZE_OPT(restore_height, (uint64_t)0)
        KV_SERIALIZE(filename)
        KV_SERIALIZE(seed)
        KV_SERIALIZE(seed_offset)
        KV_SERIALIZE(password)
        KV_SERIALIZE(language)
        KV_SERIALIZE_OPT(autosave_current, true)
      END_KV_SERIALIZE_MAP()
    };

    struct response
    {
      std::string address; // Public address of wallet.
      std::string seed;    // Seed of wallet.
      std::string info;    // Wallet information.
      bool was_deprecated; // 

      BEGIN_KV_SERIALIZE_MAP()
        KV_SERIALIZE(address)
        KV_SERIALIZE(seed)
        KV_SERIALIZE(info)
        KV_SERIALIZE(was_deprecated)
      END_KV_SERIALIZE_MAP()
    };
  };
  
  LOKI_RPC_DOC_INTROSPECT
  // Check if a wallet is a multisig one.
  struct COMMAND_RPC_IS_MULTISIG
  {
    struct request
    {
      BEGIN_KV_SERIALIZE_MAP()
      END_KV_SERIALIZE_MAP()
    };

    struct response
    {
      bool multisig;      // States if the wallet is multisig.
      bool ready;         // 
      uint32_t threshold; // Amount of signature needed to sign a transfer.
      uint32_t total;     // Total amount of signature in the multisig wallet.

      BEGIN_KV_SERIALIZE_MAP()
        KV_SERIALIZE(multisig)
        KV_SERIALIZE(ready)
        KV_SERIALIZE(threshold)
        KV_SERIALIZE(total)
      END_KV_SERIALIZE_MAP()
    };
  };

  LOKI_RPC_DOC_INTROSPECT
  // Prepare a wallet for multisig by generating a multisig string to share with peers.
  struct COMMAND_RPC_PREPARE_MULTISIG
  {
    struct request
    {
      BEGIN_KV_SERIALIZE_MAP()
      END_KV_SERIALIZE_MAP()
    };

    struct response
    {
      std::string multisig_info; // Multisig string to share with peers to create the multisig wallet.

      BEGIN_KV_SERIALIZE_MAP()
        KV_SERIALIZE(multisig_info)
      END_KV_SERIALIZE_MAP()
    };
  };

  LOKI_RPC_DOC_INTROSPECT
  // Make a wallet multisig by importing peers multisig string.
  struct COMMAND_RPC_MAKE_MULTISIG
  {
    struct request
    {
      std::vector<std::string> multisig_info; // List of multisig string from peers.
      uint32_t threshold;                     // Amount of signatures needed to sign a transfer. Must be less or equal than the amount of signature in `multisig_info`.
      std::string password;                   // Wallet password.

      BEGIN_KV_SERIALIZE_MAP()
        KV_SERIALIZE(multisig_info)
        KV_SERIALIZE(threshold)
        KV_SERIALIZE(password)
      END_KV_SERIALIZE_MAP()
    };

    struct response
    {
      std::string address;       // Multisig wallet address.
      std::string multisig_info; // Multisig string to share with peers to create the multisig wallet (extra step for N-1/N wallets).

      BEGIN_KV_SERIALIZE_MAP()
        KV_SERIALIZE(address)
        KV_SERIALIZE(multisig_info)
      END_KV_SERIALIZE_MAP()
    };
  };

  LOKI_RPC_DOC_INTROSPECT
  // Export multisig info for other participants.
  struct COMMAND_RPC_EXPORT_MULTISIG
  {
    struct request
    {
      BEGIN_KV_SERIALIZE_MAP()
      END_KV_SERIALIZE_MAP()
    };

    struct response
    {
      std::string info; // Multisig info in hex format for other participants.

      BEGIN_KV_SERIALIZE_MAP()
        KV_SERIALIZE(info)
      END_KV_SERIALIZE_MAP()
    };
  };

  LOKI_RPC_DOC_INTROSPECT
  // Import multisig info from other participants.
  struct COMMAND_RPC_IMPORT_MULTISIG
  {
    struct request
    {
      std::vector<std::string> info; // List of multisig info in hex format from other participants.

      BEGIN_KV_SERIALIZE_MAP()
        KV_SERIALIZE(info)
      END_KV_SERIALIZE_MAP()
    };

    struct response
    {
      uint64_t n_outputs; // Number of outputs signed with those multisig info.

      BEGIN_KV_SERIALIZE_MAP()
        KV_SERIALIZE(n_outputs)
      END_KV_SERIALIZE_MAP()
    };
  };

  LOKI_RPC_DOC_INTROSPECT
  // Turn this wallet into a multisig wallet, extra step for N-1/N wallets.
  struct COMMAND_RPC_FINALIZE_MULTISIG
  {
    struct request
    {
      std::string password;                   // Wallet password.
      std::vector<std::string> multisig_info; // List of multisig string from peers.

      BEGIN_KV_SERIALIZE_MAP()
        KV_SERIALIZE(password)
        KV_SERIALIZE(multisig_info)
      END_KV_SERIALIZE_MAP()
    };

    struct response
    {
      std::string address; // Multisig wallet address.

      BEGIN_KV_SERIALIZE_MAP()
        KV_SERIALIZE(address)
      END_KV_SERIALIZE_MAP()
    };
  };

  LOKI_RPC_DOC_INTROSPECT
  // 
  struct COMMAND_RPC_EXCHANGE_MULTISIG_KEYS
  {
    struct request
    {
      std::string password;                   // Wallet password.
      std::vector<std::string> multisig_info; // List of multisig string from peers.

      BEGIN_KV_SERIALIZE_MAP()
        KV_SERIALIZE(password)
        KV_SERIALIZE(multisig_info)
      END_KV_SERIALIZE_MAP()
    };

    struct response
    {
      std::string address;       // Multisig wallet address.
      std::string multisig_info; // Multisig string to share with peers to create the multisig wallet.

      BEGIN_KV_SERIALIZE_MAP()
        KV_SERIALIZE(address)
        KV_SERIALIZE(multisig_info)
      END_KV_SERIALIZE_MAP()
    };
  };

  LOKI_RPC_DOC_INTROSPECT
  // Sign a transaction in multisig.
  struct COMMAND_RPC_SIGN_MULTISIG
  {
    struct request
    {
      std::string tx_data_hex; // Multisig transaction in hex format, as returned by transfer under `multisig_txset`.

      BEGIN_KV_SERIALIZE_MAP()
        KV_SERIALIZE(tx_data_hex)
      END_KV_SERIALIZE_MAP()
    };

    struct response
    {
      std::string tx_data_hex;             // Multisig transaction in hex format.
      std::list<std::string> tx_hash_list; // List of transaction Hash.

      BEGIN_KV_SERIALIZE_MAP()
        KV_SERIALIZE(tx_data_hex)
        KV_SERIALIZE(tx_hash_list)
      END_KV_SERIALIZE_MAP()
    };
  };

  LOKI_RPC_DOC_INTROSPECT
  // Submit a signed multisig transaction.
  struct COMMAND_RPC_SUBMIT_MULTISIG
  {
    struct request
    {
      std::string tx_data_hex; // Multisig transaction in hex format, as returned by sign_multisig under tx_data_hex.

      BEGIN_KV_SERIALIZE_MAP()
        KV_SERIALIZE(tx_data_hex)
      END_KV_SERIALIZE_MAP()
    };

    struct response
    {
      std::list<std::string> tx_hash_list; // List of transaction hash.

      BEGIN_KV_SERIALIZE_MAP()
        KV_SERIALIZE(tx_hash_list)
      END_KV_SERIALIZE_MAP()
    };
  };

  LOKI_RPC_DOC_INTROSPECT
  // Get RPC version Major & Minor integer-format, where Major is the first 16 bits and Minor the last 16 bits.
  struct COMMAND_RPC_GET_VERSION
  {
    struct request
    {
      BEGIN_KV_SERIALIZE_MAP()
      END_KV_SERIALIZE_MAP()
    };

    struct response
    {
      uint32_t version; // RPC version, formatted with Major * 2^16 + Minor(Major encoded over the first 16 bits, and Minor over the last 16 bits).

      BEGIN_KV_SERIALIZE_MAP()
        KV_SERIALIZE(version)
      END_KV_SERIALIZE_MAP()
    };
  };

  LOKI_RPC_DOC_INTROSPECT
  // Stake for Service Node.
  struct COMMAND_RPC_STAKE
  {
    struct request
    {
      std::string        destination;      // Primary Public address that the rewards will go to.
      uint64_t           amount;           // Amount of Loki to stake in atomic units.
      std::set<uint32_t> subaddr_indices;  // (Optional) Transfer from this set of subaddresses. (Defaults to 0)
      std::string        service_node_key; // Service Node Public Address.
      uint32_t           priority;         // Set a priority for the transaction. Accepted values are: or 0-4 for: default, unimportant, normal, elevated, priority.
      bool               get_tx_key;       // (Optional) Return the transaction key after sending.
      bool               do_not_relay;     // (Optional) If true, the newly created transaction will not be relayed to the loki network. (Defaults to false)
      bool               get_tx_hex;       // Return the transaction as hex string after sending (Defaults to false)
      bool               get_tx_metadata;  // Return the metadata needed to relay the transaction. (Defaults to false)

      BEGIN_KV_SERIALIZE_MAP()
        KV_SERIALIZE_OPT(subaddr_indices, {});
        KV_SERIALIZE    (destination);
        KV_SERIALIZE    (amount);
        KV_SERIALIZE    (service_node_key);
        KV_SERIALIZE_OPT(priority,        (uint32_t)0);
        KV_SERIALIZE    (get_tx_key)
        KV_SERIALIZE_OPT(do_not_relay,    false)
        KV_SERIALIZE_OPT(get_tx_hex,      false)
        KV_SERIALIZE_OPT(get_tx_metadata, false)
      END_KV_SERIALIZE_MAP()
    };

    struct response
    {
      std::string tx_hash;        // Publically searchable transaction hash.
      std::string tx_key;         // Transaction key if `get_tx_key` is `true`, otherwise, blank string.
      uint64_t amount;            // Amount transferred for the transaction in atomic units.
      uint64_t fee;               // Value in atomic units of the fee charged for the tx.
      std::string tx_blob;        // Raw transaction represented as hex string, if get_tx_hex is true.
      std::string tx_metadata;    // Set of transaction metadata needed to relay this transfer later, if `get_tx_metadata` is `true`.
      std::string multisig_txset; // Set of multisig transactions in the process of being signed (empty for non-multisig).
      std::string unsigned_txset; // Set of unsigned tx for cold-signing purposes.

      BEGIN_KV_SERIALIZE_MAP()
        KV_SERIALIZE(tx_hash)
        KV_SERIALIZE(tx_key)
        KV_SERIALIZE(amount)
        KV_SERIALIZE(fee)
        KV_SERIALIZE(tx_blob)
        KV_SERIALIZE(tx_metadata)
        KV_SERIALIZE(multisig_txset)
        KV_SERIALIZE(unsigned_txset)
      END_KV_SERIALIZE_MAP()
    };
  };

  LOKI_RPC_DOC_INTROSPECT
  // Register Service Node.
  struct COMMAND_RPC_REGISTER_SERVICE_NODE
  {
    struct request
    {
      std::string register_service_node_str; // String supplied by the prepare_registration command.
      bool        get_tx_key;                // (Optional) Return the transaction key after sending.
      bool        do_not_relay;              // (Optional) If true, the newly created transaction will not be relayed to the loki network. (Defaults to false)
      bool        get_tx_hex;                // Return the transaction as hex string after sending (Defaults to false)
      bool        get_tx_metadata;           // Return the metadata needed to relay the transaction. (Defaults to false)

      BEGIN_KV_SERIALIZE_MAP()
        KV_SERIALIZE(register_service_node_str);
        KV_SERIALIZE(get_tx_key)
        KV_SERIALIZE_OPT(do_not_relay,    false)
        KV_SERIALIZE_OPT(get_tx_hex,      false)
        KV_SERIALIZE_OPT(get_tx_metadata, false)
      END_KV_SERIALIZE_MAP()
    };

    struct response
    {
      std::string tx_hash;        // Publically searchable transaction hash.
      std::string tx_key;         // Transaction key if get_tx_key is true, otherwise, blank string.
      uint64_t amount;            // Amount transferred for the transaction in atomic units.
      uint64_t fee;               // Value in atomic units of the fee charged for the tx.
      std::string tx_blob;        // Raw transaction represented as hex string, if get_tx_hex is true.
      std::string tx_metadata;    // Set of transaction metadata needed to relay this transfer later, if `get_tx_metadata` is `true`.
      std::string multisig_txset; // Set of multisig transactions in the process of being signed (empty for non-multisig).
      std::string unsigned_txset; // Set of unsigned tx for cold-signing purposes.

      BEGIN_KV_SERIALIZE_MAP()
        KV_SERIALIZE(tx_hash)
        KV_SERIALIZE(tx_key)
        KV_SERIALIZE(amount)
        KV_SERIALIZE(fee)
        KV_SERIALIZE(tx_blob)
        KV_SERIALIZE(tx_metadata)
        KV_SERIALIZE(multisig_txset)
        KV_SERIALIZE(unsigned_txset)
      END_KV_SERIALIZE_MAP()
    };
  };

  LOKI_RPC_DOC_INTROSPECT
  // Request to unlock stake by deregistering Service Node.
  struct COMMAND_RPC_REQUEST_STAKE_UNLOCK
  {
    struct request
    {
      std::string service_node_key; // Service Node Public Key.

      BEGIN_KV_SERIALIZE_MAP()
        KV_SERIALIZE(service_node_key);
      END_KV_SERIALIZE_MAP()
    };

    struct response
    {
      bool unlocked;   // States if stake has been unlocked.
      std::string msg; // Information on the unlocking process.

      BEGIN_KV_SERIALIZE_MAP()
        KV_SERIALIZE(unlocked)
        KV_SERIALIZE(msg)
      END_KV_SERIALIZE_MAP()
    };
  };
  
  LOKI_RPC_DOC_INTROSPECT
  // Check if Service Node can unlock it's stake.
  struct COMMAND_RPC_CAN_REQUEST_STAKE_UNLOCK
  {
    struct request
    {
      std::string service_node_key; // Service node public address.

      BEGIN_KV_SERIALIZE_MAP()
        KV_SERIALIZE(service_node_key);
      END_KV_SERIALIZE_MAP()
    };

    struct response
    {
      bool can_unlock; // States if the stake can be locked.
      std::string msg; // Information on the unlocking process.

      BEGIN_KV_SERIALIZE_MAP()
        KV_SERIALIZE(can_unlock)
        KV_SERIALIZE(msg)
      END_KV_SERIALIZE_MAP()
    };
  };
  
  LOKI_RPC_DOC_INTROSPECT
  // Parse an address to validate if it's a valid Loki address.
  struct COMMAND_RPC_VALIDATE_ADDRESS
  {
    struct request
    {
      std::string address;  // Address to check.
      bool any_net_type;    // 
      bool allow_openalias; // 

      BEGIN_KV_SERIALIZE_MAP()
        KV_SERIALIZE(address)
        KV_SERIALIZE_OPT(any_net_type, false)
        KV_SERIALIZE_OPT(allow_openalias, false)
      END_KV_SERIALIZE_MAP()
    };

    struct response
    {
      bool valid;                    // States if it is a valid Loki address.
      bool integrated;               // States if it is an integrated address.
      bool subaddress;               // States if it is a subaddress.
      std::string nettype;           // States if the nettype is mainet, testnet, stagenet.
      std::string openalias_address;

      BEGIN_KV_SERIALIZE_MAP()
        KV_SERIALIZE(valid)
        KV_SERIALIZE(integrated)
        KV_SERIALIZE(subaddress)
        KV_SERIALIZE(nettype)
        KV_SERIALIZE(openalias_address)
      END_KV_SERIALIZE_MAP()
    };
  };

  LOKI_RPC_DOC_INTROSPECT
  struct COMMAND_RPC_SET_DAEMON
  {
    struct request
    {
      std::string address;              // The remote address of the daemon
      bool trusted;                     // When true, allow the usage of commands that may compromise privacy
      std::string ssl_support;          // disabled, enabled, autodetect
      std::string ssl_private_key_path;
      std::string ssl_certificate_path;
      std::string ssl_ca_file;
      std::vector<std::string> ssl_allowed_fingerprints;
      bool ssl_allow_any_cert;

      BEGIN_KV_SERIALIZE_MAP()
        KV_SERIALIZE(address)
        KV_SERIALIZE_OPT(trusted, false)
        KV_SERIALIZE_OPT(ssl_support, (std::string)"autodetect")
        KV_SERIALIZE(ssl_private_key_path)
        KV_SERIALIZE(ssl_certificate_path)
        KV_SERIALIZE(ssl_ca_file)
        KV_SERIALIZE(ssl_allowed_fingerprints)
        KV_SERIALIZE_OPT(ssl_allow_any_cert, false)
      END_KV_SERIALIZE_MAP()
    };

    struct response
    {
      BEGIN_KV_SERIALIZE_MAP()
      END_KV_SERIALIZE_MAP()
    };
  };

  LOKI_RPC_DOC_INTROSPECT
  struct COMMAND_RPC_SET_LOG_LEVEL
  {
    struct request
    {
      int8_t level;

      BEGIN_KV_SERIALIZE_MAP()
        KV_SERIALIZE(level)
      END_KV_SERIALIZE_MAP()
    };

    struct response
    {
      BEGIN_KV_SERIALIZE_MAP()
      END_KV_SERIALIZE_MAP()
    };
  };

  LOKI_RPC_DOC_INTROSPECT
  struct COMMAND_RPC_SET_LOG_CATEGORIES
  {
    struct request
    {
      std::string categories;

      BEGIN_KV_SERIALIZE_MAP()
        KV_SERIALIZE(categories)
      END_KV_SERIALIZE_MAP()
    };

    struct response
    {
      std::string categories;

      BEGIN_KV_SERIALIZE_MAP()
        KV_SERIALIZE(categories)
      END_KV_SERIALIZE_MAP()
    };
  };

  LOKI_RPC_DOC_INTROSPECT
  struct COMMAND_RPC_LNS_BUY_MAPPING
  {
    static constexpr const char *description =
R"(Buy a Loki Name System mapping. Loki Name System allows multiple owners that are authorised to update the underlying mapping. An owner can be either a ed25519 public key or a wallet address. By default if no owner is specified, the purchasing wallet's active [sub]address is stored as the owner.
  - For Session, the recommended owner is the ed25519 public key of the user's Session ID set to owner

In future, support for mappings on Blockchain wallets and Lokinet addresses will be available. The recommended owner is the wallet's [sub]address.

When specifying owners, either a wallet [sub]address or standard ed25519 public key is supported per mapping. Updating the value that a name maps to requires one of the owner's to sign the update transaction. For wallets, this is signed using the subaddress's spend key.

For information on updating & signing, refer to COMMAND_RPC_LNS_UPDATE_MAPPING)";

    struct request
    {
      std::string        type;            // The mapping type, currently we only support "session". In future "lokinet" and "blockchain" mappings will be available.
      std::string        owner;           // (Optional): The ed25519 public key or wallet address that has authority to update the mapping.
      std::string        backup_owner;    // (Optional): The secondary, backup public key that has authority to update the mapping.
      std::string        name;            // The name to purchase via Loki Name Service
      std::string        value;           // The value that the name maps to via Loki Name Service, (i.e. For Session: [display name->session public key]. In future, for wallets: [name->wallet address], for Lokinet: [name->domain name]).

      uint32_t           account_index;   // (Optional) Transfer from this account index. (Defaults to 0)
      std::set<uint32_t> subaddr_indices; // (Optional) Transfer from this set of subaddresses. (Defaults to 0)
      uint32_t           priority;        // Set a priority for the transaction. Accepted values are: or 0-4 for: default, unimportant, normal, elevated, priority.
      bool               get_tx_key;      // (Optional) Return the transaction key after sending.
      bool               do_not_relay;    // (Optional) If true, the newly created transaction will not be relayed to the loki network. (Defaults to false)
      bool               get_tx_hex;      // Return the transaction as hex string after sending (Defaults to false)
      bool               get_tx_metadata; // Return the metadata needed to relay the transaction. (Defaults to false)

      BEGIN_KV_SERIALIZE_MAP()
        KV_SERIALIZE    (type);
        KV_SERIALIZE    (owner);
        KV_SERIALIZE    (backup_owner);
        KV_SERIALIZE    (name);
        KV_SERIALIZE    (value);
        KV_SERIALIZE_OPT(account_index,   (uint32_t)0);
        KV_SERIALIZE_OPT(subaddr_indices, {});
        KV_SERIALIZE_OPT(priority,        (uint32_t)0);
        KV_SERIALIZE    (get_tx_key)
        KV_SERIALIZE_OPT(do_not_relay,    false)
        KV_SERIALIZE_OPT(get_tx_hex,      false)
        KV_SERIALIZE_OPT(get_tx_metadata, false)
      END_KV_SERIALIZE_MAP()
    };

    struct response
    {
      std::string tx_hash;        // Publically searchable transaction hash.
      std::string tx_key;         // Transaction key if `get_tx_key` is `true`, otherwise, blank string.
      uint64_t amount;            // Amount transferred for the transaction in atomic units.
      uint64_t fee;               // Value in atomic units of the fee charged for the tx.
      std::string tx_blob;        // Raw transaction represented as hex string, if get_tx_hex is true.
      std::string tx_metadata;    // Set of transaction metadata needed to relay this transfer later, if `get_tx_metadata` is `true`.
      std::string multisig_txset; // Set of multisig transactions in the process of being signed (empty for non-multisig).
      std::string unsigned_txset; // Set of unsigned tx for cold-signing purposes.

      BEGIN_KV_SERIALIZE_MAP()
        KV_SERIALIZE(tx_hash)
        KV_SERIALIZE(tx_key)
        KV_SERIALIZE(amount)
        KV_SERIALIZE(fee)
        KV_SERIALIZE(tx_blob)
        KV_SERIALIZE(tx_metadata)
        KV_SERIALIZE(multisig_txset)
        KV_SERIALIZE(unsigned_txset)
      END_KV_SERIALIZE_MAP()
    };
  };

  LOKI_RPC_DOC_INTROSPECT
  // Update the underlying value in the name->value mapping via Loki Name Service.
  struct COMMAND_RPC_LNS_UPDATE_MAPPING
  {
    static constexpr const char *description =
R"(Update a Loki Name System mapping's underlying value. The pre-existing owner (wallet address/ed25519 public key) of the mapping must be able to validate. At least one field must be specified to update, otherwise the funtion returns an error message.

The signature is generated from signing a hash generated by using Libsodium's generichash on the {new value (if provided), new owner (if provided), new backup_owner (if provided), prev_txid field (in the current mapping to update)} in binary.
Depending on the owner associated with the mapping the signature can be generated in 2 ways. If the owner associated with the mapping is-
  - a wallet [sub]address, the signature is generated by using Monero's crypto::generate_signature on the hash with the [sub]address's spend key.
  - a ed25519 public key, the signature is generated by using Libsodium's crypto_sign_detached on the hash

Providing the signature is an optional field and if not provided, will default to attempting to sign using the wallet's active [sub]address's spend keys.)";

    struct request
    {
      std::string        type;      // The mapping type, currently we only support "session". In future "lokinet" and "blockchain" mappings will be available.
      std::string        name;      // The name to update via Loki Name Service
      std::string        value;     // (Optional): The new value that the name maps to via Loki Name Service. If not specified or given the empty string "", then the mapping's value remains unchanged.
      std::string        owner;     // (Optional): The new owner of the mapping. If not specified or given the empty string "", then the mapping's owner remains unchanged.
      std::string        backup_owner; // (Optional): The new backup owner of the mapping. If not specified or given the empty string "", then the mapping's backup owner remains unchanged.
      std::string        signature; // (Optional): Signature derived using libsodium generichash on {current txid blob, new value blob} of the mapping to update. By default the hash is signed using the wallet's spend key as an ed25519 keypair, if signature is specified.

      uint32_t           account_index;    // (Optional) Transfer from this account index. (Defaults to 0)
      std::set<uint32_t> subaddr_indices;  // (Optional) Transfer from this set of subaddresses. (Defaults to 0)
      uint32_t           priority;         // Set a priority for the transaction. Accepted values are: 0-4 for: default, unimportant, normal, elevated, priority.
      bool               get_tx_key;       // (Optional) Return the transaction key after sending.
      bool               do_not_relay;     // (Optional) If true, the newly created transaction will not be relayed to the loki network. (Defaults to false)
      bool               get_tx_hex;       // Return the transaction as hex string after sending (Defaults to false)
      bool               get_tx_metadata;  // Return the metadata needed to relay the transaction. (Defaults to false)

      BEGIN_KV_SERIALIZE_MAP()
        KV_SERIALIZE    (type);
        KV_SERIALIZE    (name);
        KV_SERIALIZE    (value);
        KV_SERIALIZE    (owner);
        KV_SERIALIZE    (backup_owner);
        KV_SERIALIZE    (signature);

        KV_SERIALIZE_OPT(account_index,   (uint32_t)0);
        KV_SERIALIZE_OPT(subaddr_indices, {});
        KV_SERIALIZE_OPT(priority,        (uint32_t)0);
        KV_SERIALIZE    (get_tx_key)
        KV_SERIALIZE_OPT(do_not_relay,    false)
        KV_SERIALIZE_OPT(get_tx_hex,      false)
        KV_SERIALIZE_OPT(get_tx_metadata, false)
      END_KV_SERIALIZE_MAP()
    };

    struct response
    {
      std::string tx_hash;        // Publically searchable transaction hash.
      std::string tx_key;         // Transaction key if `get_tx_key` is `true`, otherwise, blank string.
      uint64_t amount;            // Amount transferred for the transaction in atomic units.
      uint64_t fee;               // Value in atomic units of the fee charged for the tx.
      std::string tx_blob;        // Raw transaction represented as hex string, if get_tx_hex is true.
      std::string tx_metadata;    // Set of transaction metadata needed to relay this transfer later, if `get_tx_metadata` is `true`.
      std::string multisig_txset; // Set of multisig transactions in the process of being signed (empty for non-multisig).
      std::string unsigned_txset; // Set of unsigned tx for cold-signing purposes.

      BEGIN_KV_SERIALIZE_MAP()
        KV_SERIALIZE(tx_hash)
        KV_SERIALIZE(tx_key)
        KV_SERIALIZE(amount)
        KV_SERIALIZE(fee)
        KV_SERIALIZE(tx_blob)
        KV_SERIALIZE(tx_metadata)
        KV_SERIALIZE(multisig_txset)
        KV_SERIALIZE(unsigned_txset)
      END_KV_SERIALIZE_MAP()
    };
  };

  LOKI_RPC_DOC_INTROSPECT
  struct COMMAND_RPC_LNS_MAKE_UPDATE_SIGNATURE
  {
  static constexpr const char *description =
R"(Generate the signature necessary for updating the requested record using the wallet's active [sub]address's spend key. The signature is only valid if the queried wallet is one of the owners of the LNS record.

This command is only required if the open wallet is one of the owners of a LNS record but wants the update transaction to occur via another non-owning wallet. By default, if no signature is specified to the update transaction, the open wallet is assumed the owner and it's active [sub]address's spend key will automatically be used.)";

    struct request
    {
      std::string type;  // The mapping type, currently we only support "session". In future "lokinet" and "blockchain" mappings will be available.
      std::string name;  // The desired name to update via Loki Name Service
      std::string value;     // (Optional): The new value that the name maps to via Loki Name Service. If not specified or given the empty string "", then the mapping's value remains unchanged.
      std::string owner;     // (Optional): The new owner of the mapping. If not specified or given the empty string "", then the mapping's owner remains unchanged.
      std::string backup_owner; // (Optional): The new backup owner of the mapping. If not specified or given the empty string "", then the mapping's backup owner remains unchanged.
      uint32_t account_index; // (Optional) Use this wallet's subaddress account for generating the signature

      BEGIN_KV_SERIALIZE_MAP()
        KV_SERIALIZE(type);
        KV_SERIALIZE(name);
        KV_SERIALIZE(value);
        KV_SERIALIZE(owner);
        KV_SERIALIZE(backup_owner);
      END_KV_SERIALIZE_MAP()
    };

    struct response
    {
      std::string signature; // A signature valid for using in LNS to update an underlying mapping.
      BEGIN_KV_SERIALIZE_MAP()
        KV_SERIALIZE(signature)
      END_KV_SERIALIZE_MAP()
    };
  };

  LOKI_RPC_DOC_INTROSPECT
  // Takes a LNS name, upon validating it, generates the hash and returns the base64 representation of the hash suitable for use in the daemon LNS name queries.
  struct COMMAND_RPC_LNS_HASH_NAME
  {
    struct request
    {
      std::string type; // The mapping type, currently we only support "session". In future "lokinet" and "blockchain" mappings will be available.
      std::string name; // The desired name to hash
      BEGIN_KV_SERIALIZE_MAP()
        KV_SERIALIZE(type);
        KV_SERIALIZE(name);
      END_KV_SERIALIZE_MAP()
    };

    struct response
    {
      std::string name; // The name hashed and represented in base64
      BEGIN_KV_SERIALIZE_MAP()
        KV_SERIALIZE(name)
      END_KV_SERIALIZE_MAP()
    };
  };

  LOKI_RPC_DOC_INTROSPECT
  // Takes a LNS encrypted value and decrypts the mapping value.
  struct COMMAND_RPC_LNS_DECRYPT_VALUE
  {
    struct request
    {
      std::string name;            // The desired name to hash
      std::string type;            // The mapping type, currently we only support "session". In future "lokinet" and "blockchain" mappings will be available.
      std::string encrypted_value; // The encrypted value represented in hex
      BEGIN_KV_SERIALIZE_MAP()
        KV_SERIALIZE(name);
        KV_SERIALIZE(type);
        KV_SERIALIZE(encrypted_value);
      END_KV_SERIALIZE_MAP()
    };

    struct response
    {
      std::string value; // The value decrypted
      BEGIN_KV_SERIALIZE_MAP()
        KV_SERIALIZE(value)
      END_KV_SERIALIZE_MAP()
    };
  };
}
}<|MERGE_RESOLUTION|>--- conflicted
+++ resolved
@@ -48,11 +48,7 @@
 // advance which version they will stop working with
 // Don't go over 32767 for any of these
 #define WALLET_RPC_VERSION_MAJOR 1
-<<<<<<< HEAD
-#define WALLET_RPC_VERSION_MINOR 13
-=======
-#define WALLET_RPC_VERSION_MINOR 15
->>>>>>> 85962ee8
+#define WALLET_RPC_VERSION_MINOR 14
 #define MAKE_WALLET_RPC_VERSION(major,minor) (((major)<<16)|(minor))
 #define WALLET_RPC_VERSION MAKE_WALLET_RPC_VERSION(WALLET_RPC_VERSION_MAJOR, WALLET_RPC_VERSION_MINOR)
 namespace tools
@@ -917,24 +913,14 @@
   // 
   struct payment_details
   {
-<<<<<<< HEAD
     std::string payment_id;                     // Payment ID matching the input parameter.
     std::string tx_hash;                        // Transaction hash used as the transaction ID.
     uint64_t amount;                            // Amount for this payment.
     uint64_t block_height;                      // Height of the block that first confirmed this payment.
     uint64_t unlock_time;                       // Time (in block height) until this payment is safe to spend.
+    bool locked;                                // If the payment is spendable or not
     cryptonote::subaddress_index subaddr_index; // Major & minor index, account and subaddress index respectively.
     std::string address;                        // Address receiving the payment.
-=======
-    std::string payment_id;
-    std::string tx_hash;
-    uint64_t amount;
-    uint64_t block_height;
-    uint64_t unlock_time;
-    bool locked;
-    cryptonote::subaddress_index subaddr_index;
-    std::string address;
->>>>>>> 85962ee8
 
     BEGIN_KV_SERIALIZE_MAP()
       KV_SERIALIZE(payment_id)
@@ -1379,51 +1365,6 @@
         KV_SERIALIZE(confirmations)
       END_KV_SERIALIZE_MAP()
     };
-<<<<<<< HEAD
-=======
-    typedef epee::misc_utils::struct_init<response_t> response;
-  };
-
-  struct transfer_entry
-  {
-    std::string txid;
-    std::string payment_id;
-    uint64_t height;
-    uint64_t timestamp;
-    uint64_t amount;
-    uint64_t fee;
-    std::string note;
-    std::list<transfer_destination> destinations;
-    std::string type;
-    uint64_t unlock_time;
-    bool locked;
-    cryptonote::subaddress_index subaddr_index;
-    std::vector<cryptonote::subaddress_index> subaddr_indices;
-    std::string address;
-    bool double_spend_seen;
-    uint64_t confirmations;
-    uint64_t suggested_confirmations_threshold;
-
-    BEGIN_KV_SERIALIZE_MAP()
-      KV_SERIALIZE(txid);
-      KV_SERIALIZE(payment_id);
-      KV_SERIALIZE(height);
-      KV_SERIALIZE(timestamp);
-      KV_SERIALIZE(amount);
-      KV_SERIALIZE(fee);
-      KV_SERIALIZE(note);
-      KV_SERIALIZE(destinations);
-      KV_SERIALIZE(type);
-      KV_SERIALIZE(unlock_time)
-      KV_SERIALIZE(locked)
-      KV_SERIALIZE(subaddr_index);
-      KV_SERIALIZE(subaddr_indices);
-      KV_SERIALIZE(address);
-      KV_SERIALIZE(double_spend_seen)
-      KV_SERIALIZE_OPT(confirmations, (uint64_t)0)
-      KV_SERIALIZE_OPT(suggested_confirmations_threshold, (uint64_t)0)
-    END_KV_SERIALIZE_MAP()
->>>>>>> 85962ee8
   };
 
   LOKI_RPC_DOC_INTROSPECT
