--- conflicted
+++ resolved
@@ -680,11 +680,7 @@
 constexpr txtype transaction_prefix::get_max_type_for_hf(hf hf_version) {
     txtype result = txtype::standard;
     if (hf_version >= cryptonote::feature::ETH_BLS)
-<<<<<<< HEAD
-        result = txtype::ethereum_service_node_exit;
-=======
         result = txtype::ethereum_staking_requirement_updated;
->>>>>>> 69449129
     else if (hf_version >= hf::hf15_ons)
         result = txtype::oxen_name_system;
     else if (hf_version >= hf::hf14_blink)
