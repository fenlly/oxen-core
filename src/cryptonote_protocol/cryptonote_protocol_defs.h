// Copyright (c) 2014-2019, The Monero Project
// 
// All rights reserved.
// 
// Redistribution and use in source and binary forms, with or without modification, are
// permitted provided that the following conditions are met:
// 
// 1. Redistributions of source code must retain the above copyright notice, this list of
//    conditions and the following disclaimer.
// 
// 2. Redistributions in binary form must reproduce the above copyright notice, this list
//    of conditions and the following disclaimer in the documentation and/or other
//    materials provided with the distribution.
// 
// 3. Neither the name of the copyright holder nor the names of its contributors may be
//    used to endorse or promote products derived from this software without specific
//    prior written permission.
// 
// THIS SOFTWARE IS PROVIDED BY THE COPYRIGHT HOLDERS AND CONTRIBUTORS "AS IS" AND ANY
// EXPRESS OR IMPLIED WARRANTIES, INCLUDING, BUT NOT LIMITED TO, THE IMPLIED WARRANTIES OF
// MERCHANTABILITY AND FITNESS FOR A PARTICULAR PURPOSE ARE DISCLAIMED. IN NO EVENT SHALL
// THE COPYRIGHT HOLDER OR CONTRIBUTORS BE LIABLE FOR ANY DIRECT, INDIRECT, INCIDENTAL,
// SPECIAL, EXEMPLARY, OR CONSEQUENTIAL DAMAGES (INCLUDING, BUT NOT LIMITED TO,
// PROCUREMENT OF SUBSTITUTE GOODS OR SERVICES; LOSS OF USE, DATA, OR PROFITS; OR BUSINESS
// INTERRUPTION) HOWEVER CAUSED AND ON ANY THEORY OF LIABILITY, WHETHER IN CONTRACT,
// STRICT LIABILITY, OR TORT (INCLUDING NEGLIGENCE OR OTHERWISE) ARISING IN ANY WAY OUT OF
// THE USE OF THIS SOFTWARE, EVEN IF ADVISED OF THE POSSIBILITY OF SUCH DAMAGE.
// 
// Parts of this file are originally copyright (c) 2012-2013 The Cryptonote developers

#pragma once

#include <list>
#include "serialization/keyvalue_serialization.h"
#include "cryptonote_basic/cryptonote_basic.h"
#include "net/net_utils_base.h"
#include "cryptonote_basic/blobdatatype.h"

#include "common/loki.h"

namespace service_nodes
{
  struct legacy_deregister_vote;
  struct quorum_vote_t;
  void vote_to_blob(const quorum_vote_t& vote, unsigned char blob[]);
  void blob_to_vote(const unsigned char blob[], quorum_vote_t& vote);
};

namespace cryptonote
{


#define BC_COMMANDS_POOL_BASE 2000

  /************************************************************************/
  /* P2P connection info, serializable to json                            */
  /************************************************************************/
  struct connection_info
  {
    bool incoming;
    bool localhost;
    bool local_ip;
    bool ssl;

    std::string address;
    std::string host;
    std::string ip;
    std::string port;
    uint16_t rpc_port;

    std::string peer_id;

    uint64_t recv_count;
    uint64_t recv_idle_time;

    uint64_t send_count;
    uint64_t send_idle_time;

    std::string state;

    uint64_t live_time;

	uint64_t avg_download;
	uint64_t current_download;
	
	uint64_t avg_upload;
	uint64_t current_upload;
  
	uint32_t support_flags;

	std::string connection_id;

    uint64_t height;

    uint32_t pruning_seed;

    uint8_t address_type;

    BEGIN_KV_SERIALIZE_MAP()
      KV_SERIALIZE(incoming)
      KV_SERIALIZE(localhost)
      KV_SERIALIZE(local_ip)
      KV_SERIALIZE(address)
      KV_SERIALIZE(host)
      KV_SERIALIZE(ip)
      KV_SERIALIZE(port)
      KV_SERIALIZE(rpc_port)
      KV_SERIALIZE(peer_id)
      KV_SERIALIZE(recv_count)
      KV_SERIALIZE(recv_idle_time)
      KV_SERIALIZE(send_count)
      KV_SERIALIZE(send_idle_time)
      KV_SERIALIZE(state)
      KV_SERIALIZE(live_time)
      KV_SERIALIZE(avg_download)
      KV_SERIALIZE(current_download)
      KV_SERIALIZE(avg_upload)
      KV_SERIALIZE(current_upload)
      KV_SERIALIZE(support_flags)
      KV_SERIALIZE(connection_id)
      KV_SERIALIZE(height)
      KV_SERIALIZE(pruning_seed)
      KV_SERIALIZE(address_type)
    END_KV_SERIALIZE_MAP()
  };

  /************************************************************************/
  /*                                                                      */
  /************************************************************************/
  LOKI_RPC_DOC_INTROSPECT
  struct serializable_blink_metadata {
    crypto::hash tx_hash;
    uint64_t height;
    std::vector<uint8_t> quorum;
    std::vector<uint8_t> position;
    std::vector<crypto::signature> signature;
    BEGIN_KV_SERIALIZE_MAP()
      KV_SERIALIZE_VAL_POD_AS_BLOB_N(tx_hash, "#")
      KV_SERIALIZE_N(height, "h")
      KV_SERIALIZE_CONTAINER_POD_AS_BLOB_N(quorum, "q")
      KV_SERIALIZE_CONTAINER_POD_AS_BLOB_N(position, "p")
      KV_SERIALIZE_CONTAINER_POD_AS_BLOB_N(signature, "s")
    END_KV_SERIALIZE_MAP()
  };

  /************************************************************************/
  /*                                                                      */
  /************************************************************************/
  LOKI_RPC_DOC_INTROSPECT
  struct block_complete_entry
  {
    blobdata block;
    std::vector<blobdata> txs;
    blobdata checkpoint;
    std::vector<serializable_blink_metadata> blinks;
    BEGIN_KV_SERIALIZE_MAP()
      KV_SERIALIZE(block)
      KV_SERIALIZE(txs)
      KV_SERIALIZE(checkpoint)
      KV_SERIALIZE(blinks)
    END_KV_SERIALIZE_MAP()
  };

  /************************************************************************/
  /*                                                                      */
  /************************************************************************/
  struct NOTIFY_NEW_TRANSACTIONS
  {
    const static int ID = BC_COMMANDS_POOL_BASE + 2;

    struct request
    {
      std::vector<blobdata> txs;
      std::vector<serializable_blink_metadata> blinks;
      bool requested = false;
      std::string _; // padding

      BEGIN_KV_SERIALIZE_MAP()
        KV_SERIALIZE(txs)
        KV_SERIALIZE(blinks)
        KV_SERIALIZE_OPT(requested, false)
        KV_SERIALIZE(_)
      END_KV_SERIALIZE_MAP()
    };
  };
  /************************************************************************/
  /*                                                                      */
  /************************************************************************/
  struct NOTIFY_REQUEST_GET_BLOCKS
  {
    const static int ID = BC_COMMANDS_POOL_BASE + 3;

    struct request
    {
      std::vector<crypto::hash> blocks;
<<<<<<< HEAD

=======
>>>>>>> 8774555d
      BEGIN_KV_SERIALIZE_MAP()
        KV_SERIALIZE_CONTAINER_POD_AS_BLOB(blocks)
      END_KV_SERIALIZE_MAP()
    };
  };

  struct NOTIFY_RESPONSE_GET_BLOCKS
  {
    const static int ID = BC_COMMANDS_POOL_BASE + 4;

    struct request
    {
      std::vector<block_complete_entry>  blocks;
      std::vector<crypto::hash>          missed_ids;
      uint64_t                           current_blockchain_height;

      BEGIN_KV_SERIALIZE_MAP()
        KV_SERIALIZE(blocks)
        KV_SERIALIZE_CONTAINER_POD_AS_BLOB(missed_ids)
        KV_SERIALIZE(current_blockchain_height)
      END_KV_SERIALIZE_MAP()
    };
  };


  struct CORE_SYNC_DATA
  {
    uint64_t current_height;
    uint64_t cumulative_difficulty;
    crypto::hash  top_id;
    uint8_t top_version;
    uint32_t pruning_seed;
    std::vector<uint64_t> blink_blocks;
    std::vector<crypto::hash> blink_hash;

    BEGIN_KV_SERIALIZE_MAP()
      KV_SERIALIZE(current_height)
      KV_SERIALIZE(cumulative_difficulty)
      KV_SERIALIZE_VAL_POD_AS_BLOB(top_id)
      KV_SERIALIZE_OPT(top_version, (uint8_t)0)
      KV_SERIALIZE_OPT(pruning_seed, (uint32_t)0)
      KV_SERIALIZE(blink_blocks)
      KV_SERIALIZE_CONTAINER_POD_AS_BLOB(blink_hash)
    END_KV_SERIALIZE_MAP()
  };

  struct NOTIFY_REQUEST_CHAIN
  {
    const static int ID = BC_COMMANDS_POOL_BASE + 6;

    struct request
    {
      std::list<crypto::hash> block_ids; // IDs of blocks at linear then exponential drop off, ending in genesis block; see blockchain.cpp for details

      BEGIN_KV_SERIALIZE_MAP()
        KV_SERIALIZE_CONTAINER_POD_AS_BLOB(block_ids)
      END_KV_SERIALIZE_MAP()
    };
  };

  struct NOTIFY_RESPONSE_CHAIN_ENTRY
  {
    const static int ID = BC_COMMANDS_POOL_BASE + 7;

    struct request
    {
      uint64_t start_height;
      uint64_t total_height;
      uint64_t cumulative_difficulty;
      std::vector<crypto::hash> m_block_ids;

      BEGIN_KV_SERIALIZE_MAP()
        KV_SERIALIZE(start_height)
        KV_SERIALIZE(total_height)
        KV_SERIALIZE(cumulative_difficulty)
        KV_SERIALIZE_CONTAINER_POD_AS_BLOB(m_block_ids)
      END_KV_SERIALIZE_MAP()
    };
  };
  
  /************************************************************************/
  /*                                                                      */
  /************************************************************************/
  struct NOTIFY_NEW_FLUFFY_BLOCK
  {
    const static int ID = BC_COMMANDS_POOL_BASE + 8;

    struct request
    {
      block_complete_entry b;
      uint64_t current_blockchain_height;

      BEGIN_KV_SERIALIZE_MAP()
        KV_SERIALIZE(b)
        KV_SERIALIZE(current_blockchain_height)
      END_KV_SERIALIZE_MAP()
    };
  };  

  /************************************************************************/
  /*                                                                      */
  /************************************************************************/
  struct NOTIFY_REQUEST_FLUFFY_MISSING_TX
  {
    const static int ID = BC_COMMANDS_POOL_BASE + 9;

    struct request
    {
      crypto::hash block_hash;
      uint64_t current_blockchain_height;      
      std::vector<uint64_t> missing_tx_indices;
      
      BEGIN_KV_SERIALIZE_MAP()
        KV_SERIALIZE_VAL_POD_AS_BLOB(block_hash)
        KV_SERIALIZE(current_blockchain_height)
        KV_SERIALIZE_CONTAINER_POD_AS_BLOB(missing_tx_indices)
      END_KV_SERIALIZE_MAP()
    };
  }; 

  /************************************************************************/
  /*                                                                      */
  /************************************************************************/
  struct NOTIFY_UPTIME_PROOF
  {
    const static int ID = BC_COMMANDS_POOL_BASE + 11;

    struct request
    {
      std::array<uint16_t, 3> snode_version;

      uint64_t timestamp;
      crypto::public_key pubkey;
      crypto::signature sig;
      crypto::ed25519_public_key pubkey_ed25519;
      crypto::ed25519_signature sig_ed25519;
      uint32_t public_ip;
      uint16_t storage_port;
      uint16_t storage_lmq_port;
      uint16_t qnet_port;

      BEGIN_KV_SERIALIZE_MAP()
        KV_SERIALIZE_N(snode_version[0], "snode_version_major")
        KV_SERIALIZE_N(snode_version[1], "snode_version_minor")
        KV_SERIALIZE_N(snode_version[2], "snode_version_patch")
        KV_SERIALIZE(timestamp)
        KV_SERIALIZE(public_ip)
        KV_SERIALIZE(storage_port)
        KV_SERIALIZE(storage_lmq_port)
        KV_SERIALIZE(qnet_port)
        KV_SERIALIZE_VAL_POD_AS_BLOB(pubkey)
        KV_SERIALIZE_VAL_POD_AS_BLOB(sig)
        KV_SERIALIZE_VAL_POD_AS_BLOB(pubkey_ed25519)
        KV_SERIALIZE_VAL_POD_AS_BLOB(sig_ed25519)
      END_KV_SERIALIZE_MAP()
    };
  };

  /************************************************************************/
  /*                                                                      */
  /************************************************************************/
  struct NOTIFY_REQUEST_BLOCK_BLINKS
  {
    constexpr static int ID = BC_COMMANDS_POOL_BASE + 13;
    struct request
    {
      std::vector<uint64_t> heights;
      BEGIN_KV_SERIALIZE_MAP()
        KV_SERIALIZE(heights)
      END_KV_SERIALIZE_MAP()
    };
  };

  struct NOTIFY_RESPONSE_BLOCK_BLINKS
  {
    constexpr static int ID = BC_COMMANDS_POOL_BASE + 14;
    struct request
    {
      std::vector<crypto::hash> txs;
      BEGIN_KV_SERIALIZE_MAP()
        KV_SERIALIZE_CONTAINER_POD_AS_BLOB(txs)
      END_KV_SERIALIZE_MAP()
    };
  };

  /************************************************************************/
  /*                                                                      */
  /************************************************************************/
  struct NOTIFY_REQUEST_GET_TXS
  {
    constexpr static int ID = BC_COMMANDS_POOL_BASE + 15;

    struct request
    {
      std::vector<crypto::hash> txs;
      BEGIN_KV_SERIALIZE_MAP()
        KV_SERIALIZE_CONTAINER_POD_AS_BLOB(txs)
      END_KV_SERIALIZE_MAP()
    };
  };

  struct NOTIFY_NEW_SERVICE_NODE_VOTE
  {
    const static int ID = BC_COMMANDS_POOL_BASE + 16;
    struct request
    {
      std::vector<service_nodes::quorum_vote_t> votes;

      BEGIN_KV_SERIALIZE_MAP()
        KV_SERIALIZE(votes)
      END_KV_SERIALIZE_MAP()
    };
  };
}<|MERGE_RESOLUTION|>--- conflicted
+++ resolved
@@ -193,10 +193,6 @@
     struct request
     {
       std::vector<crypto::hash> blocks;
-<<<<<<< HEAD
-
-=======
->>>>>>> 8774555d
       BEGIN_KV_SERIALIZE_MAP()
         KV_SERIALIZE_CONTAINER_POD_AS_BLOB(blocks)
       END_KV_SERIALIZE_MAP()
