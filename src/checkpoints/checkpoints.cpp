--- conflicted
+++ resolved
@@ -170,45 +170,9 @@
   bool checkpoints::block_added(const cryptonote::block& block, const std::vector<cryptonote::transaction>& txs, checkpoint_t const *checkpoint)
   {
     uint64_t const height = get_block_height(block);
-<<<<<<< HEAD
-    if (height < service_nodes::CHECKPOINT_STORE_PERSISTENTLY_INTERVAL ||
-        block.major_version < network_version_12_checkpointing)
+    if (height < service_nodes::CHECKPOINT_STORE_PERSISTENTLY_INTERVAL || block.major_version < network_version_12_checkpointing)
       return true;
 
-    if (m_nettype == MAINNET && height == HF_VERSION_12_CHECKPOINTING_SOFT_FORK_HEIGHT)
-    {
-      uint64_t start_height = 0;
-      get_newest_hardcoded_checkpoint(m_nettype, &start_height);
-      start_height += 1; // Don't start deleting from the hardcoded height
-
-      if ((start_height % service_nodes::CHECKPOINT_INTERVAL) > 0)
-        start_height += (service_nodes::CHECKPOINT_INTERVAL - (start_height % service_nodes::CHECKPOINT_INTERVAL));
-
-      for (uint64_t delete_height = start_height;
-           delete_height <= height;
-           delete_height += service_nodes::CHECKPOINT_INTERVAL)
-      {
-        try
-        {
-          m_db->remove_block_checkpoint(delete_height);
-        }
-        catch (const std::exception &e)
-        {
-          MERROR(
-              "Deleting historical checkpoints on mainnet soft-fork to checkpointing failed non-trivially at height: "
-              << delete_height << ", what = " << e.what());
-        }
-      }
-    }
-
-    if (checkpoint)
-        update_checkpoint(*checkpoint);
-
-=======
-    if (height < service_nodes::CHECKPOINT_STORE_PERSISTENTLY_INTERVAL || block.major_version < network_version_12_checkpointing)
-      return;
-
->>>>>>> f8717ded
     uint64_t end_cull_height = 0;
     {
       checkpoint_t immutable_checkpoint;
@@ -238,6 +202,9 @@
         MERROR("Pruning block checkpoint on block added failed non-trivially at height: " << m_last_cull_height << ", what = " << e.what());
       }
     }
+
+    if (checkpoint)
+        update_checkpoint(*checkpoint);
 
     return true;
   }
