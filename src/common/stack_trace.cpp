--- conflicted
+++ resolved
@@ -50,20 +50,16 @@
 #undef LOKI_DEFAULT_LOG_CATEGORY
 #define LOKI_DEFAULT_LOG_CATEGORY "stacktrace"
 
-<<<<<<< HEAD
-#define ST_LOG(x) CINFO(el::base::Writer,el::base::DispatchAction::FileOnlyLog,LOKI_DEFAULT_LOG_CATEGORY) << x
-=======
 #define ST_LOG(x) \
   do { \
     auto elpp = ELPP; \
     if (elpp) { \
-      CINFO(el::base::Writer,el::base::DispatchAction::FileOnlyLog,MONERO_DEFAULT_LOG_CATEGORY) << x; \
+      CINFO(el::base::Writer,el::base::DispatchAction::FileOnlyLog,LOKI_DEFAULT_LOG_CATEGORY) << x; \
     } \
     else { \
       std::cout << x << std::endl; \
     } \
   } while(0)
->>>>>>> 88369c66
 
 // from https://stackoverflow.com/questions/11665829/how-can-i-print-stack-trace-for-caught-exceptions-in-c-code-injection-in-c
 
