#pragma once

#define BLS_ETH
#define MCLBN_FP_UNIT_SIZE 4
#define MCLBN_FR_UNIT_SIZE 4

#pragma GCC diagnostic push
#pragma GCC diagnostic ignored "-Wold-style-cast"
#pragma GCC diagnostic ignored "-Wshadow"
#pragma GCC diagnostic ignored "-Wconversion"
#pragma GCC diagnostic ignored "-Wsign-conversion"
#include <bls/bls.hpp>
#include <mcl/bn.hpp>
#undef MCLBN_NO_AUTOLINK
#pragma GCC diagnostic pop

#include "crypto/crypto.h"
#include "crypto/eth.h"
#include "cryptonote_config.h"

namespace eth {

class BLSSigner {
  private:
    bls::SecretKey secretKey;
    cryptonote::network_type nettype;

  public:
    // Constructs a BLSSigner; if the `key` is nullptr, a key is generated; otherwise the key is
    // loaded from the given bls_secret_key data.
    explicit BLSSigner(const cryptonote::network_type nettype, const bls_secret_key* key = nullptr);

<<<<<<< HEAD
    bls::Signature signHashSig(const crypto::hash& hash);
    bls_signature signHash(const crypto::hash& hash);
    bls_signature proofOfPossession(
            const eth::address& sender, const crypto::public_key& serviceNodePubkey);
    std::string getPublicKeyHex();
    bls::PublicKey getPublicKey();

    // Gets the public key as our eth::bls_public_key type
    eth::bls_public_key getCryptoPubkey();
    // Gets the secret key as our eth::bls_secret_key type
    eth::bls_secret_key getCryptoSeckey();
=======
    bls::Signature signHashSig(const crypto::hash& hash) const;
    crypto::bls_signature signHash(const crypto::hash& hash) const;
    crypto::bls_signature proofOfPossession(
            crypto::eth_address sender, const crypto::public_key& serviceNodePubkey) const;
    std::string getPublicKeyHex() const;
    bls::PublicKey getPublicKey() const;

    // Gets the public key as our crypto::bls_public_key type
    crypto::bls_public_key getCryptoPubkey() const;
    // Gets the secret key as our crypto::bls_secret_key type
    crypto::bls_secret_key getCryptoSeckey() const;
>>>>>>> 799c21dc

    static std::string buildTagHex(std::string_view baseTag, cryptonote::network_type nettype);
    static crypto::hash buildTagHash(std::string_view baseTag, cryptonote::network_type nettype);
    std::string buildTagHex(std::string_view baseTag) const;
    crypto::hash buildTagHash(std::string_view baseTag) const;

    static constexpr inline std::string_view proofOfPossessionTag = "BLS_SIG_TRYANDINCREMENT_POP";
    static constexpr inline std::string_view rewardTag = "BLS_SIG_TRYANDINCREMENT_REWARD";
    static constexpr inline std::string_view removalTag = "BLS_SIG_TRYANDINCREMENT_REMOVE";
    static constexpr inline std::string_view liquidateTag = "BLS_SIG_TRYANDINCREMENT_LIQUIDATE";
};

}  // namespace eth<|MERGE_RESOLUTION|>--- conflicted
+++ resolved
@@ -30,31 +30,17 @@
     // loaded from the given bls_secret_key data.
     explicit BLSSigner(const cryptonote::network_type nettype, const bls_secret_key* key = nullptr);
 
-<<<<<<< HEAD
-    bls::Signature signHashSig(const crypto::hash& hash);
-    bls_signature signHash(const crypto::hash& hash);
+    bls::Signature signHashSig(const crypto::hash& hash) const;
+    bls_signature signHash(const crypto::hash& hash) const;
     bls_signature proofOfPossession(
-            const eth::address& sender, const crypto::public_key& serviceNodePubkey);
-    std::string getPublicKeyHex();
-    bls::PublicKey getPublicKey();
-
-    // Gets the public key as our eth::bls_public_key type
-    eth::bls_public_key getCryptoPubkey();
-    // Gets the secret key as our eth::bls_secret_key type
-    eth::bls_secret_key getCryptoSeckey();
-=======
-    bls::Signature signHashSig(const crypto::hash& hash) const;
-    crypto::bls_signature signHash(const crypto::hash& hash) const;
-    crypto::bls_signature proofOfPossession(
-            crypto::eth_address sender, const crypto::public_key& serviceNodePubkey) const;
+            const eth::address& sender, const crypto::public_key& serviceNodePubkey) const;
     std::string getPublicKeyHex() const;
     bls::PublicKey getPublicKey() const;
 
-    // Gets the public key as our crypto::bls_public_key type
-    crypto::bls_public_key getCryptoPubkey() const;
-    // Gets the secret key as our crypto::bls_secret_key type
-    crypto::bls_secret_key getCryptoSeckey() const;
->>>>>>> 799c21dc
+    // Gets the public key as our eth::bls_public_key type
+    eth::bls_public_key getCryptoPubkey() const;
+    // Gets the secret key as our eth::bls_secret_key type
+    eth::bls_secret_key getCryptoSeckey() const;
 
     static std::string buildTagHex(std::string_view baseTag, cryptonote::network_type nettype);
     static crypto::hash buildTagHash(std::string_view baseTag, cryptonote::network_type nettype);
