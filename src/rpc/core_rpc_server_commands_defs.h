// Copyright (c) 2014-2019, The Monero Project
//
// All rights reserved.
//
// Redistribution and use in source and binary forms, with or without modification, are
// permitted provided that the following conditions are met:
//
// 1. Redistributions of source code must retain the above copyright notice, this list of
//    conditions and the following disclaimer.
//
// 2. Redistributions in binary form must reproduce the above copyright notice, this list
//    of conditions and the following disclaimer in the documentation and/or other
//    materials provided with the distribution.
//
// 3. Neither the name of the copyright holder nor the names of its contributors may be
//    used to endorse or promote products derived from this software without specific
//    prior written permission.
//
// THIS SOFTWARE IS PROVIDED BY THE COPYRIGHT HOLDERS AND CONTRIBUTORS "AS IS" AND ANY
// EXPRESS OR IMPLIED WARRANTIES, INCLUDING, BUT NOT LIMITED TO, THE IMPLIED WARRANTIES OF
// MERCHANTABILITY AND FITNESS FOR A PARTICULAR PURPOSE ARE DISCLAIMED. IN NO EVENT SHALL
// THE COPYRIGHT HOLDER OR CONTRIBUTORS BE LIABLE FOR ANY DIRECT, INDIRECT, INCIDENTAL,
// SPECIAL, EXEMPLARY, OR CONSEQUENTIAL DAMAGES (INCLUDING, BUT NOT LIMITED TO,
// PROCUREMENT OF SUBSTITUTE GOODS OR SERVICES; LOSS OF USE, DATA, OR PROFITS; OR BUSINESS
// INTERRUPTION) HOWEVER CAUSED AND ON ANY THEORY OF LIABILITY, WHETHER IN CONTRACT,
// STRICT LIABILITY, OR TORT (INCLUDING NEGLIGENCE OR OTHERWISE) ARISING IN ANY WAY OUT OF
// THE USE OF THIS SOFTWARE, EVEN IF ADVISED OF THE POSSIBILITY OF SUCH DAMAGE.
//
// Parts of this file are originally copyright (c) 2012-2013 The Cryptonote developers

#pragma once
#include "cryptonote_protocol/cryptonote_protocol_defs.h"
#include "cryptonote_basic/cryptonote_basic.h"
#include "cryptonote_basic/verification_context.h"
#include "cryptonote_basic/difficulty.h"
#include "crypto/hash.h"
#include "cryptonote_config.h"
#include "cryptonote_core/service_node_deregister.h"
#include "rpc/rpc_handler.h"
#include "common/varint.h"
#include "common/perf_timer.h"

#include "common/loki.h"

namespace
{
  template<typename T>
  std::string compress_integer_array(const std::vector<T> &v)
  {
    std::string s;
    s.resize(v.size() * (sizeof(T) * 8 / 7 + 1));
    char *ptr = (char*)s.data();
    for (const T &t: v)
      tools::write_varint(ptr, t);
    s.resize(ptr - s.data());
    return s;
  }

  template<typename T>
  std::vector<T> decompress_integer_array(const std::string &s)
  {
    std::vector<T> v;
    v.reserve(s.size());
    int read = 0;
    const std::string::const_iterator end = s.end();
    for (std::string::const_iterator i = s.begin(); i != end; std::advance(i, read))
    {
      T t;
      read = tools::read_varint(std::string::const_iterator(i), s.end(), t);
      CHECK_AND_ASSERT_THROW_MES(read > 0 && read <= 256, "Error decompressing data");
      v.push_back(t);
    }
    return v;
  }
}

namespace cryptonote
{
  //-----------------------------------------------
#define CORE_RPC_STATUS_OK   "OK"
#define CORE_RPC_STATUS_BUSY   "BUSY"
#define CORE_RPC_STATUS_NOT_MINING "NOT MINING"

// When making *any* change here, bump minor
// If the change is incompatible, then bump major and set minor to 0
// This ensures CORE_RPC_VERSION always increases, that every change
// has its own version, and that clients can just test major to see
// whether they can talk to a given daemon without having to know in
// advance which version they will stop working with
// Don't go over 32767 for any of these
#define CORE_RPC_VERSION_MAJOR 2
#define CORE_RPC_VERSION_MINOR 5
#define MAKE_CORE_RPC_VERSION(major,minor) (((major)<<16)|(minor))
#define CORE_RPC_VERSION MAKE_CORE_RPC_VERSION(CORE_RPC_VERSION_MAJOR, CORE_RPC_VERSION_MINOR)

  LOKI_RPC_DOC_INTROSPECT
  // Get the node's current height.
  struct COMMAND_RPC_GET_HEIGHT
  {
    struct request_t
    {
      BEGIN_KV_SERIALIZE_MAP()
      END_KV_SERIALIZE_MAP()
    };
    typedef epee::misc_utils::struct_init<request_t> request;

    struct response_t
    {
<<<<<<< HEAD
      uint64_t height;    // The current blockchain height according to the queried daemon.
      std::string status; // Generic RPC error code. "OK" is the success value.
      bool untrusted;     // If the result is obtained using bootstrap mode, and therefore not trusted `true`, or otherwise `false`.
=======
      uint64_t 	 height;
      std::string status;
      bool untrusted;
      std::string hash;
>>>>>>> bd429033

      BEGIN_KV_SERIALIZE_MAP()
        KV_SERIALIZE(height)
        KV_SERIALIZE(status)
        KV_SERIALIZE(untrusted)
        KV_SERIALIZE(hash)
      END_KV_SERIALIZE_MAP()
    };
    typedef epee::misc_utils::struct_init<response_t> response;
  };

  LOKI_RPC_DOC_INTROSPECT
  // Get all blocks info. Binary request.
  struct COMMAND_RPC_GET_BLOCKS_FAST
  {

    struct request_t
    {
      std::list<crypto::hash> block_ids; // First 10 blocks id goes sequential, next goes in pow(2,n) offset, like 2, 4, 8, 16, 32, 64 and so on, and the last one is always genesis block
      uint64_t    start_height;          // The starting block's height.
      bool        prune;                 // Prunes the blockchain, drops off 7/8 off the block iirc.
      bool        no_miner_tx;           // Optional (false by default).

      BEGIN_KV_SERIALIZE_MAP()
        KV_SERIALIZE_CONTAINER_POD_AS_BLOB(block_ids)
        KV_SERIALIZE(start_height)
        KV_SERIALIZE(prune)
        KV_SERIALIZE_OPT(no_miner_tx, false)
      END_KV_SERIALIZE_MAP()
    };
    typedef epee::misc_utils::struct_init<request_t> request;

    struct tx_output_indices
    {
      std::vector<uint64_t> indices; // Array of unsigned int.

      BEGIN_KV_SERIALIZE_MAP()
        KV_SERIALIZE(indices)
      END_KV_SERIALIZE_MAP()
    };

    struct block_output_indices
    {
      std::vector<tx_output_indices> indices; // Array of TX output indices:

      BEGIN_KV_SERIALIZE_MAP()
        KV_SERIALIZE(indices)
      END_KV_SERIALIZE_MAP()
    };

    struct response_t
    {
      std::vector<block_complete_entry> blocks;         // Array of block complete entries
      uint64_t    start_height;                         // The starting block's height.
      uint64_t    current_height;                       // The current block height.
      std::string status;                               // General RPC error code. "OK" means everything looks good.
      std::vector<block_output_indices> output_indices; // Array of indices.
      bool untrusted;                                   // States if the result is obtained using the bootstrap mode, and is therefore not trusted (`true`), or when the daemon is fully synced (`false`).

      BEGIN_KV_SERIALIZE_MAP()
        KV_SERIALIZE(blocks)
        KV_SERIALIZE(start_height)
        KV_SERIALIZE(current_height)
        KV_SERIALIZE(status)
        KV_SERIALIZE(output_indices)
        KV_SERIALIZE(untrusted) 
      END_KV_SERIALIZE_MAP()
    };
    typedef epee::misc_utils::struct_init<response_t> response;
  };

  LOKI_RPC_DOC_INTROSPECT
  // Get blocks by height. Binary request.
  struct COMMAND_RPC_GET_BLOCKS_BY_HEIGHT
  {
    struct request_t
    {
      std::vector<uint64_t> heights;         // List of block heights

      BEGIN_KV_SERIALIZE_MAP()
        KV_SERIALIZE(heights)
      END_KV_SERIALIZE_MAP()
    };
    typedef epee::misc_utils::struct_init<request_t> request;

    struct response_t
    {
      std::vector<block_complete_entry> blocks; // Array of block complete entries
      std::string status;                       // General RPC error code. "OK" means everything looks good.
      bool untrusted;                           // States if the result is obtained using the bootstrap mode, and is therefore not trusted (`true`), or when the daemon is fully synced (`false`).

      BEGIN_KV_SERIALIZE_MAP()
        KV_SERIALIZE(blocks)
        KV_SERIALIZE(status)
        KV_SERIALIZE(untrusted)
      END_KV_SERIALIZE_MAP()
    };
    typedef epee::misc_utils::struct_init<response_t> response;
  };


  LOKI_RPC_DOC_INTROSPECT
  // Get the known blocks hashes which are not on the main chain.
  struct COMMAND_RPC_GET_ALT_BLOCKS_HASHES
  {
    struct request_t
    {
        BEGIN_KV_SERIALIZE_MAP()
        END_KV_SERIALIZE_MAP()
    };
    typedef epee::misc_utils::struct_init<request_t> request;

    struct response_t
    {
        std::vector<std::string> blks_hashes; // List of alternative blocks hashes to main chain.
        std::string status;                   // General RPC error code. "OK" means everything looks good.
        bool untrusted;                       // States if the result is obtained using the bootstrap mode, and is therefore not trusted (`true`), or when the daemon is fully synced (`false`).

        BEGIN_KV_SERIALIZE_MAP()
            KV_SERIALIZE(blks_hashes)
            KV_SERIALIZE(status)
            KV_SERIALIZE(untrusted)
        END_KV_SERIALIZE_MAP()
    };
    typedef epee::misc_utils::struct_init<response_t> response;
  };

  LOKI_RPC_DOC_INTROSPECT
  // Get hashes. Binary request.
  struct COMMAND_RPC_GET_HASHES_FAST
  {

    struct request_t
    {
      std::list<crypto::hash> block_ids; // First 10 blocks id goes sequential, next goes in pow(2,n) offset, like 2, 4, 8, 16, 32, 64 and so on, and the last one is always genesis block */
      uint64_t    start_height;          // The starting block's height.

      BEGIN_KV_SERIALIZE_MAP()
        KV_SERIALIZE_CONTAINER_POD_AS_BLOB(block_ids)
        KV_SERIALIZE(start_height)
      END_KV_SERIALIZE_MAP()
    };
    typedef epee::misc_utils::struct_init<request_t> request;

    struct response_t
    {
      std::vector<crypto::hash> m_block_ids; // Binary array of hashes, See block_ids above.
      uint64_t    start_height;              // The starting block's height.
      uint64_t    current_height;            // The current block height.
      std::string status;                    // General RPC error code. "OK" means everything looks good.
      bool untrusted;                        // States if the result is obtained using the bootstrap mode, and is therefore not trusted (`true`), or when the daemon is fully synced (`false`).

      BEGIN_KV_SERIALIZE_MAP()
        KV_SERIALIZE_CONTAINER_POD_AS_BLOB(m_block_ids)
        KV_SERIALIZE(start_height)
        KV_SERIALIZE(current_height)
        KV_SERIALIZE(status)
        KV_SERIALIZE(untrusted)
      END_KV_SERIALIZE_MAP()
    };
    typedef epee::misc_utils::struct_init<response_t> response;
  };

  LOKI_RPC_DOC_INTROSPECT
  struct COMMAND_RPC_GET_RANDOM_OUTS
  {
      struct request_t
      {
        std::vector<std::string> amounts;
        uint32_t count;

        BEGIN_KV_SERIALIZE_MAP()
          KV_SERIALIZE(amounts)
          KV_SERIALIZE(count)
        END_KV_SERIALIZE_MAP()
      };
      typedef epee::misc_utils::struct_init<request_t> request;
    
      
      struct output {
        std::string public_key;
        uint64_t global_index;
        std::string rct; // 64+64+64 characters long (<rct commit> + <encrypted mask> + <rct amount>)

        BEGIN_KV_SERIALIZE_MAP()
          KV_SERIALIZE(public_key)
          KV_SERIALIZE(global_index)
          KV_SERIALIZE(rct)
        END_KV_SERIALIZE_MAP()
      };

      struct amount_out 
      {
        uint64_t amount;
        std::vector<output> outputs;

        BEGIN_KV_SERIALIZE_MAP()
          KV_SERIALIZE(amount)
          KV_SERIALIZE(outputs)
        END_KV_SERIALIZE_MAP()
      };
      
      struct response_t
      {
        std::vector<amount_out> amount_outs;
        std::string Error;

        BEGIN_KV_SERIALIZE_MAP()
          KV_SERIALIZE(amount_outs)
          KV_SERIALIZE(Error)
        END_KV_SERIALIZE_MAP()
      };
      typedef epee::misc_utils::struct_init<response_t> response;
  };

  LOKI_RPC_DOC_INTROSPECT
  // TODO: Undocumented light wallet RPC call
  struct COMMAND_RPC_SUBMIT_RAW_TX
  {
      struct request_t
      {
        std::string address;
        std::string view_key;
        std::string tx;

        BEGIN_KV_SERIALIZE_MAP()
          KV_SERIALIZE(address)
          KV_SERIALIZE(view_key)
          KV_SERIALIZE(tx)
        END_KV_SERIALIZE_MAP()
      };
      typedef epee::misc_utils::struct_init<request_t> request;
    
      
      struct response_t
      {
        std::string status;
        std::string error;

        BEGIN_KV_SERIALIZE_MAP()
          KV_SERIALIZE(status)
          KV_SERIALIZE(error)
        END_KV_SERIALIZE_MAP()
      };
      typedef epee::misc_utils::struct_init<response_t> response;
  };

  LOKI_RPC_DOC_INTROSPECT
  // TODO: Undocumented light wallet RPC call
  struct COMMAND_RPC_LOGIN
  {
      struct request_t
      {
        std::string address;
        std::string view_key;
        bool create_account;

        BEGIN_KV_SERIALIZE_MAP()
          KV_SERIALIZE(address)
          KV_SERIALIZE(view_key)
          KV_SERIALIZE(create_account)
        END_KV_SERIALIZE_MAP()
      };
      typedef epee::misc_utils::struct_init<request_t> request;

      struct response_t
      {
        std::string status;
        std::string reason;
        bool new_address;

        BEGIN_KV_SERIALIZE_MAP()
          KV_SERIALIZE(status)
          KV_SERIALIZE(reason)
          KV_SERIALIZE(new_address)
        END_KV_SERIALIZE_MAP()
      };
      typedef epee::misc_utils::struct_init<response_t> response;
  };

  LOKI_RPC_DOC_INTROSPECT
  // TODO: Undocumented light wallet RPC call
  struct COMMAND_RPC_IMPORT_WALLET_REQUEST
  {
      struct request_t
      {
        std::string address;
        std::string view_key;

        BEGIN_KV_SERIALIZE_MAP()
          KV_SERIALIZE(address)
          KV_SERIALIZE(view_key)
        END_KV_SERIALIZE_MAP()
      };
      typedef epee::misc_utils::struct_init<request_t> request;

      struct response_t
      {
        std::string payment_id;
        uint64_t import_fee;
        bool new_request;
        bool request_fulfilled;
        std::string payment_address;
        std::string status;

        BEGIN_KV_SERIALIZE_MAP()
          KV_SERIALIZE(payment_id)
          KV_SERIALIZE(import_fee)
          KV_SERIALIZE(new_request)
          KV_SERIALIZE(request_fulfilled)
          KV_SERIALIZE(payment_address)
          KV_SERIALIZE(status)
        END_KV_SERIALIZE_MAP()
      };
      typedef epee::misc_utils::struct_init<response_t> response;
  };

  LOKI_RPC_DOC_INTROSPECT
  // Look up one or more transactions by hash.
  struct COMMAND_RPC_GET_TRANSACTIONS
  {
    struct request_t
    {
      std::vector<std::string> txs_hashes; // List of transaction hashes to look up.
      bool decode_as_json;                 // Optional (`false` by default). If set true, the returned transaction information will be decoded rather than binary.
      bool prune;                          // Prunes the blockchain, drops off 7/8 off the block iirc. Optional (`False` by default).
      bool split;                          // Optional (`false` by default).

      BEGIN_KV_SERIALIZE_MAP()
        KV_SERIALIZE(txs_hashes)
        KV_SERIALIZE(decode_as_json) 
        KV_SERIALIZE_OPT(prune, false)
        KV_SERIALIZE_OPT(split, false)
      END_KV_SERIALIZE_MAP()
    };
    typedef epee::misc_utils::struct_init<request_t> request;

    struct entry
    {
      std::string tx_hash;                  // Transaction hash.
      std::string as_hex;                   // Full transaction information as a hex string.
      std::string pruned_as_hex; 
      std::string prunable_as_hex;
      std::string prunable_hash;
      std::string as_json;                  // List of transaction info.
      bool in_pool;                         // States if the transaction is in pool (`true`) or included in a block (`false`).
      bool double_spend_seen;               // States if the transaction is a double-spend (`true`) or not (`false`).
      uint64_t block_height;                // Block height including the transaction.
      uint64_t block_timestamp;             // Unix time at chich the block has been added to the blockchain.
      std::vector<uint64_t> output_indices; // List of transaction indexes.

      BEGIN_KV_SERIALIZE_MAP()
        KV_SERIALIZE(tx_hash)
        KV_SERIALIZE(as_hex)
        KV_SERIALIZE(pruned_as_hex)
        KV_SERIALIZE(prunable_as_hex)
        KV_SERIALIZE(prunable_hash)
        KV_SERIALIZE(as_json)
        KV_SERIALIZE(in_pool)
        KV_SERIALIZE(double_spend_seen)
        KV_SERIALIZE(block_height)
        KV_SERIALIZE(block_timestamp)
        KV_SERIALIZE(output_indices)
      END_KV_SERIALIZE_MAP()
    };

    struct response_t
    {
      // older compatibility stuff
      std::vector<std::string> txs_as_hex;  // Full transaction information as a hex string (old compatibility parameter)
      std::vector<std::string> txs_as_json; // Transactions decoded as json (old compat)

      // in both old and new
      std::vector<std::string> missed_tx;   // (Optional - returned if not empty) Transaction hashes that could not be found.

      // new style
      std::vector<entry> txs;               // Array of structure entry as follows:
      std::string status;                   // General RPC error code. "OK" means everything looks good.
      bool untrusted;                       // States if the result is obtained using the bootstrap mode, and is therefore not trusted (`true`), or when the daemon is fully synced (`false`).

      BEGIN_KV_SERIALIZE_MAP()
        KV_SERIALIZE(txs_as_hex)
        KV_SERIALIZE(txs_as_json)
        KV_SERIALIZE(txs)
        KV_SERIALIZE(missed_tx)
        KV_SERIALIZE(status)
        KV_SERIALIZE(untrusted)
      END_KV_SERIALIZE_MAP()
    };
    typedef epee::misc_utils::struct_init<response_t> response;
  };

  LOKI_RPC_DOC_INTROSPECT
  // Check if outputs have been spent using the key image associated with the output.
  struct COMMAND_RPC_IS_KEY_IMAGE_SPENT
  {
    enum STATUS 
    {
      UNSPENT = 0,
      SPENT_IN_BLOCKCHAIN = 1,
      SPENT_IN_POOL = 2,
    };

    struct request_t
    {
      std::vector<std::string> key_images; // List of key image hex strings to check.

      BEGIN_KV_SERIALIZE_MAP()
        KV_SERIALIZE(key_images)
      END_KV_SERIALIZE_MAP()
    };
    typedef epee::misc_utils::struct_init<request_t> request;


    struct response_t
    {
      std::vector<int> spent_status; // List of statuses for each image checked. Statuses are follows: 0 = unspent, 1 = spent in blockchain, 2 = spent in transaction pool
      std::string status;            // General RPC error code. "OK" means everything looks good.
      bool untrusted;                // States if the result is obtained using the bootstrap mode, and is therefore not trusted (`true`), or when the daemon is fully synced (`false`).

      BEGIN_KV_SERIALIZE_MAP()
        KV_SERIALIZE(spent_status)
        KV_SERIALIZE(status)
        KV_SERIALIZE(untrusted)
      END_KV_SERIALIZE_MAP()
    };
    typedef epee::misc_utils::struct_init<response_t> response;
  };


  LOKI_RPC_DOC_INTROSPECT
  // Get global outputs of transactions. Binary request.
  struct COMMAND_RPC_GET_TX_GLOBAL_OUTPUTS_INDEXES
  {
    struct request_t
    {
      crypto::hash txid; // Binary txid.

      BEGIN_KV_SERIALIZE_MAP()
        KV_SERIALIZE_VAL_POD_AS_BLOB(txid)
      END_KV_SERIALIZE_MAP()
    };
    typedef epee::misc_utils::struct_init<request_t> request;


    struct response_t
    {
      std::vector<uint64_t> o_indexes; // List of output indexes
      std::string status;              // General RPC error code. "OK" means everything looks good.
      bool untrusted;                  // States if the result is obtained using the bootstrap mode, and is therefore not trusted (`true`), or when the daemon is fully synced (`false`).

      BEGIN_KV_SERIALIZE_MAP()
        KV_SERIALIZE(o_indexes)
        KV_SERIALIZE(status)
        KV_SERIALIZE(untrusted)
      END_KV_SERIALIZE_MAP()
    };
    typedef epee::misc_utils::struct_init<response_t> response;
  };

  LOKI_RPC_DOC_INTROSPECT
  struct get_outputs_out
  {
    uint64_t amount; // Amount of Loki in TXID.
    uint64_t index;  

    BEGIN_KV_SERIALIZE_MAP()
      KV_SERIALIZE(amount)
      KV_SERIALIZE(index)
    END_KV_SERIALIZE_MAP()
  };

  LOKI_RPC_DOC_INTROSPECT
  // Get outputs. Binary request.
  struct COMMAND_RPC_GET_OUTPUTS_BIN
  {
    struct request_t
    {
      std::vector<get_outputs_out> outputs; // Array of structure `get_outputs_out`.
      bool get_txid;                        // TXID

      BEGIN_KV_SERIALIZE_MAP()
        KV_SERIALIZE(outputs)
        KV_SERIALIZE_OPT(get_txid, true)
      END_KV_SERIALIZE_MAP()
    };
    typedef epee::misc_utils::struct_init<request_t> request;

    struct outkey
    {
      crypto::public_key key; // The public key of the output.
      rct::key mask;        
      bool unlocked;          // States if output is locked (`false`) or not (`true`).
      uint64_t height;        // Block height of the output.
      crypto::hash txid;      // Transaction id.

      BEGIN_KV_SERIALIZE_MAP()
        KV_SERIALIZE_VAL_POD_AS_BLOB(key)
        KV_SERIALIZE_VAL_POD_AS_BLOB(mask)
        KV_SERIALIZE(unlocked)
        KV_SERIALIZE(height)
        KV_SERIALIZE_VAL_POD_AS_BLOB(txid)
      END_KV_SERIALIZE_MAP()
    };

    struct response_t
    {
      std::vector<outkey> outs; // List of outkey information.
      std::string status;       // General RPC error code. "OK" means everything looks good.
      bool untrusted;           // States if the result is obtained using the bootstrap mode, and is therefore not trusted (`true`), or when the daemon is fully synced (`false`).

      BEGIN_KV_SERIALIZE_MAP()
        KV_SERIALIZE(outs)
        KV_SERIALIZE(status)
        KV_SERIALIZE(untrusted)
      END_KV_SERIALIZE_MAP()
    };
    typedef epee::misc_utils::struct_init<response_t> response;
  };

  LOKI_RPC_DOC_INTROSPECT
  struct COMMAND_RPC_GET_OUTPUTS
  {
    struct request_t
    {
      std::vector<get_outputs_out> outputs; // Array of structure `get_outputs_out`.

      BEGIN_KV_SERIALIZE_MAP()
        KV_SERIALIZE(outputs)
      END_KV_SERIALIZE_MAP()
    };
    typedef epee::misc_utils::struct_init<request_t> request;

    struct outkey
    {
      std::string key;  // The public key of the output.
      std::string mask; 
      bool unlocked;    // States if output is locked (`false`) or not (`true`).
      uint64_t height;  // Block height of the output.
      std::string txid; // Transaction id.

      BEGIN_KV_SERIALIZE_MAP()
        KV_SERIALIZE(key)
        KV_SERIALIZE(mask)
        KV_SERIALIZE(unlocked)
        KV_SERIALIZE(height)
        KV_SERIALIZE(txid)
      END_KV_SERIALIZE_MAP()
    };

    struct response_t
    {
      std::vector<outkey> outs; // List of outkey information.
      std::string status;       // General RPC error code. "OK" means everything looks good.
      bool untrusted;           // States if the result is obtained using the bootstrap mode, and is therefore not trusted (`true`), or when the daemon is fully synced (`false`).

      BEGIN_KV_SERIALIZE_MAP()
        KV_SERIALIZE(outs)
        KV_SERIALIZE(status)
        KV_SERIALIZE(untrusted)
      END_KV_SERIALIZE_MAP()
    };
    typedef epee::misc_utils::struct_init<response_t> response;
  };

  LOKI_RPC_DOC_INTROSPECT
  // Broadcast a raw transaction to the network.
  struct COMMAND_RPC_SEND_RAW_TX
  {
    struct request_t
    {
      std::string tx_as_hex; // Full transaction information as hexidecimal string.
      bool do_not_relay;     // Stop relaying transaction to other nodes (default is `false`).

      BEGIN_KV_SERIALIZE_MAP()
        KV_SERIALIZE(tx_as_hex)
        KV_SERIALIZE_OPT(do_not_relay, false)
      END_KV_SERIALIZE_MAP()
    };
    typedef epee::misc_utils::struct_init<request_t> request;


    struct response_t
    {
      std::string status; // General RPC error code. "OK" means everything looks good. Any other value means that something went wrong.
      std::string reason; // Additional information. Currently empty or "Not relayed" if transaction was accepted but not relayed.
      bool not_relayed;   // Transaction was not relayed (true) or relayed (false).
      bool untrusted;     // States if the result is obtained using the bootstrap mode, and is therefore not trusted (`true`), or when the daemon is fully synced (`false`).
      tx_verification_context tvc;

      BEGIN_KV_SERIALIZE_MAP()
        KV_SERIALIZE(status)
        KV_SERIALIZE(reason)
        KV_SERIALIZE(not_relayed)
        KV_SERIALIZE(untrusted)
        KV_SERIALIZE(tvc)
      END_KV_SERIALIZE_MAP()
    };
    typedef epee::misc_utils::struct_init<response_t> response;
  };

  LOKI_RPC_DOC_INTROSPECT
  // Start mining on the daemon.
  struct COMMAND_RPC_START_MINING
  {
    struct request_t
    {
      std::string miner_address;        // Account address to mine to.
      uint64_t    threads_count;        // Number of mining thread to run.
      bool        do_background_mining; // States if the mining should run in background (`true`) or foreground (`false`).
      bool        ignore_battery;       // States if battery state (on laptop) should be ignored (`true`) or not (`false`).

      BEGIN_KV_SERIALIZE_MAP()
        KV_SERIALIZE(miner_address)
        KV_SERIALIZE(threads_count)
        KV_SERIALIZE(do_background_mining)
        KV_SERIALIZE(ignore_battery)
      END_KV_SERIALIZE_MAP()
    };
    typedef epee::misc_utils::struct_init<request_t> request;

    struct response_t
    {
      std::string status; // General RPC error code. "OK" means everything looks good. Any other value means that something went wrong.

      BEGIN_KV_SERIALIZE_MAP()
        KV_SERIALIZE(status)
      END_KV_SERIALIZE_MAP()
    };
    typedef epee::misc_utils::struct_init<response_t> response;
  };

  LOKI_RPC_DOC_INTROSPECT
  // Retrieve general information about the state of your node and the network.
  struct COMMAND_RPC_GET_INFO
  {
    struct request_t
    {
      BEGIN_KV_SERIALIZE_MAP()
      END_KV_SERIALIZE_MAP()
    };
    typedef epee::misc_utils::struct_init<request_t> request;

    struct response_t
    {
      std::string status;                   // General RPC error code. "OK" means everything looks good.
      uint64_t height;                      // Current length of longest chain known to daemon.
      uint64_t target_height;               // The height of the next block in the chain.
      uint64_t difficulty;                  // Network difficulty (analogous to the strength of the network).
      uint64_t target;                      // Current target for next proof of work.
      uint64_t tx_count;                    // Total number of non-coinbase transaction in the chain.
      uint64_t tx_pool_size;                // Number of transactions that have been broadcast but not included in a block.
      uint64_t alt_blocks_count;            // Number of alternative blocks to main chain.
      uint64_t outgoing_connections_count;  // Number of peers that you are connected to and getting information from.
      uint64_t incoming_connections_count;  // Number of peers connected to and pulling from your node.
      uint64_t rpc_connections_count;       // Number of RPC client connected to the daemon (Including this RPC request).
      uint64_t white_peerlist_size;         // White Peerlist Size
      uint64_t grey_peerlist_size;          // Grey Peerlist Size
      bool mainnet;                         // States if the node is on the mainnet (`true`) or not (`false`).
      bool testnet;                         // States if the node is on the testnet (`true`) or not (`false`).
      bool stagenet;                        // States if the node is on the stagenet (`true`) or not (`false`).
      std::string nettype;                  // Nettype value used.
      std::string top_block_hash;           // Hash of the highest block in the chain.
      uint64_t cumulative_difficulty;       // Cumulative difficulty of all blocks in the blockchain.
      uint64_t block_size_limit;            // Maximum allowed block size.
      uint64_t block_weight_limit;          // Maximum allowed block weight.
      uint64_t block_size_median;           // Median block size of latest 100 blocks.
      uint64_t block_weight_median;         // Median block weight of latest 100 blocks.
      uint64_t start_time;                  // Start time of the daemon, as UNIX time.
      uint64_t free_space;                  // Available disk space on the node.
      bool offline;                         // States if the node is offline (`true`) or online (`false`).
      bool untrusted;                       // States if the result is obtained using the bootstrap mode, and is therefore not trusted (`true`), or when the daemon is fully synced (`false`).
      std::string bootstrap_daemon_address; // Bootstrap node to give immediate usability to wallets while syncing by proxying RPC to it. (Note: the replies may be untrustworthy).
      uint64_t height_without_bootstrap;    // Current length of the local chain of the daemon.
      bool was_bootstrap_ever_used;         // States if a bootstrap node has ever been used since the daemon started.
      uint64_t database_size;               // Current size of Blockchain data.
      bool update_available;                // States if a update is available ('true') and if one is not available ('false').
      std::string version;                  // Current version of software running.

      BEGIN_KV_SERIALIZE_MAP()
        KV_SERIALIZE(status)
        KV_SERIALIZE(height)
        KV_SERIALIZE(target_height)
        KV_SERIALIZE(difficulty)
        KV_SERIALIZE(target)
        KV_SERIALIZE(tx_count)
        KV_SERIALIZE(tx_pool_size)
        KV_SERIALIZE(alt_blocks_count)
        KV_SERIALIZE(outgoing_connections_count)
        KV_SERIALIZE(incoming_connections_count)
        KV_SERIALIZE(rpc_connections_count)
        KV_SERIALIZE(white_peerlist_size)
        KV_SERIALIZE(grey_peerlist_size)
        KV_SERIALIZE(mainnet)
        KV_SERIALIZE(testnet)
        KV_SERIALIZE(stagenet)
        KV_SERIALIZE(nettype)
        KV_SERIALIZE(top_block_hash)
        KV_SERIALIZE(cumulative_difficulty)
        KV_SERIALIZE(block_size_limit)
        KV_SERIALIZE_OPT(block_weight_limit, (uint64_t)0)
        KV_SERIALIZE(block_size_median)
        KV_SERIALIZE_OPT(block_weight_median, (uint64_t)0)
        KV_SERIALIZE(start_time)
        KV_SERIALIZE(free_space)
        KV_SERIALIZE(offline)
        KV_SERIALIZE(untrusted)
        KV_SERIALIZE(bootstrap_daemon_address)
        KV_SERIALIZE(height_without_bootstrap)
        KV_SERIALIZE(was_bootstrap_ever_used)
        KV_SERIALIZE(database_size)
        KV_SERIALIZE(update_available)
        KV_SERIALIZE(version)
      END_KV_SERIALIZE_MAP()
    };
    typedef epee::misc_utils::struct_init<response_t> response;
  };

  //-----------------------------------------------
  LOKI_RPC_DOC_INTROSPECT
  struct COMMAND_RPC_GET_NET_STATS
  {
    struct request_t
    {

      BEGIN_KV_SERIALIZE_MAP()
      END_KV_SERIALIZE_MAP()
    };
    typedef epee::misc_utils::struct_init<request_t> request;


    struct response_t
    {
      std::string status;
      uint64_t start_time;
      uint64_t total_packets_in;
      uint64_t total_bytes_in;
      uint64_t total_packets_out;
      uint64_t total_bytes_out;

      BEGIN_KV_SERIALIZE_MAP()
        KV_SERIALIZE(status)
        KV_SERIALIZE(start_time)
        KV_SERIALIZE(total_packets_in)
        KV_SERIALIZE(total_bytes_in)
        KV_SERIALIZE(total_packets_out)
        KV_SERIALIZE(total_bytes_out)
      END_KV_SERIALIZE_MAP()
    };
    typedef epee::misc_utils::struct_init<response_t> response;
  };

  //-----------------------------------------------
  LOKI_RPC_DOC_INTROSPECT
  // Retrieve all Service Node Keys.
  struct COMMAND_RPC_GET_ALL_SERVICE_NODES_KEYS
  {
    struct request_t
    {
      bool fully_funded_nodes_only; // Return keys for service nodes if they are funded and working on the network
      BEGIN_KV_SERIALIZE_MAP()
        KV_SERIALIZE_OPT(fully_funded_nodes_only, (bool)true)
      END_KV_SERIALIZE_MAP()
    };
    typedef epee::misc_utils::struct_init<request_t> request;

    struct response_t
    {
      std::vector<std::string> keys; // Returns as base32z of the hex key, for Lokinet internal usage
      BEGIN_KV_SERIALIZE_MAP()
        KV_SERIALIZE(keys)
      END_KV_SERIALIZE_MAP()
    };
    typedef epee::misc_utils::struct_init<response_t> response;
  };

  LOKI_RPC_DOC_INTROSPECT
  // Stop mining on the daemon.
  struct COMMAND_RPC_STOP_MINING
  {
    struct request_t
    {
      BEGIN_KV_SERIALIZE_MAP()
      END_KV_SERIALIZE_MAP()
    };
    typedef epee::misc_utils::struct_init<request_t> request;

    struct response_t
    {
      std::string status; // General RPC error code. "OK" means everything looks good. Any other value means that something went wrong.

      BEGIN_KV_SERIALIZE_MAP()
        KV_SERIALIZE(status)
      END_KV_SERIALIZE_MAP()
    };
    typedef epee::misc_utils::struct_init<response_t> response;
  };

  LOKI_RPC_DOC_INTROSPECT
  // Get the mining status of the daemon.
  struct COMMAND_RPC_MINING_STATUS
  {
    struct request_t
    {
      BEGIN_KV_SERIALIZE_MAP()
      END_KV_SERIALIZE_MAP()
    };
    typedef epee::misc_utils::struct_init<request_t> request;


    struct response_t
    {
<<<<<<< HEAD
      std::string status;                // General RPC error code. "OK" means everything looks good. Any other value means that something went wrong.
      bool active;                       // States if mining is enabled (`true`) or disabled (`false`).
      uint64_t speed;                    // Mining power in hashes per seconds.
      uint32_t threads_count;            // Number of running mining threads.
      std::string address;               // Account address daemon is mining to. Empty if not mining.
      std::string pow_algorithm;         // Current hashing algorithm name
      bool is_background_mining_enabled; // States if the mining is running in background (`true`) or foreground (`false`).
      uint8_t bg_idle_threshold;         // Background mining, the minimum amount of time in average the CPU should idle in percentage.
      uint8_t bg_min_idle_seconds;       // Background mining, how long the minimum amount of time is for the idle threshold.
      bool bg_ignore_battery;            // Background mining, if true mining does not adjust power depending on battery percentage remaining.
      uint8_t bg_target;                 // Background mining, how much percentage of CPU(?) to consume, default 40%.
      uint32_t block_target;             // The expected time to solve per block, i.e. DIFFICULTY_TARGET_V2
      uint64_t block_reward;             // Block reward for the current block being mined.
=======
      std::string status;
      bool active;
      uint64_t speed;
      uint32_t threads_count;
      std::string address;
      std::string pow_algorithm;
      bool is_background_mining_enabled;
      uint8_t bg_idle_threshold;
      uint8_t bg_min_idle_seconds;
      bool bg_ignore_battery;
      uint8_t bg_target;
      uint32_t block_target;
      uint64_t block_reward;
      uint64_t difficulty;
      std::string wide_difficulty;
      uint64_t difficulty_top64;
>>>>>>> bd429033

      BEGIN_KV_SERIALIZE_MAP()
        KV_SERIALIZE(status)
        KV_SERIALIZE(active)
        KV_SERIALIZE(speed)
        KV_SERIALIZE(threads_count)
        KV_SERIALIZE(address)
        KV_SERIALIZE(pow_algorithm)
        KV_SERIALIZE(is_background_mining_enabled)
        KV_SERIALIZE(bg_idle_threshold)
        KV_SERIALIZE(bg_min_idle_seconds)
        KV_SERIALIZE(bg_ignore_battery)
        KV_SERIALIZE(bg_target)
        KV_SERIALIZE(block_target)
        KV_SERIALIZE(block_reward)
        KV_SERIALIZE(difficulty)
        KV_SERIALIZE(wide_difficulty)
        KV_SERIALIZE(difficulty_top64)
      END_KV_SERIALIZE_MAP()
    };
    typedef epee::misc_utils::struct_init<response_t> response;
  };

  LOKI_RPC_DOC_INTROSPECT
  // Save the blockchain. The blockchain does not need saving and is always saved when modified, 
  // however it does a sync to flush the filesystem cache onto the disk for safety purposes against Operating System or Hardware crashes.
  struct COMMAND_RPC_SAVE_BC
  {
    struct request_t
    {
      BEGIN_KV_SERIALIZE_MAP()
      END_KV_SERIALIZE_MAP()
    };
    typedef epee::misc_utils::struct_init<request_t> request;

    struct response_t
    {
      std::string status; // General RPC error code. "OK" means everything looks good. Any other value means that something went wrong.

      BEGIN_KV_SERIALIZE_MAP()
        KV_SERIALIZE(status)
      END_KV_SERIALIZE_MAP()
    };
    typedef epee::misc_utils::struct_init<response_t> response;
  };

  LOKI_RPC_DOC_INTROSPECT
  // Look up how many blocks are in the longest chain known to the node.
  struct COMMAND_RPC_GETBLOCKCOUNT
  {
    typedef std::list<std::string> request;

    struct response_t
    {
      uint64_t count;     // Number of blocks in longest chain seen by the node.
      std::string status; // General RPC error code. "OK" means everything looks good.

      BEGIN_KV_SERIALIZE_MAP()
        KV_SERIALIZE(count)
        KV_SERIALIZE(status)
      END_KV_SERIALIZE_MAP()
    };
    typedef epee::misc_utils::struct_init<response_t> response;
  };

  LOKI_RPC_DOC_INTROSPECT
  // Look up a block's hash by its height.
  struct COMMAND_RPC_GETBLOCKHASH
  {
    typedef std::vector<uint64_t> request; // Block height (int array of length 1).
    typedef std::string response;          // Block hash (string).
  };

  LOKI_RPC_DOC_INTROSPECT
  // Get a block template on which mining a new block.
  struct COMMAND_RPC_GETBLOCKTEMPLATE
  {
    struct request_t
    {
      uint64_t reserve_size;      // Max 255 bytes
      std::string wallet_address; // Address of wallet to receive coinbase transactions if block is successfully mined.

      BEGIN_KV_SERIALIZE_MAP()
        KV_SERIALIZE(reserve_size)
        KV_SERIALIZE(wallet_address)
      END_KV_SERIALIZE_MAP()
    };
    typedef epee::misc_utils::struct_init<request_t> request;

    struct response_t
    {
      uint64_t difficulty;         // Difficulty of next block.
      uint64_t height;             // Height on which to mine.
      uint64_t reserved_offset;    // Reserved offset.
      uint64_t expected_reward;    // Coinbase reward expected to be received if block is successfully mined.
      std::string prev_hash;       // Hash of the most recent block on which to mine the next block.
      blobdata blocktemplate_blob; // Blob on which to try to mine a new block.
      blobdata blockhashing_blob;  // Blob on which to try to find a valid nonce.
      std::string status;          // General RPC error code. "OK" means everything looks good.
      bool untrusted;              // States if the result is obtained using the bootstrap mode, and is therefore not trusted (`true`), or when the daemon is fully synced (`false`).

      BEGIN_KV_SERIALIZE_MAP()
        KV_SERIALIZE(difficulty)
        KV_SERIALIZE(height)
        KV_SERIALIZE(reserved_offset)
        KV_SERIALIZE(expected_reward)
        KV_SERIALIZE(prev_hash)
        KV_SERIALIZE(blocktemplate_blob)
        KV_SERIALIZE(blockhashing_blob)
        KV_SERIALIZE(status)
        KV_SERIALIZE(untrusted)
      END_KV_SERIALIZE_MAP()
    };
    typedef epee::misc_utils::struct_init<response_t> response;
  };

  LOKI_RPC_DOC_INTROSPECT
  // Submit a mined block to the network.
  struct COMMAND_RPC_SUBMITBLOCK
  {
    typedef std::vector<std::string> request; // Block blob data - array of strings; list of block blobs which have been mined. See get_block_template to get a blob on which to mine.
    struct response_t
    {
      std::string status; // Block submit status.

      BEGIN_KV_SERIALIZE_MAP()
        KV_SERIALIZE(status)
      END_KV_SERIALIZE_MAP()
    };
    typedef epee::misc_utils::struct_init<response_t> response;
  };

  LOKI_RPC_DOC_INTROSPECT
  // Developer only.
  struct COMMAND_RPC_GENERATEBLOCKS
  {
    struct request_t
    {
      uint64_t amount_of_blocks; 
      std::string wallet_address;

      BEGIN_KV_SERIALIZE_MAP()
        KV_SERIALIZE(amount_of_blocks)
        KV_SERIALIZE(wallet_address)
      END_KV_SERIALIZE_MAP()
    };
    typedef epee::misc_utils::struct_init<request_t> request;

    struct response_t
    {
      uint64_t    height;
      std::string status; // General RPC error code. "OK" means everything looks good.

      BEGIN_KV_SERIALIZE_MAP()
        KV_SERIALIZE(height)
        KV_SERIALIZE(status)
      END_KV_SERIALIZE_MAP()
    };
    typedef epee::misc_utils::struct_init<response_t> response;
  };

  LOKI_RPC_DOC_INTROSPECT
  struct block_header_response
  {
      uint8_t major_version;                  // The major version of the loki protocol at this block height.
      uint8_t minor_version;                  // The minor version of the loki protocol at this block height.
      uint64_t timestamp;                     // The unix time at which the block was recorded into the blockchain.
      std::string prev_hash;                  // The hash of the block immediately preceding this block in the chain.
      uint32_t nonce;                         // A cryptographic random one-time number used in mining a Loki block.
      bool orphan_status;                     // Usually `false`. If `true`, this block is not part of the longest chain.
      uint64_t height;                        // The number of blocks preceding this block on the blockchain.
      uint64_t depth;                         // The number of blocks succeeding this block on the blockchain. A larger number means an older block.
      std::string hash;                       // The hash of this block.
      difficulty_type difficulty;             // The strength of the Loki network based on mining power.
      difficulty_type cumulative_difficulty;  // The cumulative strength of the Loki network based on mining power.
      uint64_t reward;                        // The amount of new generated in this block and rewarded to the miner, foundation and service Nodes. Note: 1 LOKI = 1e12 atomic units.
      uint64_t miner_reward;                  // The amount of new generated in this block and rewarded to the miner. Note: 1 LOKI = 1e12 atomic units. 
      uint64_t block_size;                    // The block size in bytes.
      uint64_t block_weight;                  // The block weight in bytes.
      uint64_t num_txes;                      // Number of transactions in the block, not counting the coinbase tx.
      std::string pow_hash;                   // The hash of the block's proof of work.
      uint64_t long_term_weight;              // Long term weight of the block.
      std::string miner_tx_hash;

      BEGIN_KV_SERIALIZE_MAP()
        KV_SERIALIZE(major_version)
        KV_SERIALIZE(minor_version)
        KV_SERIALIZE(timestamp)
        KV_SERIALIZE(prev_hash)
        KV_SERIALIZE(nonce)
        KV_SERIALIZE(orphan_status)
        KV_SERIALIZE(height)
        KV_SERIALIZE(depth)
        KV_SERIALIZE(hash)
        KV_SERIALIZE(difficulty)
        KV_SERIALIZE(cumulative_difficulty)
        KV_SERIALIZE(reward)
        KV_SERIALIZE(miner_reward)
        KV_SERIALIZE(block_size)
        KV_SERIALIZE_OPT(block_weight, (uint64_t)0)
        KV_SERIALIZE(num_txes)
        KV_SERIALIZE(pow_hash)
        KV_SERIALIZE_OPT(long_term_weight, (uint64_t)0)
        KV_SERIALIZE(miner_tx_hash)
      END_KV_SERIALIZE_MAP()
  };

  LOKI_RPC_DOC_INTROSPECT
  // Block header information for the most recent block is easily retrieved with this method. No inputs are needed.
  struct COMMAND_RPC_GET_LAST_BLOCK_HEADER
  {
    struct request_t
    {
      bool fill_pow_hash; // Tell the daemon if it should fill out pow_hash field.

      BEGIN_KV_SERIALIZE_MAP()
        KV_SERIALIZE_OPT(fill_pow_hash, false);
      END_KV_SERIALIZE_MAP()
    };
    typedef epee::misc_utils::struct_init<request_t> request;

    struct response_t
    {
      std::string status;                 // General RPC error code. "OK" means everything looks good.
      block_header_response block_header; // A structure containing block header information.
      bool untrusted;                     // States if the result is obtained using the bootstrap mode, and is therefore not trusted (`true`), or when the daemon is fully synced (`false`).

      BEGIN_KV_SERIALIZE_MAP()
        KV_SERIALIZE(block_header)
        KV_SERIALIZE(status)
        KV_SERIALIZE(untrusted)
      END_KV_SERIALIZE_MAP()
    };
    typedef epee::misc_utils::struct_init<response_t> response;
  };

  LOKI_RPC_DOC_INTROSPECT
  // Block header information can be retrieved using either a block's hash or height. This method includes a block's hash as an input parameter to retrieve basic information about the block.
  struct COMMAND_RPC_GET_BLOCK_HEADER_BY_HASH
  {
    struct request_t
    {
      std::string hash;   // The block's SHA256 hash.
      bool fill_pow_hash; // Tell the daemon if it should fill out pow_hash field.

      BEGIN_KV_SERIALIZE_MAP()
        KV_SERIALIZE(hash)
        KV_SERIALIZE_OPT(fill_pow_hash, false);
      END_KV_SERIALIZE_MAP()
    };
    typedef epee::misc_utils::struct_init<request_t> request;

    struct response_t
    {
      std::string status;                 // General RPC error code. "OK" means everything looks good.
      block_header_response block_header; // A structure containing block header information.
      bool untrusted;                     // States if the result is obtained using the bootstrap mode, and is therefore not trusted (`true`), or when the daemon is fully synced (`false`).

      BEGIN_KV_SERIALIZE_MAP()
        KV_SERIALIZE(block_header)
        KV_SERIALIZE(status)
        KV_SERIALIZE(untrusted)
      END_KV_SERIALIZE_MAP()
    };
    typedef epee::misc_utils::struct_init<response_t> response;
  };

  LOKI_RPC_DOC_INTROSPECT
  // Similar to get_block_header_by_hash above, this method includes a block's height as an input parameter to retrieve basic information about the block.
  struct COMMAND_RPC_GET_BLOCK_HEADER_BY_HEIGHT
  {
    struct request_t
    {
      uint64_t height;    // The block's height.
      bool fill_pow_hash; // Tell the daemon if it should fill out pow_hash field.

      BEGIN_KV_SERIALIZE_MAP()
        KV_SERIALIZE(height)
        KV_SERIALIZE_OPT(fill_pow_hash, false);
      END_KV_SERIALIZE_MAP()
    };
    typedef epee::misc_utils::struct_init<request_t> request;

    struct response_t
    {
      std::string status;                 // General RPC error code. "OK" means everything looks good.
      block_header_response block_header; // A structure containing block header information.
      bool untrusted;                     // States if the result is obtained using the bootstrap mode, and is therefore not trusted (`true`), or when the daemon is fully synced (`false`).

      BEGIN_KV_SERIALIZE_MAP()
        KV_SERIALIZE(block_header)
        KV_SERIALIZE(status)
        KV_SERIALIZE(untrusted)
      END_KV_SERIALIZE_MAP()
    };
    typedef epee::misc_utils::struct_init<response_t> response;
  };

  LOKI_RPC_DOC_INTROSPECT
  // Full block information can be retrieved by either block height or hash, like with the above block header calls. 
  // For full block information, both lookups use the same method, but with different input parameters.
  struct COMMAND_RPC_GET_BLOCK
  {
    struct request_t
    {
      std::string hash;   // The block's hash.
      uint64_t height;    // The block's height.
      bool fill_pow_hash; // Tell the daemon if it should fill out pow_hash field.

      BEGIN_KV_SERIALIZE_MAP()
        KV_SERIALIZE(hash)
        KV_SERIALIZE(height)
        KV_SERIALIZE_OPT(fill_pow_hash, false);
      END_KV_SERIALIZE_MAP()
    };
    typedef epee::misc_utils::struct_init<request_t> request;

    struct response_t
    {
      std::string status;                 // General RPC error code. "OK" means everything looks good.
      block_header_response block_header; // A structure containing block header information. See get_last_block_header.
      std::string miner_tx_hash;          // Miner transaction information
      std::vector<std::string> tx_hashes; // List of hashes of non-coinbase transactions in the block. If there are no other transactions, this will be an empty list.
      std::string blob;                   // Hexadecimal blob of block information.
      std::string json;                   // JSON formatted block details.
      bool untrusted;                     // States if the result is obtained using the bootstrap mode, and is therefore not trusted (`true`), or when the daemon is fully synced (`false`).

      BEGIN_KV_SERIALIZE_MAP()
        KV_SERIALIZE(block_header)
        KV_SERIALIZE(miner_tx_hash)
        KV_SERIALIZE(tx_hashes)
        KV_SERIALIZE(status)
        KV_SERIALIZE(blob)
        KV_SERIALIZE(json)
        KV_SERIALIZE(untrusted)
      END_KV_SERIALIZE_MAP()
    };
    typedef epee::misc_utils::struct_init<response_t> response;
  };

  LOKI_RPC_DOC_INTROSPECT
  struct peer 
  {
    uint64_t id;           // Peer id.
    std::string host;      // IP address in string format.
    uint32_t ip;           // IP address in integer format.
    uint16_t port;         // TCP port the peer is using to connect to loki network.
    uint16_t rpc_port;     // RPC port the peer is using
    uint64_t last_seen;    // Unix time at which the peer has been seen for the last time
    uint32_t pruning_seed; //

    peer() = default;

    peer(uint64_t id, const std::string &host, uint64_t last_seen, uint32_t pruning_seed, uint16_t rpc_port)
      : id(id), host(host), ip(0), port(0), rpc_port(rpc_port), last_seen(last_seen), pruning_seed(pruning_seed)
    {}
    peer(uint64_t id, uint32_t ip, uint16_t port, uint64_t last_seen, uint32_t pruning_seed, uint16_t rpc_port)
      : id(id), host(std::to_string(ip)), ip(ip), port(port), rpc_port(rpc_port), last_seen(last_seen), pruning_seed(pruning_seed)
    {}

    BEGIN_KV_SERIALIZE_MAP()
      KV_SERIALIZE(id)
      KV_SERIALIZE(host)
      KV_SERIALIZE(ip)
      KV_SERIALIZE(port)
      KV_SERIALIZE_OPT(rpc_port, (uint16_t)0)
      KV_SERIALIZE(last_seen)
      KV_SERIALIZE_OPT(pruning_seed, (uint32_t)0)
    END_KV_SERIALIZE_MAP()
  };

  LOKI_RPC_DOC_INTROSPECT
  // Get the known peers list.
  struct COMMAND_RPC_GET_PEER_LIST
  {
    struct request_t
    {
      BEGIN_KV_SERIALIZE_MAP()
      END_KV_SERIALIZE_MAP()
    };
    typedef epee::misc_utils::struct_init<request_t> request;

    struct response_t
    {
      std::string status;           // General RPC error code. "OK" means everything looks good. Any other value means that something went wrong.
      std::vector<peer> white_list; // Array of online peer structure.
      std::vector<peer> gray_list;  // Array of offline peer structure.

      BEGIN_KV_SERIALIZE_MAP()
        KV_SERIALIZE(status)
        KV_SERIALIZE(white_list)
        KV_SERIALIZE(gray_list)
      END_KV_SERIALIZE_MAP()
    };
    typedef epee::misc_utils::struct_init<response_t> response;
  };

  LOKI_RPC_DOC_INTROSPECT
  // Set the log hash rate display mode.
  struct COMMAND_RPC_SET_LOG_HASH_RATE
  {
    struct request_t
    {
      bool visible; // States if hash rate logs should be visible (true) or hidden (false)

      BEGIN_KV_SERIALIZE_MAP()
        KV_SERIALIZE(visible)
      END_KV_SERIALIZE_MAP()
    };
    typedef epee::misc_utils::struct_init<request_t> request;

    struct response_t
    {
      std::string status; // General RPC error code. "OK" means everything looks good. Any other value means that something went wrong.
      BEGIN_KV_SERIALIZE_MAP()
        KV_SERIALIZE(status)
      END_KV_SERIALIZE_MAP()
    };
    typedef epee::misc_utils::struct_init<response_t> response;
  };

  LOKI_RPC_DOC_INTROSPECT
  // Set the daemon log level. By default, log level is set to `0`.
  struct COMMAND_RPC_SET_LOG_LEVEL
  {
    struct request_t
    {
      int8_t level; // Daemon log level to set from `0` (less verbose) to `4` (most verbose)

      BEGIN_KV_SERIALIZE_MAP()
        KV_SERIALIZE(level)
      END_KV_SERIALIZE_MAP()
    };
    typedef epee::misc_utils::struct_init<request_t> request;

    struct response_t
    {
      std::string status; // General RPC error code. "OK" means everything looks good. Any other value means that something went wrong.
      BEGIN_KV_SERIALIZE_MAP()
        KV_SERIALIZE(status)
      END_KV_SERIALIZE_MAP()
    };
    typedef epee::misc_utils::struct_init<response_t> response;
  };

  LOKI_RPC_DOC_INTROSPECT
  // Set the daemon log categories. Categories are represented as a comma separated list of `<Category>:<level>` (similarly to syslog standard `<Facility>:<Severity-level>`), where:
  // Category is one of the following: * (all facilities), default, net, net.http, net.p2p, logging, net.trottle, blockchain.db, blockchain.db.lmdb, bcutil, checkpoints, net.dns, net.dl,
  // i18n, perf,stacktrace, updates, account, cn ,difficulty, hardfork, miner, blockchain, txpool, cn.block_queue, net.cn, daemon, debugtools.deserialize, debugtools.objectsizes, device.ledger, 
  // wallet.gen_multisig, multisig, bulletproofs, ringct, daemon.rpc, wallet.simplewallet, WalletAPI, wallet.ringdb, wallet.wallet2, wallet.rpc, tests.core.
  //
  // Level is one of the following: FATAL - higher level, ERROR, WARNING, INFO, DEBUG, TRACE.
  // Lower level A level automatically includes higher level. By default, categories are set to:
  // `*:WARNING,net:FATAL,net.p2p:FATAL,net.cn:FATAL,global:INFO,verify:FATAL,stacktrace:INFO,logging:INFO,msgwriter:INFO`
  // Setting the categories to "" prevent any logs to be outputed.
  struct COMMAND_RPC_SET_LOG_CATEGORIES
  {
    struct request_t
    {
      std::string categories; // Optional, daemon log categories to enable

      BEGIN_KV_SERIALIZE_MAP()
        KV_SERIALIZE(categories)
      END_KV_SERIALIZE_MAP()
    };
    typedef epee::misc_utils::struct_init<request_t> request;

    struct response_t
    {
      std::string status;     // General RPC error code. "OK" means everything looks good. Any other value means that something went wrong.
      std::string categories; // Daemon log enabled categories

      BEGIN_KV_SERIALIZE_MAP()
        KV_SERIALIZE(status)
        KV_SERIALIZE(categories)
      END_KV_SERIALIZE_MAP()
    };
    typedef epee::misc_utils::struct_init<response_t> response;
  };

  LOKI_RPC_DOC_INTROSPECT
  struct tx_info
  {
    std::string id_hash;                // The transaction ID hash.
    std::string tx_json;                // JSON structure of all information in the transaction
    uint64_t blob_size;                 // The size of the full transaction blob.
    uint64_t weight;                    // The weight of the transaction.
    uint64_t fee;                       // The amount of the mining fee included in the transaction, in atomic units.
    std::string max_used_block_id_hash; // Tells the hash of the most recent block with an output used in this transaction.
    uint64_t max_used_block_height;     // Tells the height of the most recent block with an output used in this transaction.
    bool kept_by_block;                 // States if the tx was included in a block at least once (`true`) or not (`false`).
    uint64_t last_failed_height;        // If the transaction validation has previously failed, this tells at what height that occured.
    std::string last_failed_id_hash;    // Like the previous, this tells the previous transaction ID hash.
    uint64_t receive_time;              // The Unix time that the transaction was first seen on the network by the node.
    bool relayed;                       // States if this transaction has been relayed
    uint64_t last_relayed_time;         // Last unix time at which the transaction has been relayed.
    bool do_not_relay;                  // States if this transaction should not be relayed.
    bool double_spend_seen;             // States if this transaction has been seen as double spend.
    std::string tx_blob;                // Hexadecimal blob represnting the transaction.

    BEGIN_KV_SERIALIZE_MAP()
      KV_SERIALIZE(id_hash)
      KV_SERIALIZE(tx_json)
      KV_SERIALIZE(blob_size)
      KV_SERIALIZE_OPT(weight, (uint64_t)0)
      KV_SERIALIZE(fee)
      KV_SERIALIZE(max_used_block_id_hash)
      KV_SERIALIZE(max_used_block_height)
      KV_SERIALIZE(kept_by_block)
      KV_SERIALIZE(last_failed_height)
      KV_SERIALIZE(last_failed_id_hash)
      KV_SERIALIZE(receive_time)
      KV_SERIALIZE(relayed)
      KV_SERIALIZE(last_relayed_time)
      KV_SERIALIZE(do_not_relay)
      KV_SERIALIZE(double_spend_seen)
      KV_SERIALIZE(tx_blob)
    END_KV_SERIALIZE_MAP()
  };

  LOKI_RPC_DOC_INTROSPECT
  struct spent_key_image_info
  {
    std::string id_hash;                 // Key image.
    std::vector<std::string> txs_hashes; // List of tx hashes of the txes (usually one) spending that key image.

    BEGIN_KV_SERIALIZE_MAP()
      KV_SERIALIZE(id_hash)
      KV_SERIALIZE(txs_hashes)
    END_KV_SERIALIZE_MAP()
  };

  LOKI_RPC_DOC_INTROSPECT
  // Show information about valid transactions seen by the node but not yet mined into a block, 
  // as well as spent key image information for the txpool in the node's memory.
  struct COMMAND_RPC_GET_TRANSACTION_POOL
  {
    struct request_t
    {
      BEGIN_KV_SERIALIZE_MAP()
      END_KV_SERIALIZE_MAP()
    };
    typedef epee::misc_utils::struct_init<request_t> request;

    struct response_t
    {
      std::string status;                                 // General RPC error code. "OK" means everything looks good.
      std::vector<tx_info> transactions;                  // List of transactions in the mempool are not in a block on the main chain at the moment:
      std::vector<spent_key_image_info> spent_key_images; // List of spent output key images:
      bool untrusted;                                     // States if the result is obtained using the bootstrap mode, and is therefore not trusted (`true`), or when the daemon is fully synced (`false`).

      BEGIN_KV_SERIALIZE_MAP()
        KV_SERIALIZE(status)
        KV_SERIALIZE(transactions)
        KV_SERIALIZE(spent_key_images)
        KV_SERIALIZE(untrusted)
      END_KV_SERIALIZE_MAP()
    };
    typedef epee::misc_utils::struct_init<response_t> response;
  };

  LOKI_RPC_DOC_INTROSPECT
  // Get hashes from transaction pool. Binary request.
  struct COMMAND_RPC_GET_TRANSACTION_POOL_HASHES_BIN
  {
    struct request_t
    {
      BEGIN_KV_SERIALIZE_MAP()
      END_KV_SERIALIZE_MAP()
    };
    typedef epee::misc_utils::struct_init<request_t> request;

    struct response_t
    {
      std::string status;                  // General RPC error code. "OK" means everything looks good.
      std::vector<crypto::hash> tx_hashes; // List of transaction hashes,
      bool untrusted;                      // States if the result is obtained using the bootstrap mode, and is therefore not trusted (`true`), or when the daemon is fully synced (`false`).

      BEGIN_KV_SERIALIZE_MAP()
        KV_SERIALIZE(status)
        KV_SERIALIZE_CONTAINER_POD_AS_BLOB(tx_hashes)
        KV_SERIALIZE(untrusted)
      END_KV_SERIALIZE_MAP()
    };
    typedef epee::misc_utils::struct_init<response_t> response;
  };

  LOKI_RPC_DOC_INTROSPECT
  // Get hashes from transaction pool.
  struct COMMAND_RPC_GET_TRANSACTION_POOL_HASHES
  {
    struct request_t
    {
      BEGIN_KV_SERIALIZE_MAP()
      END_KV_SERIALIZE_MAP()
    };
    typedef epee::misc_utils::struct_init<request_t> request;

    struct response_t
    {
      std::string status;                 // General RPC error code. "OK" means everything looks good.
      std::vector<std::string> tx_hashes; // List of transaction hashes,
      bool untrusted;                     // States if the result is obtained using the bootstrap mode, and is therefore not trusted (`true`), or when the daemon is fully synced (`false`).

      BEGIN_KV_SERIALIZE_MAP()
        KV_SERIALIZE(status)
        KV_SERIALIZE(tx_hashes)
        KV_SERIALIZE(untrusted)
      END_KV_SERIALIZE_MAP()
    };
    typedef epee::misc_utils::struct_init<response_t> response;
  };

  LOKI_RPC_DOC_INTROSPECT
  struct tx_backlog_entry
  {
    uint64_t weight;       // 
    uint64_t fee;          // Fee in Loki measured in atomic units.
    uint64_t time_in_pool;
  };

  LOKI_RPC_DOC_INTROSPECT
  // Get all transaction pool backlog.
  struct COMMAND_RPC_GET_TRANSACTION_POOL_BACKLOG
  {
    struct request_t
    {
      BEGIN_KV_SERIALIZE_MAP()
      END_KV_SERIALIZE_MAP()
    };
    typedef epee::misc_utils::struct_init<request_t> request;

    struct response_t
    {
      std::string status;                    // General RPC error code. "OK" means everything looks good.
      std::vector<tx_backlog_entry> backlog; // Array of structures tx_backlog_entry (in binary form):
      bool untrusted;                        // States if the result is obtained using the bootstrap mode, and is therefore not trusted (`true`), or when the daemon is fully synced (`false`).

      BEGIN_KV_SERIALIZE_MAP()
        KV_SERIALIZE(status)
        KV_SERIALIZE_CONTAINER_POD_AS_BLOB(backlog)
        KV_SERIALIZE(untrusted)
      END_KV_SERIALIZE_MAP()
    };
    typedef epee::misc_utils::struct_init<response_t> response;
  };

  LOKI_RPC_DOC_INTROSPECT
  struct txpool_histo
  {
    uint32_t txs;   // Number of transactions.
    uint64_t bytes; // Size in bytes.

    BEGIN_KV_SERIALIZE_MAP()
      KV_SERIALIZE(txs)
      KV_SERIALIZE(bytes)
    END_KV_SERIALIZE_MAP()
  };

  LOKI_RPC_DOC_INTROSPECT
  struct txpool_stats
  {
    uint64_t bytes_total;            // Total size of all transactions in pool.
    uint32_t bytes_min;              // Min transaction size in pool.
    uint32_t bytes_max;              // Max transaction size in pool.
    uint32_t bytes_med;              // Median transaction size in pool.
    uint64_t fee_total;              // Total fee's in pool in atomic units.
    uint64_t oldest;                 // Unix time of the oldest transaction in the pool.
    uint32_t txs_total;              // Total number of transactions.
    uint32_t num_failing;            // Bumber of failing transactions.
    uint32_t num_10m;                // Number of transactions in pool for more than 10 minutes.
    uint32_t num_not_relayed;        // Number of non-relayed transactions.
    uint64_t histo_98pc;             // the time 98% of txes are "younger" than.
    std::vector<txpool_histo> histo; // List of txpool histo.
    uint32_t num_double_spends;      // Number of double spend transactions.

    txpool_stats(): bytes_total(0), bytes_min(0), bytes_max(0), bytes_med(0), fee_total(0), oldest(0), txs_total(0), num_failing(0), num_10m(0), num_not_relayed(0), histo_98pc(0), num_double_spends(0) {}

    BEGIN_KV_SERIALIZE_MAP()
      KV_SERIALIZE(bytes_total)
      KV_SERIALIZE(bytes_min)
      KV_SERIALIZE(bytes_max)
      KV_SERIALIZE(bytes_med)
      KV_SERIALIZE(fee_total)
      KV_SERIALIZE(oldest)
      KV_SERIALIZE(txs_total)
      KV_SERIALIZE(num_failing)
      KV_SERIALIZE(num_10m)
      KV_SERIALIZE(num_not_relayed)
      KV_SERIALIZE(histo_98pc)
      KV_SERIALIZE_CONTAINER_POD_AS_BLOB(histo)
      KV_SERIALIZE(num_double_spends)
    END_KV_SERIALIZE_MAP()
  };

  LOKI_RPC_DOC_INTROSPECT
  // Get the transaction pool statistics.
  struct COMMAND_RPC_GET_TRANSACTION_POOL_STATS
  {
    struct request_t
    {
      BEGIN_KV_SERIALIZE_MAP()
      END_KV_SERIALIZE_MAP()
    };
    typedef epee::misc_utils::struct_init<request_t> request;

    struct response_t
    {
      std::string status;      // General RPC error code. "OK" means everything looks good.
      txpool_stats pool_stats; // List of pool stats:
      bool untrusted;          // States if the result is obtained using the bootstrap mode, and is therefore not trusted (`true`), or when the daemon is fully synced (`false`).

      BEGIN_KV_SERIALIZE_MAP()
        KV_SERIALIZE(status)
        KV_SERIALIZE(pool_stats)
        KV_SERIALIZE(untrusted)
      END_KV_SERIALIZE_MAP()
    };
    typedef epee::misc_utils::struct_init<response_t> response;
  };

  LOKI_RPC_DOC_INTROSPECT
  // Retrieve information about incoming and outgoing connections to your node.
  struct COMMAND_RPC_GET_CONNECTIONS
  {
    struct request_t
    {
      BEGIN_KV_SERIALIZE_MAP()
      END_KV_SERIALIZE_MAP()
    };
    typedef epee::misc_utils::struct_init<request_t> request;

    struct response_t
    {
      std::string status; // General RPC error code. "OK" means everything looks good.
      std::list<connection_info> connections; // List of all connections and their info:

      BEGIN_KV_SERIALIZE_MAP()
        KV_SERIALIZE(status)
        KV_SERIALIZE(connections)
      END_KV_SERIALIZE_MAP()
    };
    typedef epee::misc_utils::struct_init<response_t> response;
  };

  LOKI_RPC_DOC_INTROSPECT
  // Similar to get_block_header_by_height above, but for a range of blocks. 
  // This method includes a starting block height and an ending block height as 
  // parameters to retrieve basic information about the range of blocks.
  struct COMMAND_RPC_GET_BLOCK_HEADERS_RANGE
  {
    struct request_t
    {
      uint64_t start_height; // The starting block's height.
      uint64_t end_height;   // The ending block's height.
      bool fill_pow_hash;    // Tell the daemon if it should fill out pow_hash field.

      BEGIN_KV_SERIALIZE_MAP()
        KV_SERIALIZE(start_height)
        KV_SERIALIZE(end_height)
        KV_SERIALIZE_OPT(fill_pow_hash, false);
      END_KV_SERIALIZE_MAP()
    };
    typedef epee::misc_utils::struct_init<request_t> request;

    struct response_t
    {
      std::string status;                         // General RPC error code. "OK" means everything looks good.
      std::vector<block_header_response> headers; // Array of block_header (a structure containing block header information. See get_last_block_header).
      bool untrusted;                             // States if the result is obtained using the bootstrap mode, and is therefore not trusted (`true`), or when the daemon is fully synced (`false`).

      BEGIN_KV_SERIALIZE_MAP()
        KV_SERIALIZE(status)
        KV_SERIALIZE(headers)
        KV_SERIALIZE(untrusted)
      END_KV_SERIALIZE_MAP()
    };
    typedef epee::misc_utils::struct_init<response_t> response;
  };

  LOKI_RPC_DOC_INTROSPECT
  // Send a command to the daemon to safely disconnect and shut down.
  struct COMMAND_RPC_STOP_DAEMON
  {
    struct request_t
    {
      BEGIN_KV_SERIALIZE_MAP()
      END_KV_SERIALIZE_MAP()
    };
    typedef epee::misc_utils::struct_init<request_t> request;

    struct response_t
    {
      std::string status; // General RPC error code. "OK" means everything looks good.

      BEGIN_KV_SERIALIZE_MAP()
        KV_SERIALIZE(status)
      END_KV_SERIALIZE_MAP()
    };
    typedef epee::misc_utils::struct_init<response_t> response;
  };

  // Not in core_rpc_server.h. Can't call.
  struct COMMAND_RPC_FAST_EXIT
  {
    struct request_t
    {
      BEGIN_KV_SERIALIZE_MAP()
      END_KV_SERIALIZE_MAP()
    };
    typedef epee::misc_utils::struct_init<request_t> request;

    struct response_t
    {
	  std::string status; // General RPC error code. "OK" means everything looks good.

      BEGIN_KV_SERIALIZE_MAP()
        KV_SERIALIZE(status)
      END_KV_SERIALIZE_MAP()
    };
    typedef epee::misc_utils::struct_init<response_t> response;
  };

  LOKI_RPC_DOC_INTROSPECT
  // Get daemon bandwidth limits.
  struct COMMAND_RPC_GET_LIMIT
  {
    struct request_t
    {
      BEGIN_KV_SERIALIZE_MAP()
      END_KV_SERIALIZE_MAP()
    };

    typedef epee::misc_utils::struct_init<request_t> request;
    struct response_t
    {
      std::string status;  // General RPC error code. "OK" means everything looks good.
      uint64_t limit_up;   // Upload limit in kBytes per second.
      uint64_t limit_down; // Download limit in kBytes per second.
      bool untrusted;      // States if the result is obtained using the bootstrap mode, and is therefore not trusted (`true`), or when the daemon is fully synced (`false`).

      BEGIN_KV_SERIALIZE_MAP()
        KV_SERIALIZE(status)
        KV_SERIALIZE(limit_up)
        KV_SERIALIZE(limit_down)
        KV_SERIALIZE(untrusted)
      END_KV_SERIALIZE_MAP()
    };
    typedef epee::misc_utils::struct_init<response_t> response;
  };

  LOKI_RPC_DOC_INTROSPECT
  // Set daemon bandwidth limits.
  struct COMMAND_RPC_SET_LIMIT
  {
    struct request_t
    {
      int64_t limit_down;  // Download limit in kBytes per second (-1 reset to default, 0 don't change the current limit)
      int64_t limit_up;    // Upload limit in kBytes per second (-1 reset to default, 0 don't change the current limit)

      BEGIN_KV_SERIALIZE_MAP()
        KV_SERIALIZE(limit_down)
        KV_SERIALIZE(limit_up)
      END_KV_SERIALIZE_MAP()
    };
    typedef epee::misc_utils::struct_init<request_t> request;
    
    struct response_t
    {
      std::string status; // General RPC error code. "OK" means everything looks good.
      int64_t limit_up;   // Upload limit in kBytes per second.
      int64_t limit_down; // Download limit in kBytes per second.

      BEGIN_KV_SERIALIZE_MAP()
        KV_SERIALIZE(status)
        KV_SERIALIZE(limit_up)
        KV_SERIALIZE(limit_down)
      END_KV_SERIALIZE_MAP()
    };
    typedef epee::misc_utils::struct_init<response_t> response;
  };

  LOKI_RPC_DOC_INTROSPECT
  // Limit number of Outgoing peers.
  struct COMMAND_RPC_OUT_PEERS
  {
    struct request_t
    {
	  uint64_t out_peers; // Max number of outgoing peers
      BEGIN_KV_SERIALIZE_MAP()
        KV_SERIALIZE(out_peers)
      END_KV_SERIALIZE_MAP()
    };
    typedef epee::misc_utils::struct_init<request_t> request;
    
    struct response_t
    {
      std::string status; // General RPC error code. "OK" means everything looks good.

      BEGIN_KV_SERIALIZE_MAP()
        KV_SERIALIZE(status)
      END_KV_SERIALIZE_MAP()
    };
    typedef epee::misc_utils::struct_init<response_t> response;
  };

  LOKI_RPC_DOC_INTROSPECT
  // Limit number of Incoming peers.
  struct COMMAND_RPC_IN_PEERS
  {
    struct request_t
    {
      uint64_t in_peers;
      BEGIN_KV_SERIALIZE_MAP()
        KV_SERIALIZE(in_peers)
      END_KV_SERIALIZE_MAP()
    };
    typedef epee::misc_utils::struct_init<request_t> request;

    struct response_t
    {
      std::string status; // General RPC error code. "OK" means everything looks good.

      BEGIN_KV_SERIALIZE_MAP()
        KV_SERIALIZE(status)
      END_KV_SERIALIZE_MAP()
    };
    typedef epee::misc_utils::struct_init<response_t> response;
  };

  LOKI_RPC_DOC_INTROSPECT
  // Obsolete. Conserved here for reference.
  struct COMMAND_RPC_START_SAVE_GRAPH
  {
    struct request_t
    {
      BEGIN_KV_SERIALIZE_MAP()
      END_KV_SERIALIZE_MAP()
    };
    typedef epee::misc_utils::struct_init<request_t> request;
    
    struct response_t
    {
	  std::string status; // General RPC error code. "OK" means everything looks good.

      BEGIN_KV_SERIALIZE_MAP()
        KV_SERIALIZE(status)
      END_KV_SERIALIZE_MAP()
    };
    typedef epee::misc_utils::struct_init<response_t> response;
  };

  LOKI_RPC_DOC_INTROSPECT
  // Obsolete. Conserved here for reference.
  struct COMMAND_RPC_STOP_SAVE_GRAPH
  {
    struct request_t
    {
      BEGIN_KV_SERIALIZE_MAP()
      END_KV_SERIALIZE_MAP()
    };
    typedef epee::misc_utils::struct_init<request_t> request;
    
    struct response_t
    {
	  std::string status; // General RPC error code. "OK" means everything looks good.

      BEGIN_KV_SERIALIZE_MAP()
        KV_SERIALIZE(status)
      END_KV_SERIALIZE_MAP()
    };
    typedef epee::misc_utils::struct_init<response_t> response;
  };

  LOKI_RPC_DOC_INTROSPECT
  // Look up information regarding hard fork voting and readiness.
  struct COMMAND_RPC_HARD_FORK_INFO
  {
    struct request_t
    {
      uint8_t version; // The major block version for the fork.

      BEGIN_KV_SERIALIZE_MAP()
        KV_SERIALIZE(version)
      END_KV_SERIALIZE_MAP()
    };
    typedef epee::misc_utils::struct_init<request_t> request;

    struct response_t
    {
      uint8_t version;          // The major block version for the fork.
      bool enabled;             // Tells if hard fork is enforced.
      uint32_t window;          // Number of blocks over which current votes are cast. Default is 10080 blocks.
      uint32_t votes;           // Number of votes towards hard fork.
      uint32_t threshold;       // Minimum percent of votes to trigger hard fork. Default is 80.
      uint8_t voting;           // Hard fork voting status.
      uint32_t state;           // Current hard fork state: 0 (There is likely a hard fork), 1 (An update is needed to fork properly), or 2 (Everything looks good).
      uint64_t earliest_height; // Block height at which hard fork would be enabled if voted in.
      std::string status;       // General RPC error code. "OK" means everything looks good.
      bool untrusted;           // States if the result is obtained using the bootstrap mode, and is therefore not trusted (`true`), or when the daemon is fully synced (`false`).

      BEGIN_KV_SERIALIZE_MAP()
        KV_SERIALIZE(version)
        KV_SERIALIZE(enabled)
        KV_SERIALIZE(window)
        KV_SERIALIZE(votes)
        KV_SERIALIZE(threshold)
        KV_SERIALIZE(voting)
        KV_SERIALIZE(state)
        KV_SERIALIZE(earliest_height)
        KV_SERIALIZE(status)
        KV_SERIALIZE(untrusted)
      END_KV_SERIALIZE_MAP()
    };
    typedef epee::misc_utils::struct_init<response_t> response;
  };

  LOKI_RPC_DOC_INTROSPECT
  // Get list of banned IPs.
  struct COMMAND_RPC_GETBANS
  {
    struct ban
    {
      std::string host; // Banned host (IP in A.B.C.D form).
      uint32_t ip;      // Banned IP address, in Int format.
      uint32_t seconds; // Local Unix time that IP is banned until.

      BEGIN_KV_SERIALIZE_MAP()
        KV_SERIALIZE(host)
        KV_SERIALIZE(ip)
        KV_SERIALIZE(seconds)
      END_KV_SERIALIZE_MAP()
    };

    struct request_t
    {
      BEGIN_KV_SERIALIZE_MAP()
      END_KV_SERIALIZE_MAP()
    };
    typedef epee::misc_utils::struct_init<request_t> request;

    struct response_t
    {
      std::string status;    // General RPC error code. "OK" means everything looks good.
      std::vector<ban> bans; // List of banned nodes:

      BEGIN_KV_SERIALIZE_MAP()
        KV_SERIALIZE(status)
        KV_SERIALIZE(bans)
      END_KV_SERIALIZE_MAP()
    };
    typedef epee::misc_utils::struct_init<response_t> response;
  };

  LOKI_RPC_DOC_INTROSPECT
  // Ban another node by IP.
  struct COMMAND_RPC_SETBANS
  {
    struct ban
    {
      std::string host; // Host to ban (IP in A.B.C.D form - will support I2P address in the future).
      uint32_t ip;      // IP address to ban, in Int format.
      bool ban;         // Set true to ban.
      uint32_t seconds; // Number of seconds to ban node.

      BEGIN_KV_SERIALIZE_MAP()
        KV_SERIALIZE(host)
        KV_SERIALIZE(ip)
        KV_SERIALIZE(ban)
        KV_SERIALIZE(seconds)
      END_KV_SERIALIZE_MAP()
    };

    struct request_t
    {
      std::vector<ban> bans; // List of nodes to ban.

      BEGIN_KV_SERIALIZE_MAP()
        KV_SERIALIZE(bans)
      END_KV_SERIALIZE_MAP()
    };
    typedef epee::misc_utils::struct_init<request_t> request;

    struct response_t
    {
      std::string status; // General RPC error code. "OK" means everything looks good.

      BEGIN_KV_SERIALIZE_MAP()
        KV_SERIALIZE(status)
      END_KV_SERIALIZE_MAP()
    };
    typedef epee::misc_utils::struct_init<response_t> response;
  };

  LOKI_RPC_DOC_INTROSPECT
  // Flush tx ids from transaction pool..
  struct COMMAND_RPC_FLUSH_TRANSACTION_POOL
  {
    struct request_t
    {
      std::vector<std::string> txids; // Optional, list of transactions IDs to flush from pool (all tx ids flushed if empty).

      BEGIN_KV_SERIALIZE_MAP()
        KV_SERIALIZE(txids)
      END_KV_SERIALIZE_MAP()
    };
    typedef epee::misc_utils::struct_init<request_t> request;

    struct response_t
    {
      std::string status; // General RPC error code. "OK" means everything looks good.

      BEGIN_KV_SERIALIZE_MAP()
        KV_SERIALIZE(status)
      END_KV_SERIALIZE_MAP()
    };
    typedef epee::misc_utils::struct_init<response_t> response;
  };

  LOKI_RPC_DOC_INTROSPECT
  // Get a histogram of output amounts. For all amounts (possibly filtered by parameters), 
  // gives the number of outputs on the chain for that amount. RingCT outputs counts as 0 amount.
  struct COMMAND_RPC_GET_OUTPUT_HISTOGRAM
  {
    struct request_t
    {
      std::vector<uint64_t> amounts; // list of amounts in Atomic Units.
      uint64_t min_count;            // The minimum amounts you are requesting.
      uint64_t max_count;            // The maximum amounts you are requesting.
      bool unlocked;                 // Look for locked only.
      uint64_t recent_cutoff;

      BEGIN_KV_SERIALIZE_MAP()
        KV_SERIALIZE(amounts);
        KV_SERIALIZE(min_count);
        KV_SERIALIZE(max_count);
        KV_SERIALIZE(unlocked);
        KV_SERIALIZE(recent_cutoff);
      END_KV_SERIALIZE_MAP()
    };
    typedef epee::misc_utils::struct_init<request_t> request;

    struct entry
    {
      uint64_t amount;            // Output amount in atomic units.
      uint64_t total_instances;
      uint64_t unlocked_instances;
      uint64_t recent_instances;

      BEGIN_KV_SERIALIZE_MAP()
        KV_SERIALIZE(amount);
        KV_SERIALIZE(total_instances);
        KV_SERIALIZE(unlocked_instances);
        KV_SERIALIZE(recent_instances);
      END_KV_SERIALIZE_MAP()

      entry(uint64_t amount, uint64_t total_instances, uint64_t unlocked_instances, uint64_t recent_instances):
          amount(amount), total_instances(total_instances), unlocked_instances(unlocked_instances), recent_instances(recent_instances) {}
      entry() {}
    };

    struct response_t
    {
      std::string status;           // General RPC error code. "OK" means everything looks good.
      std::vector<entry> histogram; // List of histogram entries:
      bool untrusted;               // States if the result is obtained using the bootstrap mode, and is therefore not trusted (`true`), or when the daemon is fully synced (`false`).

      BEGIN_KV_SERIALIZE_MAP()
        KV_SERIALIZE(status)
        KV_SERIALIZE(histogram)
        KV_SERIALIZE(untrusted)
      END_KV_SERIALIZE_MAP()
    };
    typedef epee::misc_utils::struct_init<response_t> response;
  };

  LOKI_RPC_DOC_INTROSPECT
  // Get node current version.
  struct COMMAND_RPC_GET_VERSION
  {
    struct request_t
    {
      BEGIN_KV_SERIALIZE_MAP()
      END_KV_SERIALIZE_MAP()
    };
    typedef epee::misc_utils::struct_init<request_t> request;

    struct response_t
    {
      std::string status; // General RPC error code. "OK" means everything looks good.
      uint32_t version;   // Node current version.
      bool untrusted;     // States if the result is obtained using the bootstrap mode, and is therefore not trusted (`true`), or when the daemon is fully synced (`false`).

      BEGIN_KV_SERIALIZE_MAP()
        KV_SERIALIZE(status)
        KV_SERIALIZE(version)
        KV_SERIALIZE(untrusted)
      END_KV_SERIALIZE_MAP()
    };
    typedef epee::misc_utils::struct_init<response_t> response;
  };

  LOKI_RPC_DOC_INTROSPECT
  // Get the coinbase amount and the fees amount for n last blocks starting at particular height.
  struct COMMAND_RPC_GET_COINBASE_TX_SUM
  {
    struct request_t
    {
      uint64_t height; // Block height from which getting the amounts.
      uint64_t count;  // Number of blocks to include in the sum.

      BEGIN_KV_SERIALIZE_MAP()
        KV_SERIALIZE(height);
        KV_SERIALIZE(count);
      END_KV_SERIALIZE_MAP()
    };
    typedef epee::misc_utils::struct_init<request_t> request;

    struct response_t
    {
      std::string status;       // General RPC error code. "OK" means everything looks good.
      uint64_t emission_amount; // Amount of coinbase reward in atomic units.
      uint64_t fee_amount;      // Amount of fees in atomic units.

      BEGIN_KV_SERIALIZE_MAP()
        KV_SERIALIZE(status)
        KV_SERIALIZE(emission_amount)
        KV_SERIALIZE(fee_amount)
      END_KV_SERIALIZE_MAP()
    };
    typedef epee::misc_utils::struct_init<response_t> response;
  };

  LOKI_RPC_DOC_INTROSPECT
  // Gives an estimation on fees per kB.
  struct COMMAND_RPC_GET_BASE_FEE_ESTIMATE
  {
    struct request_t
    {
      uint64_t grace_blocks; // Optional

      BEGIN_KV_SERIALIZE_MAP()
        KV_SERIALIZE(grace_blocks)
      END_KV_SERIALIZE_MAP()
    };
    typedef epee::misc_utils::struct_init<request_t> request;

    struct response_t
    {
      std::string status;         // General RPC error code. "OK" means everything looks good.
      uint64_t fee;               // Amount of fees estimated per kB in atomic units
      uint64_t quantization_mask;
      bool untrusted;             // States if the result is obtained using the bootstrap mode, and is therefore not trusted (`true`), or when the daemon is fully synced (`false`).

      BEGIN_KV_SERIALIZE_MAP()
        KV_SERIALIZE(status)
        KV_SERIALIZE(fee)
        KV_SERIALIZE_OPT(quantization_mask, (uint64_t)1)
        KV_SERIALIZE(untrusted)
      END_KV_SERIALIZE_MAP()
    };
    typedef epee::misc_utils::struct_init<response_t> response;
  };

  LOKI_RPC_DOC_INTROSPECT
  // Display alternative chains seen by the node.
  struct COMMAND_RPC_GET_ALTERNATE_CHAINS
  {
    struct request_t
    {
      BEGIN_KV_SERIALIZE_MAP()
      END_KV_SERIALIZE_MAP()
    };
    typedef epee::misc_utils::struct_init<request_t> request;

    struct chain_info
    {
      std::string block_hash;                // The block hash of the first diverging block of this alternative chain.
      uint64_t height;                       // The block height of the first diverging block of this alternative chain.
      uint64_t length;                       // The length in blocks of this alternative chain, after divergence.
      uint64_t difficulty;                   // The cumulative difficulty of all blocks in the alternative chain.
      std::vector<std::string> block_hashes; 
      std::string main_chain_parent_block;

      BEGIN_KV_SERIALIZE_MAP()
        KV_SERIALIZE(block_hash)
        KV_SERIALIZE(height)
        KV_SERIALIZE(length)
        KV_SERIALIZE(difficulty)
        KV_SERIALIZE(block_hashes)
        KV_SERIALIZE(main_chain_parent_block)
      END_KV_SERIALIZE_MAP()
    };

    struct response_t
    {
      std::string status;           // General RPC error code. "OK" means everything looks good.
      std::list<chain_info> chains; // Array of Chains.

      BEGIN_KV_SERIALIZE_MAP()
        KV_SERIALIZE(status)
        KV_SERIALIZE(chains)
      END_KV_SERIALIZE_MAP()
    };
    typedef epee::misc_utils::struct_init<response_t> response;
  };

  LOKI_RPC_DOC_INTROSPECT
  // Update daemon.
  struct COMMAND_RPC_UPDATE
  {
    struct request_t
    {
      std::string command; // Command to use, either check or download.
      std::string path;    // Optional, path where to download the update.

      BEGIN_KV_SERIALIZE_MAP()
        KV_SERIALIZE(command);
        KV_SERIALIZE(path);
      END_KV_SERIALIZE_MAP()
    };
    typedef epee::misc_utils::struct_init<request_t> request;

    struct response_t
    {
      std::string status;   // General RPC error code. "OK" means everything looks good.
      bool update;          // States if an update is available to download (`true`) or not (`false`).
      std::string version;  // Version available for download.
      std::string user_uri;
      std::string auto_uri;
      std::string hash;
      std::string path;     // Path to download the update.

      BEGIN_KV_SERIALIZE_MAP()
        KV_SERIALIZE(status)
        KV_SERIALIZE(update)
        KV_SERIALIZE(version)
        KV_SERIALIZE(user_uri)
        KV_SERIALIZE(auto_uri)
        KV_SERIALIZE(hash)
        KV_SERIALIZE(path)
      END_KV_SERIALIZE_MAP()
    };
    typedef epee::misc_utils::struct_init<response_t> response;
  };

  LOKI_RPC_DOC_INTROSPECT
  // Relay a list of transaction IDs.
  struct COMMAND_RPC_RELAY_TX
  {
    struct request_t
    {
      std::vector<std::string> txids; // Optional, list of transactions IDs to flush from pool (all tx ids flushed if empty).

      BEGIN_KV_SERIALIZE_MAP()
        KV_SERIALIZE(txids)
      END_KV_SERIALIZE_MAP()
    };
    typedef epee::misc_utils::struct_init<request_t> request;

    struct response_t
    {
      std::string status; // General RPC error code. "OK" means everything looks good.

      BEGIN_KV_SERIALIZE_MAP()
        KV_SERIALIZE(status)
      END_KV_SERIALIZE_MAP()
    };
    typedef epee::misc_utils::struct_init<response_t> response;
  };

  LOKI_RPC_DOC_INTROSPECT
  // Get synchronisation information.
  struct COMMAND_RPC_SYNC_INFO
  {
    struct request_t
    {
      BEGIN_KV_SERIALIZE_MAP()
      END_KV_SERIALIZE_MAP()
    };
    typedef epee::misc_utils::struct_init<request_t> request;

    struct peer
    {
      connection_info info; // Structure of connection info, as defined in get_connections.

      BEGIN_KV_SERIALIZE_MAP()
        KV_SERIALIZE(info)
      END_KV_SERIALIZE_MAP()
    };

    struct span
    {
      uint64_t start_block_height; // Block height of the first block in that span.
      uint64_t nblocks;            // Number of blocks in that span.
      std::string connection_id;   // Id of connection.
      uint32_t rate;               // Connection rate.
      uint32_t speed;              // Connection speed.
      uint64_t size;               // Total number of bytes in that span's blocks (including txes).
      std::string remote_address;  // Peer address the node is downloading (or has downloaded) than span from.

      BEGIN_KV_SERIALIZE_MAP()
        KV_SERIALIZE(start_block_height)
        KV_SERIALIZE(nblocks)
        KV_SERIALIZE(connection_id)
        KV_SERIALIZE(rate)
        KV_SERIALIZE(speed)
        KV_SERIALIZE(size)
        KV_SERIALIZE(remote_address)
      END_KV_SERIALIZE_MAP()
    };

    struct response_t
    {
      std::string status;                // General RPC error code. "OK" means everything looks good. Any other value means that something went wrong.
      uint64_t height;                   // Block height.
      uint64_t target_height;            // Target height the node is syncing from (optional, absent if node is fully synced).
      uint32_t next_needed_pruning_seed;
      std::list<peer> peers;             // Array of Peer structure
      std::list<span> spans;             // Array of Span Structure.
      std::string overview;

      BEGIN_KV_SERIALIZE_MAP()
        KV_SERIALIZE(status)
        KV_SERIALIZE(height)
        KV_SERIALIZE(target_height)
        KV_SERIALIZE(next_needed_pruning_seed)
        KV_SERIALIZE(peers)
        KV_SERIALIZE(spans)
        KV_SERIALIZE(overview)
      END_KV_SERIALIZE_MAP()
    };
    typedef epee::misc_utils::struct_init<response_t> response;
  };

  LOKI_RPC_DOC_INTROSPECT
  struct COMMAND_RPC_GET_OUTPUT_DISTRIBUTION
  {
    struct request_t
    {
      std::vector<uint64_t> amounts; // Amounts to look for in atomic units.
      uint64_t from_height;          // (optional, default is 0) starting height to check from.
      uint64_t to_height;            // (optional, default is 0) ending height to check up to.
      bool cumulative;               // (optional, default is false) States if the result should be cumulative (true) or not (false).
      bool binary; 
      bool compress;

      BEGIN_KV_SERIALIZE_MAP()
        KV_SERIALIZE(amounts)
        KV_SERIALIZE_OPT(from_height, (uint64_t)0)
        KV_SERIALIZE_OPT(to_height, (uint64_t)0)
        KV_SERIALIZE_OPT(cumulative, false)
        KV_SERIALIZE_OPT(binary, true)
        KV_SERIALIZE_OPT(compress, false)
      END_KV_SERIALIZE_MAP()
    };
    typedef epee::misc_utils::struct_init<request_t> request;

    struct distribution
    {
      rpc::output_distribution_data data;
      uint64_t amount; 
      std::string compressed_data;
      bool binary;
      bool compress;

      BEGIN_KV_SERIALIZE_MAP()
        KV_SERIALIZE(amount)
        KV_SERIALIZE_N(data.start_height, "start_height")
        KV_SERIALIZE(binary)
        KV_SERIALIZE(compress)
        if (this_ref.binary)
        {
          if (is_store)
          {
            if (this_ref.compress)
            {
              const_cast<std::string&>(this_ref.compressed_data) = compress_integer_array(this_ref.data.distribution);
              KV_SERIALIZE(compressed_data)
            }
            else
              KV_SERIALIZE_CONTAINER_POD_AS_BLOB_N(data.distribution, "distribution")
          }
          else
          {
            if (this_ref.compress)
            {
              KV_SERIALIZE(compressed_data)
              const_cast<std::vector<uint64_t>&>(this_ref.data.distribution) = decompress_integer_array<uint64_t>(this_ref.compressed_data);
            }
            else
              KV_SERIALIZE_CONTAINER_POD_AS_BLOB_N(data.distribution, "distribution")
          }
        }
        else
          KV_SERIALIZE_N(data.distribution, "distribution")
        KV_SERIALIZE_N(data.base, "base")
      END_KV_SERIALIZE_MAP()
    };

    struct response_t
    {
      std::string status;                      // General RPC error code. "OK" means everything looks good.
      std::vector<distribution> distributions; // 
      bool untrusted;                          // States if the result is obtained using the bootstrap mode, and is therefore not trusted (`true`), or when the daemon is fully synced (`false`).

      BEGIN_KV_SERIALIZE_MAP()
        KV_SERIALIZE(status)
        KV_SERIALIZE(distributions)
        KV_SERIALIZE(untrusted)
      END_KV_SERIALIZE_MAP()
    };
    typedef epee::misc_utils::struct_init<response_t> response;
  };

  LOKI_RPC_DOC_INTROSPECT
  struct COMMAND_RPC_POP_BLOCKS
  {
    struct request_t
    {
      uint64_t nblocks; // Number of blocks in that span.

      BEGIN_KV_SERIALIZE_MAP()
        KV_SERIALIZE(nblocks);
      END_KV_SERIALIZE_MAP()
    };
    typedef epee::misc_utils::struct_init<request_t> request;

    struct response_t
    {
      std::string status; // General RPC error code. "OK" means everything looks good.
      uint64_t height;

      BEGIN_KV_SERIALIZE_MAP()
        KV_SERIALIZE(status)
        KV_SERIALIZE(height)
      END_KV_SERIALIZE_MAP()
    };
    typedef epee::misc_utils::struct_init<response_t> response;
  };

  LOKI_RPC_DOC_INTROSPECT
  struct COMMAND_RPC_PRUNE_BLOCKCHAIN
  {
    struct request_t
    {
      bool check;

      BEGIN_KV_SERIALIZE_MAP()
        KV_SERIALIZE_OPT(check, false)
      END_KV_SERIALIZE_MAP()
    };
    typedef epee::misc_utils::struct_init<request_t> request;

    struct response_t
    {
      uint32_t pruning_seed;
      std::string status;

      BEGIN_KV_SERIALIZE_MAP()
        KV_SERIALIZE(status)
        KV_SERIALIZE(pruning_seed)
      END_KV_SERIALIZE_MAP()
    };
    typedef epee::misc_utils::struct_init<response_t> response;
  };


  LOKI_RPC_DOC_INTROSPECT
  // Get the quorum state which is the list of public keys of the nodes 
  // who are voting, and the list of public keys of the nodes who are being tested.
  struct COMMAND_RPC_GET_QUORUM_STATE
  {
    struct request_t
    {
      uint64_t height; // The height to query the quorum state for.
      BEGIN_KV_SERIALIZE_MAP()
        KV_SERIALIZE(height)
      END_KV_SERIALIZE_MAP()
    };
    typedef epee::misc_utils::struct_init<request_t> request;

    struct response_t
    {
      std::string status;                     // Generic RPC error code. "OK" is the success value.
      std::vector<std::string> quorum_nodes;  // Array of public keys identifying service nodes which are being tested for the queried height.
      std::vector<std::string> nodes_to_test; // Array of public keys identifying service nodes which are responsible for voting on the queried height.
      bool untrusted;                         // If the result is obtained using bootstrap mode, and therefore not trusted `true`, or otherwise `false`.

      BEGIN_KV_SERIALIZE_MAP()
        KV_SERIALIZE(status)
        KV_SERIALIZE(quorum_nodes)
        KV_SERIALIZE(nodes_to_test)
        KV_SERIALIZE(untrusted)
      END_KV_SERIALIZE_MAP()
    };
    typedef epee::misc_utils::struct_init<response_t> response;
  };

  LOKI_RPC_DOC_INTROSPECT
  // Get the quorum state which is the list of public keys of the nodes 
  // who are voting, and the list of public keys of the nodes who are being tested.
  struct COMMAND_RPC_GET_QUORUM_STATE_BATCHED
  {
    struct request_t
    {
      uint64_t height_begin; // The starting height (inclusive) to query the quorum state for.
      uint64_t height_end;   // The ending height (inclusive) to query the quorum state for.

      BEGIN_KV_SERIALIZE_MAP()
        KV_SERIALIZE(height_begin)
        KV_SERIALIZE(height_end)
      END_KV_SERIALIZE_MAP()
    };
    typedef epee::misc_utils::struct_init<request_t> request;

    struct response_entry
    {
      uint64_t height;                        // The height of this quorum state that was queried.
      std::vector<std::string> quorum_nodes;  // Array of public keys identifying service nodes which are being tested for the queried height.
      std::vector<std::string> nodes_to_test; // Array of public keys identifying service nodes which are responsible for voting on the queried height.

      BEGIN_KV_SERIALIZE_MAP()
        KV_SERIALIZE(height)
        KV_SERIALIZE(quorum_nodes)
        KV_SERIALIZE(nodes_to_test)
      END_KV_SERIALIZE_MAP()
    };

    struct response_t
    {
      std::string status;                         // Generic RPC error code. "OK" is the success value.
      std::vector<response_entry> quorum_entries; // Array of quorums that was requested.
      bool untrusted;                             // If the result is obtained using bootstrap mode, and therefore not trusted `true`, or otherwise `false`.

      BEGIN_KV_SERIALIZE_MAP()
        KV_SERIALIZE(status)
        KV_SERIALIZE(quorum_entries)
        KV_SERIALIZE(untrusted)
      END_KV_SERIALIZE_MAP()
    };
    typedef epee::misc_utils::struct_init<response_t> response;
  };

  LOKI_RPC_DOC_INTROSPECT
  struct COMMAND_RPC_GET_SERVICE_NODE_REGISTRATION_CMD_RAW
  {
    struct request_t
    {
      std::vector<std::string> args; // (Developer) The arguments used in raw registration, i.e. portions
      bool make_friendly;            // Provide information about how to use the command in the result.
      uint64_t staking_requirement;  // The staking requirement to become a Service Node the registration command will be generated upon

      BEGIN_KV_SERIALIZE_MAP()
        KV_SERIALIZE(args)
        KV_SERIALIZE(make_friendly)
        KV_SERIALIZE(staking_requirement)
      END_KV_SERIALIZE_MAP()
    };
    typedef epee::misc_utils::struct_init<request_t> request;

    struct response_t
    {
      std::string status;           // Generic RPC error code. "OK" is the success value.
      std::string registration_cmd; // The command to execute in the wallet CLI to register the queried daemon as a Service Node.

      BEGIN_KV_SERIALIZE_MAP()
        KV_SERIALIZE(status)
        KV_SERIALIZE(registration_cmd)
      END_KV_SERIALIZE_MAP()
    };
    typedef epee::misc_utils::struct_init<response_t> response;
  };

  LOKI_RPC_DOC_INTROSPECT
  struct COMMAND_RPC_GET_SERVICE_NODE_REGISTRATION_CMD
  {
    struct contribution_t
    {
      std::string address; // The wallet address for the contributor
      uint64_t amount;     // The amount that the contributor will reserve in Loki atomic units towards the staking requirement

      BEGIN_KV_SERIALIZE_MAP()
        KV_SERIALIZE(address)
        KV_SERIALIZE(amount)
      END_KV_SERIALIZE_MAP()
    };

    struct request_t
    {
      std::string operator_cut;                  // The percentage of cut per reward the operator receives expressed as a string, i.e. "1.1%"
      std::vector<contribution_t> contributions; // Array of contributors for this Service Node
      uint64_t staking_requirement;              // The staking requirement to become a Service Node the registration command will be generated upon

      BEGIN_KV_SERIALIZE_MAP()
        KV_SERIALIZE(operator_cut)
        KV_SERIALIZE(contributions)
        KV_SERIALIZE(staking_requirement)
      END_KV_SERIALIZE_MAP()
    };
    typedef epee::misc_utils::struct_init<request_t> request;

    struct response_t
    {
      std::string status;           // Generic RPC error code. "OK" is the success value.
      std::string registration_cmd; // The command to execute in the wallet CLI to register the queried daemon as a Service Node.

      BEGIN_KV_SERIALIZE_MAP()
        KV_SERIALIZE(status)
        KV_SERIALIZE(registration_cmd)
      END_KV_SERIALIZE_MAP()
    };
    typedef epee::misc_utils::struct_init<response_t> response;
  };

  LOKI_RPC_DOC_INTROSPECT
  // Get the service node public key of the queried daemon. 
  // The daemon must be started in --service-node mode otherwise this RPC command will fail.
  struct COMMAND_RPC_GET_SERVICE_NODE_KEY
  {
    struct request_t
    {
      BEGIN_KV_SERIALIZE_MAP()
      END_KV_SERIALIZE_MAP()
    };
    typedef epee::misc_utils::struct_init<request_t> request;

    struct response_t
    {
      std::string service_node_pubkey; // The queried daemon's service node key.
      std::string status;              // Generic RPC error code. "OK" is the success value.

      BEGIN_KV_SERIALIZE_MAP()
        KV_SERIALIZE(service_node_pubkey)
        KV_SERIALIZE(status)
      END_KV_SERIALIZE_MAP()
    };
    typedef epee::misc_utils::struct_init<response_t> response;
  };

  LOKI_RPC_DOC_INTROSPECT
  // Get information on Service Nodes.
  struct COMMAND_RPC_GET_SERVICE_NODES
  {
    struct request_t
    {
      std::vector<std::string> service_node_pubkeys; // Array of public keys of active Service Nodes to get information about. Pass the empty array to query all Service Nodes.
      bool include_json;                             // When set, the response's as_json member is filled out.

      BEGIN_KV_SERIALIZE_MAP()
        KV_SERIALIZE(service_node_pubkeys);
        KV_SERIALIZE(include_json);
      END_KV_SERIALIZE_MAP()
    };
    typedef epee::misc_utils::struct_init<request_t> request;

    struct response_t
    {
      struct contribution
      {
        std::string key_image;         // The contribution's key image that is locked on the network.
        std::string key_image_pub_key; // The contribution's key image, public key component
        uint64_t    amount;            // The amount that is locked in this contribution.

        BEGIN_KV_SERIALIZE_MAP()
          KV_SERIALIZE(key_image)
          KV_SERIALIZE(key_image_pub_key)
          KV_SERIALIZE(amount)
        END_KV_SERIALIZE_MAP()
      };

      struct contributor
      {
        uint64_t amount;                                // The total amount of locked Loki in atomic units for this contributor.
        uint64_t reserved;                              // The amount of Loki in atomic units reserved by this contributor for this Service Node.
        std::string address;                            // The wallet address for this contributor rewards are sent to and contributions came from.
        std::vector<contribution> locked_contributions; // Array of contributions from this contributor.

        BEGIN_KV_SERIALIZE_MAP()
          KV_SERIALIZE(amount)
          KV_SERIALIZE(reserved)
          KV_SERIALIZE(address)
          KV_SERIALIZE(locked_contributions)
        END_KV_SERIALIZE_MAP()
      };

      struct entry
      {
        std::string               service_node_pubkey;           // The public key of the Service Node.
        uint64_t                  registration_height;           // The height at which the registration for the Service Node arrived on the blockchain.
        uint64_t                  requested_unlock_height;       // The height at which contributions will be released and the Service Node expires. 0 if not requested yet.
        uint64_t                  last_reward_block_height;      // The last height at which this Service Node received a reward.
        uint32_t                  last_reward_transaction_index; // When multiple Service Nodes register on the same height, the order the transaction arrive dictate the order you receive rewards.
        uint64_t                  last_uptime_proof;             // The last time this Service Node's uptime proof was relayed by atleast 1 Service Node other than itself in unix epoch time.
        std::vector<uint16_t>     service_node_version;          // The major, minor, patch version of the Service Node respectively.
        std::vector<contributor>  contributors;                  // Array of contributors, contributing to this Service Node.
        uint64_t                  total_contributed;             // The total amount of Loki in atomic units contributed to this Service Node.
        uint64_t                  total_reserved;                // The total amount of Loki in atomic units reserved in this Service Node.
        uint64_t                  staking_requirement;           // The staking requirement in atomic units that is required to be contributed to become a Service Node.
        uint64_t                  portions_for_operator;         // The operator percentage cut to take from each reward expressed in portions, see cryptonote_config.h's STAKING_PORTIONS.
        std::string               operator_address;              // The wallet address of the operator to which the operator cut of the staking reward is sent to.

        BEGIN_KV_SERIALIZE_MAP()
            KV_SERIALIZE(service_node_pubkey)
            KV_SERIALIZE(registration_height)
            KV_SERIALIZE(requested_unlock_height)
            KV_SERIALIZE(last_reward_block_height)
            KV_SERIALIZE(last_reward_transaction_index)
            KV_SERIALIZE(last_uptime_proof)
            KV_SERIALIZE(service_node_version)
            KV_SERIALIZE(contributors)
            KV_SERIALIZE(total_contributed)
            KV_SERIALIZE(total_reserved)
            KV_SERIALIZE(staking_requirement)
            KV_SERIALIZE(portions_for_operator)
            KV_SERIALIZE(operator_address)
        END_KV_SERIALIZE_MAP()
      };

      std::vector<entry> service_node_states; // Array of service node registration information
      std::string status;                     // Generic RPC error code. "OK" is the success value.
      std::string as_json;                    // If `include_json` is set in the request, this contains the json representation of the `entry` data structure

      BEGIN_KV_SERIALIZE_MAP()
        KV_SERIALIZE(service_node_states)
        KV_SERIALIZE(status)
        KV_SERIALIZE(as_json)
      END_KV_SERIALIZE_MAP()
    };
    typedef epee::misc_utils::struct_init<response_t> response;
  };

  LOKI_RPC_DOC_INTROSPECT
  // Get the required amount of Loki to become a Service Node at the queried height. 
  // For stagenet and testnet values, ensure the daemon is started with the 
  // `--stagenet` or `--testnet` flags respectively.
  struct COMMAND_RPC_GET_STAKING_REQUIREMENT
  {
    struct request_t
    {
      uint64_t height; // The height to query the staking requirement for.

      BEGIN_KV_SERIALIZE_MAP()
        KV_SERIALIZE(height)
      END_KV_SERIALIZE_MAP()
    };
    typedef epee::misc_utils::struct_init<request_t> request;

    struct response_t
    {
      uint64_t staking_requirement; // The staking requirement in Loki, in atomic units.
      std::string status;           // Generic RPC error code. "OK" is the success value.

      BEGIN_KV_SERIALIZE_MAP()
        KV_SERIALIZE(staking_requirement)
        KV_SERIALIZE(status)
      END_KV_SERIALIZE_MAP()
    };
    typedef epee::misc_utils::struct_init<response_t> response;
  };

  LOKI_RPC_DOC_INTROSPECT
  // Get information on blacklisted Service Node key images.
  struct COMMAND_RPC_GET_SERVICE_NODE_BLACKLISTED_KEY_IMAGES
  {
    struct request_t
    {
      BEGIN_KV_SERIALIZE_MAP()
      END_KV_SERIALIZE_MAP()
    };
    typedef epee::misc_utils::struct_init<request_t> request;

    struct entry
    {
      std::string key_image;  // The key image of the transaction that is blacklisted on the network.
      uint64_t unlock_height; // The height at which the key image is removed from the blacklist and becomes spendable.

      BEGIN_KV_SERIALIZE_MAP()
        KV_SERIALIZE(key_image)
        KV_SERIALIZE(unlock_height)
      END_KV_SERIALIZE_MAP()
    };

    struct response_t
    {
      std::vector<entry> blacklist; // Array of blacklisted key images, i.e. unspendable transactions
      std::string status;           // Generic RPC error code. "OK" is the success value.

      BEGIN_KV_SERIALIZE_MAP()
        KV_SERIALIZE(blacklist)
        KV_SERIALIZE(status)
      END_KV_SERIALIZE_MAP()
    };
    typedef epee::misc_utils::struct_init<response_t> response;
  };

  LOKI_RPC_DOC_INTROSPECT
  // Get information on output blacklist.
  struct COMMAND_RPC_GET_OUTPUT_BLACKLIST
  {
    struct request_t
    {
      BEGIN_KV_SERIALIZE_MAP() 
      END_KV_SERIALIZE_MAP() 
    };
    typedef epee::misc_utils::struct_init<request_t> request;

    struct response_t
    {
      std::vector<uint64_t> blacklist; // (Developer): Array of indexes from the global output list, corresponding to blacklisted key images.
      std::string status;              // Generic RPC error code. "OK" is the success value.
      bool untrusted;                  // If the result is obtained using bootstrap mode, and therefore not trusted `true`, or otherwise `false`.

      BEGIN_KV_SERIALIZE_MAP()
        KV_SERIALIZE(blacklist)
        KV_SERIALIZE(status)
        KV_SERIALIZE(untrusted)
      END_KV_SERIALIZE_MAP()
    };
    typedef epee::misc_utils::struct_init<response_t> response;
  };
}<|MERGE_RESOLUTION|>--- conflicted
+++ resolved
@@ -106,16 +106,10 @@
 
     struct response_t
     {
-<<<<<<< HEAD
       uint64_t height;    // The current blockchain height according to the queried daemon.
       std::string status; // Generic RPC error code. "OK" is the success value.
       bool untrusted;     // If the result is obtained using bootstrap mode, and therefore not trusted `true`, or otherwise `false`.
-=======
-      uint64_t 	 height;
-      std::string status;
-      bool untrusted;
-      std::string hash;
->>>>>>> bd429033
+      std::string hash;   // Hash of the block at the current height
 
       BEGIN_KV_SERIALIZE_MAP()
         KV_SERIALIZE(height)
@@ -928,7 +922,6 @@
 
     struct response_t
     {
-<<<<<<< HEAD
       std::string status;                // General RPC error code. "OK" means everything looks good. Any other value means that something went wrong.
       bool active;                       // States if mining is enabled (`true`) or disabled (`false`).
       uint64_t speed;                    // Mining power in hashes per seconds.
@@ -942,24 +935,7 @@
       uint8_t bg_target;                 // Background mining, how much percentage of CPU(?) to consume, default 40%.
       uint32_t block_target;             // The expected time to solve per block, i.e. DIFFICULTY_TARGET_V2
       uint64_t block_reward;             // Block reward for the current block being mined.
-=======
-      std::string status;
-      bool active;
-      uint64_t speed;
-      uint32_t threads_count;
-      std::string address;
-      std::string pow_algorithm;
-      bool is_background_mining_enabled;
-      uint8_t bg_idle_threshold;
-      uint8_t bg_min_idle_seconds;
-      bool bg_ignore_battery;
-      uint8_t bg_target;
-      uint32_t block_target;
-      uint64_t block_reward;
-      uint64_t difficulty;
-      std::string wide_difficulty;
-      uint64_t difficulty_top64;
->>>>>>> bd429033
+      uint64_t difficulty;               // The difficulty for the current block being mined.
 
       BEGIN_KV_SERIALIZE_MAP()
         KV_SERIALIZE(status)
@@ -976,8 +952,6 @@
         KV_SERIALIZE(block_target)
         KV_SERIALIZE(block_reward)
         KV_SERIALIZE(difficulty)
-        KV_SERIALIZE(wide_difficulty)
-        KV_SERIALIZE(difficulty_top64)
       END_KV_SERIALIZE_MAP()
     };
     typedef epee::misc_utils::struct_init<response_t> response;
