--- conflicted
+++ resolved
@@ -154,7 +154,6 @@
         MAP_JON_RPC_WE_IF("sync_info",           on_sync_info,                  COMMAND_RPC_SYNC_INFO, !m_restricted)
         MAP_JON_RPC_WE("get_txpool_backlog",     on_get_txpool_backlog,         COMMAND_RPC_GET_TRANSACTION_POOL_BACKLOG)
         MAP_JON_RPC_WE("get_output_distribution", on_get_output_distribution, COMMAND_RPC_GET_OUTPUT_DISTRIBUTION)
-<<<<<<< HEAD
         MAP_JON_RPC_WE("get_quorum_state",        on_get_quorum_state,     COMMAND_RPC_GET_QUORUM_STATE)
         MAP_JON_RPC_WE("get_quorum_state_batched", on_get_quorum_state_batched, COMMAND_RPC_GET_QUORUM_STATE_BATCHED)
         MAP_JON_RPC_WE("get_service_node_registration_cmd_raw", on_get_service_node_registration_cmd_raw, COMMAND_RPC_GET_SERVICE_NODE_REGISTRATION_CMD_RAW)
@@ -163,9 +162,7 @@
         MAP_JON_RPC_WE("get_service_nodes", on_get_service_nodes, COMMAND_RPC_GET_SERVICE_NODES)
         MAP_JON_RPC_WE("get_all_service_nodes", on_get_all_service_nodes, COMMAND_RPC_GET_SERVICE_NODES)
         MAP_JON_RPC_WE("get_staking_requirement", on_get_staking_requirement, COMMAND_RPC_GET_STAKING_REQUIREMENT)
-=======
         MAP_JON_RPC_WE_IF("prune_blockchain",    on_prune_blockchain,           COMMAND_RPC_PRUNE_BLOCKCHAIN, !m_restricted)
->>>>>>> 4a0e4c7d
       END_JSON_RPC_MAP()
     END_URI_MAP2()
 
@@ -230,7 +227,6 @@
     bool on_sync_info(const COMMAND_RPC_SYNC_INFO::request& req, COMMAND_RPC_SYNC_INFO::response& res, epee::json_rpc::error& error_resp);
     bool on_get_txpool_backlog(const COMMAND_RPC_GET_TRANSACTION_POOL_BACKLOG::request& req, COMMAND_RPC_GET_TRANSACTION_POOL_BACKLOG::response& res, epee::json_rpc::error& error_resp);
     bool on_get_output_distribution(const COMMAND_RPC_GET_OUTPUT_DISTRIBUTION::request& req, COMMAND_RPC_GET_OUTPUT_DISTRIBUTION::response& res, epee::json_rpc::error& error_resp);
-<<<<<<< HEAD
     bool on_get_quorum_state(const COMMAND_RPC_GET_QUORUM_STATE::request& req, COMMAND_RPC_GET_QUORUM_STATE::response& res, epee::json_rpc::error& error_resp);
     bool on_get_quorum_state_batched(const COMMAND_RPC_GET_QUORUM_STATE_BATCHED::request& req, COMMAND_RPC_GET_QUORUM_STATE_BATCHED::response& res, epee::json_rpc::error& error_resp);
     bool on_get_service_node_registration_cmd_raw(const COMMAND_RPC_GET_SERVICE_NODE_REGISTRATION_CMD_RAW::request& req, COMMAND_RPC_GET_SERVICE_NODE_REGISTRATION_CMD_RAW::response& res, epee::json_rpc::error& error_resp);
@@ -239,9 +235,7 @@
     bool on_get_service_nodes(const COMMAND_RPC_GET_SERVICE_NODES::request& req, COMMAND_RPC_GET_SERVICE_NODES::response& res, epee::json_rpc::error& error_resp);
     bool on_get_all_service_nodes(const COMMAND_RPC_GET_SERVICE_NODES::request& req, COMMAND_RPC_GET_SERVICE_NODES::response& res, epee::json_rpc::error& error_resp);
     bool on_get_staking_requirement(const COMMAND_RPC_GET_STAKING_REQUIREMENT::request& req, COMMAND_RPC_GET_STAKING_REQUIREMENT::response& res, epee::json_rpc::error& error_resp);
-=======
     bool on_prune_blockchain(const COMMAND_RPC_PRUNE_BLOCKCHAIN::request& req, COMMAND_RPC_PRUNE_BLOCKCHAIN::response& res, epee::json_rpc::error& error_resp);
->>>>>>> 4a0e4c7d
     //-----------------------
 
 private:
