--- conflicted
+++ resolved
@@ -2029,7 +2029,6 @@
     return true;
   }
   //------------------------------------------------------------------------------------------------------------------------------
-<<<<<<< HEAD
   bool core_rpc_server::on_get_quorum_state(const COMMAND_RPC_GET_QUORUM_STATE::request& req, COMMAND_RPC_GET_QUORUM_STATE::response& res, epee::json_rpc::error& error_resp)
   {
     PERF_TIMER(on_get_quorum_state);
@@ -2112,7 +2111,10 @@
     } else {
       res.status = CORE_RPC_STATUS_OK;
     }
-=======
+
+    return true;
+  }
+  //------------------------------------------------------------------------------------------------------------------------------
   bool core_rpc_server::on_pop_blocks(const COMMAND_RPC_POP_BLOCKS::request& req, COMMAND_RPC_POP_BLOCKS::response& res)
   {
     PERF_TIMER(on_pop_blocks);
@@ -2121,12 +2123,10 @@
 
     res.height = m_core.get_current_blockchain_height();
     res.status = CORE_RPC_STATUS_OK;
->>>>>>> 6bc0c7e6
-
-    return true;
-  }
-  //------------------------------------------------------------------------------------------------------------------------------
-<<<<<<< HEAD
+
+    return true;
+  }
+  //------------------------------------------------------------------------------------------------------------------------------
   bool core_rpc_server::on_get_service_node_key(const COMMAND_RPC_GET_SERVICE_NODE_KEY::request& req, COMMAND_RPC_GET_SERVICE_NODE_KEY::response& res, epee::json_rpc::error &error_resp)
   {
     PERF_TIMER(on_get_service_node_key);
@@ -2149,8 +2149,6 @@
     return result;
   }
   //------------------------------------------------------------------------------------------------------------------------------
-=======
->>>>>>> 6bc0c7e6
   bool core_rpc_server::on_relay_tx(const COMMAND_RPC_RELAY_TX::request& req, COMMAND_RPC_RELAY_TX::response& res, epee::json_rpc::error& error_resp)
   {
     PERF_TIMER(on_relay_tx);
