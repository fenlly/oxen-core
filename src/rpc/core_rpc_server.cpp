--- conflicted
+++ resolved
@@ -858,25 +858,9 @@
       if (e.in_pool)
       {
         e.block_height = e.block_timestamp = std::numeric_limits<uint64_t>::max();
-<<<<<<< HEAD
         e.double_spend_seen = ptx_it->second.double_spend_seen;
         e.relayed = ptx_it->second.relayed;
-=======
-        auto it = per_tx_pool_tx_info.find(tx_hash);
-        if (it != per_tx_pool_tx_info.end())
-        {
-          e.double_spend_seen = it->second.double_spend_seen;
-          e.relayed = it->second.relayed;
-          e.received_timestamp = it->second.receive_time;
-        }
-        else
-        {
-          MERROR("Failed to determine pool info for " << tx_hash);
-          e.double_spend_seen = false;
-          e.relayed = false;
-          e.received_timestamp = 0;
-        }
->>>>>>> 93d49c1a
+        e.received_timestamp = ptx_it->second.receive_time;
       }
       else
       {
