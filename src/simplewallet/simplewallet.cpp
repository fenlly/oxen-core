// Copyright (c) 2014-2019, The Monero Project
// Copyright (c)      2018, The Loki Project
// 
// All rights reserved.
// 
// Redistribution and use in source and binary forms, with or without modification, are
// permitted provided that the following conditions are met:
// 
// 1. Redistributions of source code must retain the above copyright notice, this list of
//    conditions and the following disclaimer.
// 
// 2. Redistributions in binary form must reproduce the above copyright notice, this list
//    of conditions and the following disclaimer in the documentation and/or other
//    materials provided with the distribution.
// 
// 3. Neither the name of the copyright holder nor the names of its contributors may be
//    used to endorse or promote products derived from this software without specific
//    prior written permission.
// 
// THIS SOFTWARE IS PROVIDED BY THE COPYRIGHT HOLDERS AND CONTRIBUTORS "AS IS" AND ANY
// EXPRESS OR IMPLIED WARRANTIES, INCLUDING, BUT NOT LIMITED TO, THE IMPLIED WARRANTIES OF
// MERCHANTABILITY AND FITNESS FOR A PARTICULAR PURPOSE ARE DISCLAIMED. IN NO EVENT SHALL
// THE COPYRIGHT HOLDER OR CONTRIBUTORS BE LIABLE FOR ANY DIRECT, INDIRECT, INCIDENTAL,
// SPECIAL, EXEMPLARY, OR CONSEQUENTIAL DAMAGES (INCLUDING, BUT NOT LIMITED TO,
// PROCUREMENT OF SUBSTITUTE GOODS OR SERVICES; LOSS OF USE, DATA, OR PROFITS; OR BUSINESS
// INTERRUPTION) HOWEVER CAUSED AND ON ANY THEORY OF LIABILITY, WHETHER IN CONTRACT,
// STRICT LIABILITY, OR TORT (INCLUDING NEGLIGENCE OR OTHERWISE) ARISING IN ANY WAY OUT OF
// THE USE OF THIS SOFTWARE, EVEN IF ADVISED OF THE POSSIBILITY OF SUCH DAMAGE.
// 
// Parts of this file are originally copyright (c) 2012-2013 The Cryptonote developers

/*!
 * \file simplewallet.cpp
 * 
 * \brief Source file that defines simple_wallet class.
 */

#ifdef _WIN32
 #define __STDC_FORMAT_MACROS // NOTE(loki): Explicitly define the PRIu64 macro on Mingw
#endif

#include <thread>
#include <iostream>
#include <sstream>
#include <fstream>
#include <ctype.h>
#include <boost/lexical_cast.hpp>
#include <boost/program_options.hpp>
#include <boost/algorithm/string.hpp>
#include <boost/format.hpp>
#include <boost/regex.hpp>
#include <boost/range/adaptor/transformed.hpp>
#include "include_base_utils.h"
#include "common/i18n.h"
#include "common/command_line.h"
#include "common/util.h"
#include "common/dns_utils.h"
#include "common/base58.h"
#include "common/scoped_message_writer.h"
#include "common/loki_integration_test_hooks.h"
#include "cryptonote_protocol/cryptonote_protocol_handler.h"
#include "cryptonote_core/service_node_deregister.h"
#include "cryptonote_core/service_node_list.h"
#include "simplewallet.h"
#include "cryptonote_basic/cryptonote_format_utils.h"
#include "storages/http_abstract_invoke.h"
#include "rpc/core_rpc_server_commands_defs.h"
#include "crypto/crypto.h"  // for crypto::secret_key definition
#include "mnemonics/electrum-words.h"
#include "rapidjson/document.h"
#include "common/json_util.h"
#include "ringct/rctSigs.h"
#include "multisig/multisig.h"
#include "wallet/wallet_args.h"
#include "version.h"
#include <stdexcept>
#include "int-util.h"
#include "wallet/message_store.h"

#ifdef WIN32
#include <boost/locale.hpp>
#include <boost/filesystem.hpp>
#endif

#ifdef HAVE_READLINE
  #include "readline_buffer.h"
  #define PAUSE_READLINE() \
    rdln::suspend_readline pause_readline; 
#else
  #define PAUSE_READLINE()
#endif

using namespace std;
using namespace epee;
using namespace cryptonote;
using boost::lexical_cast;
namespace po = boost::program_options;
typedef cryptonote::simple_wallet sw;

#undef LOKI_DEFAULT_LOG_CATEGORY
#define LOKI_DEFAULT_LOG_CATEGORY "wallet.simplewallet"

#define EXTENDED_LOGS_FILE "wallet_details.log"

#define OUTPUT_EXPORT_FILE_MAGIC "Loki output export\003"

#define LOCK_IDLE_SCOPE() \
  bool auto_refresh_enabled = m_auto_refresh_enabled.load(std::memory_order_relaxed); \
  m_auto_refresh_enabled.store(false, std::memory_order_relaxed); \
  /* stop any background refresh, and take over */ \
  m_wallet->stop(); \
  boost::unique_lock<boost::mutex> lock(m_idle_mutex); \
  m_idle_cond.notify_all(); \
  epee::misc_utils::auto_scope_leave_caller scope_exit_handler = epee::misc_utils::create_scope_leave_handler([&](){ \
    m_auto_refresh_enabled.store(auto_refresh_enabled, std::memory_order_relaxed); \
  })

#define SCOPED_WALLET_UNLOCK_ON_BAD_PASSWORD(code) \
  LOCK_IDLE_SCOPE(); \
  boost::optional<tools::password_container> pwd_container = boost::none; \
  if (m_wallet->ask_password() && !(pwd_container = get_and_verify_password())) { code; } \
  tools::wallet_keys_unlocker unlocker(*m_wallet, pwd_container);

#define SCOPED_WALLET_UNLOCK() SCOPED_WALLET_UNLOCK_ON_BAD_PASSWORD(return true;)

#define PRINT_USAGE(usage_help) fail_msg_writer() << boost::format(tr("usage: %s")) % usage_help;

#define LONG_PAYMENT_ID_SUPPORT_CHECK() \
  do { \
    if (!m_long_payment_id_support) { \
      fail_msg_writer() << tr("Warning: Long payment IDs are obsolete."); \
      fail_msg_writer() << tr("Long payment IDs are not encrypted on the blockchain, and will harm your privacy."); \
      fail_msg_writer() << tr("Use --long-payment-id-support if you really must use one, and warn the recipient they are using an obsolete feature that will disappear in the future."); \
      return true; \
    } \
  } while(0)

enum TransferType {
  Transfer,
  TransferLocked,
};

namespace
{
  const auto arg_wallet_file = wallet_args::arg_wallet_file();
  const command_line::arg_descriptor<std::string> arg_generate_new_wallet = {"generate-new-wallet", sw::tr("Generate new wallet and save it to <arg>"), ""};
  const command_line::arg_descriptor<std::string> arg_generate_from_device = {"generate-from-device", sw::tr("Generate new wallet from device and save it to <arg>"), ""};
  const command_line::arg_descriptor<std::string> arg_generate_from_view_key = {"generate-from-view-key", sw::tr("Generate incoming-only wallet from view key"), ""};
  const command_line::arg_descriptor<std::string> arg_generate_from_spend_key = {"generate-from-spend-key", sw::tr("Generate deterministic wallet from spend key"), ""};
  const command_line::arg_descriptor<std::string> arg_generate_from_keys = {"generate-from-keys", sw::tr("Generate wallet from private keys"), ""};
  const command_line::arg_descriptor<std::string> arg_generate_from_multisig_keys = {"generate-from-multisig-keys", sw::tr("Generate a master wallet from multisig wallet keys"), ""};
  const auto arg_generate_from_json = wallet_args::arg_generate_from_json();
  const command_line::arg_descriptor<std::string> arg_mnemonic_language = {"mnemonic-language", sw::tr("Language for mnemonic"), ""};
  const command_line::arg_descriptor<std::string> arg_electrum_seed = {"electrum-seed", sw::tr("Specify Electrum seed for wallet recovery/creation"), ""};
  const command_line::arg_descriptor<bool> arg_restore_deterministic_wallet = {"restore-deterministic-wallet", sw::tr("Recover wallet using Electrum-style mnemonic seed"), false};
  const command_line::arg_descriptor<bool> arg_restore_multisig_wallet = {"restore-multisig-wallet", sw::tr("Recover multisig wallet using Electrum-style mnemonic seed"), false};
  const command_line::arg_descriptor<bool> arg_non_deterministic = {"non-deterministic", sw::tr("Generate non-deterministic view and spend keys"), false};
  const command_line::arg_descriptor<bool> arg_allow_mismatched_daemon_version = {"allow-mismatched-daemon-version", sw::tr("Allow communicating with a daemon that uses a different RPC version"), false};
  const command_line::arg_descriptor<uint64_t> arg_restore_height = {"restore-height", sw::tr("Restore from specific blockchain height"), 0};
  const command_line::arg_descriptor<std::string> arg_restore_date = {"restore-date", sw::tr("Restore from estimated blockchain height on specified date"), ""};
  const command_line::arg_descriptor<bool> arg_do_not_relay = {"do-not-relay", sw::tr("The newly created transaction will not be relayed to the loki network"), false};
  const command_line::arg_descriptor<bool> arg_create_address_file = {"create-address-file", sw::tr("Create an address file for new wallets"), false};
  const command_line::arg_descriptor<std::string> arg_subaddress_lookahead = {"subaddress-lookahead", tools::wallet2::tr("Set subaddress lookahead sizes to <major>:<minor>"), ""};
  const command_line::arg_descriptor<bool> arg_use_english_language_names = {"use-english-language-names", sw::tr("Display English language names"), false};
  const command_line::arg_descriptor<bool> arg_long_payment_id_support = {"long-payment-id-support-bad-for-privacy", sw::tr("Support obsolete long (unencrypted) payment ids (using them harms your privacy)"), false};

  const command_line::arg_descriptor< std::vector<std::string> > arg_command = {"command", ""};

  const char* USAGE_START_MINING("start_mining [<number_of_threads>] [bg_mining] [ignore_battery]");
  const char* USAGE_SET_DAEMON("set_daemon <host>[:<port>] [trusted|untrusted]");
  const char* USAGE_SHOW_BALANCE("balance [detail]");
  const char* USAGE_INCOMING_TRANSFERS("incoming_transfers [available|unavailable] [verbose] [uses] [index=<N1>[,<N2>[,...]]]");
  const char* USAGE_PAYMENTS("payments <PID_1> [<PID_2> ... <PID_N>]");
  const char* USAGE_PAYMENT_ID("payment_id");
  const char* USAGE_TRANSFER("transfer [index=<N1>[,<N2>,...]] [<priority>] (<URI> | <address> <amount>) [<payment_id>]");
  const char* USAGE_LOCKED_TRANSFER("locked_transfer [index=<N1>[,<N2>,...]] [<priority>] (<URI> | <addr> <amount>) <lockblocks> [<payment_id (obsolete)>]");
  const char* USAGE_LOCKED_SWEEP_ALL("locked_sweep_all [index=<N1>[,<N2>,...]] [<priority>] <address> <lockblocks> [<payment_id (obsolete)>]");
  const char* USAGE_SWEEP_ALL("sweep_all [index=<N1>[,<N2>,...]] [<priority>] [outputs=<N>] <address> [<payment_id (obsolete)>] [use_v1_tx]");
  const char* USAGE_SWEEP_BELOW("sweep_below <amount_threshold> [index=<N1>[,<N2>,...]] [<priority>] <address> [<payment_id (obsolete)>]");
  const char* USAGE_SWEEP_SINGLE("sweep_single [<priority>] [outputs=<N>] <key_image> <address> [<payment_id (obsolete)>]");
  const char* USAGE_SIGN_TRANSFER("sign_transfer [export_raw]");
  const char* USAGE_SET_LOG("set_log <level>|{+,-,}<categories>");
  const char* USAGE_ACCOUNT("account\n"
                            "  account new <label text with white spaces allowed>\n"
                            "  account switch <index> \n"
                            "  account label <index> <label text with white spaces allowed>\n"
                            "  account tag <tag_name> <account_index_1> [<account_index_2> ...]\n"
                            "  account untag <account_index_1> [<account_index_2> ...]\n"
                            "  account tag_description <tag_name> <description>");
  const char* USAGE_ADDRESS("address [ new <label text with white spaces allowed> | all | <index_min> [<index_max>] | label <index> <label text with white spaces allowed>]");
  const char* USAGE_INTEGRATED_ADDRESS("integrated_address [<payment_id> | <address>]");
  const char* USAGE_ADDRESS_BOOK("address_book [(add ((<address> [pid <id>])|<integrated address>) [<description possibly with whitespaces>])|(delete <index>)]");
  const char* USAGE_SET_VARIABLE("set <option> [<value>]");
  const char* USAGE_GET_TX_KEY("get_tx_key <txid>");
  const char* USAGE_SET_TX_KEY("set_tx_key <txid> <tx_key>");
  const char* USAGE_CHECK_TX_KEY("check_tx_key <txid> <txkey> <address>");
  const char* USAGE_GET_TX_PROOF("get_tx_proof <txid> <address> [<message>]");
  const char* USAGE_CHECK_TX_PROOF("check_tx_proof <txid> <address> <signature_file> [<message>]");
  const char* USAGE_GET_SPEND_PROOF("get_spend_proof <txid> [<message>]");
  const char* USAGE_CHECK_SPEND_PROOF("check_spend_proof <txid> <signature_file> [<message>]");
  const char* USAGE_GET_RESERVE_PROOF("get_reserve_proof (all|<amount>) [<message>]");
  const char* USAGE_CHECK_RESERVE_PROOF("check_reserve_proof <address> <signature_file> [<message>]");
  const char* USAGE_SHOW_TRANSFERS("show_transfers [in|out|all|pending|failed|coinbase] [index=<N1>[,<N2>,...]] [<min_height> [<max_height>]]");
  const char* USAGE_EXPORT_TRANSFERS("export_transfers [in|out|all|pending|failed] [index=<N1>[,<N2>,...]] [<min_height> [<max_height>]] [output=<path>]");
  const char* USAGE_UNSPENT_OUTPUTS("unspent_outputs [index=<N1>[,<N2>,...]] [<min_amount> [<max_amount>]]");
  const char* USAGE_RESCAN_BC("rescan_bc [hard|soft|keep_ki] [start_height=0]");
  const char* USAGE_SET_TX_NOTE("set_tx_note <txid> [free text note]");
  const char* USAGE_GET_TX_NOTE("get_tx_note <txid>");
  const char* USAGE_GET_DESCRIPTION("get_description");
  const char* USAGE_SET_DESCRIPTION("set_description [free text note]");
  const char* USAGE_SIGN("sign <filename>");
  const char* USAGE_VERIFY("verify <filename> <address> <signature>");
  const char* USAGE_EXPORT_KEY_IMAGES("export_key_images <filename> [requested-only]");
  const char* USAGE_IMPORT_KEY_IMAGES("import_key_images <filename>");
  const char* USAGE_HW_KEY_IMAGES_SYNC("hw_key_images_sync");
  const char* USAGE_HW_RECONNECT("hw_reconnect");
  const char* USAGE_EXPORT_OUTPUTS("export_outputs <filename>");
  const char* USAGE_IMPORT_OUTPUTS("import_outputs <filename>");
  const char* USAGE_SHOW_TRANSFER("show_transfer <txid>");
  const char* USAGE_MAKE_MULTISIG("make_multisig <threshold> <string1> [<string>...]");
  const char* USAGE_FINALIZE_MULTISIG("finalize_multisig <string> [<string>...]");
  const char* USAGE_EXCHANGE_MULTISIG_KEYS("exchange_multisig_keys <string> [<string>...]");
  const char* USAGE_EXPORT_MULTISIG_INFO("export_multisig_info <filename>");
  const char* USAGE_IMPORT_MULTISIG_INFO("import_multisig_info <filename> [<filename>...]");
  const char* USAGE_SIGN_MULTISIG("sign_multisig <filename>");
  const char* USAGE_SUBMIT_MULTISIG("submit_multisig <filename>");
  const char* USAGE_EXPORT_RAW_MULTISIG_TX("export_raw_multisig_tx <filename>");
  const char* USAGE_MMS("mms [<subcommand> [<subcommand_parameters>]]");
  const char* USAGE_MMS_INIT("mms init <required_signers>/<authorized_signers> <own_label> <own_transport_address>");
  const char* USAGE_MMS_INFO("mms info");
  const char* USAGE_MMS_SIGNER("mms signer [<number> <label> [<transport_address> [<loki_address>]]]");
  const char* USAGE_MMS_LIST("mms list");
  const char* USAGE_MMS_NEXT("mms next [sync]");
  const char* USAGE_MMS_SYNC("mms sync");
  const char* USAGE_MMS_TRANSFER("mms transfer <transfer_command_arguments>");
  const char* USAGE_MMS_DELETE("mms delete (<message_id> | all)");
  const char* USAGE_MMS_SEND("mms send [<message_id>]");
  const char* USAGE_MMS_RECEIVE("mms receive");
  const char* USAGE_MMS_EXPORT("mms export <message_id>");
  const char* USAGE_MMS_NOTE("mms note [<label> <text>]");
  const char* USAGE_MMS_SHOW("mms show <message_id>");
  const char* USAGE_MMS_SET("mms set <option_name> [<option_value>]");
  const char* USAGE_MMS_SEND_SIGNER_CONFIG("mms send_signer_config");
  const char* USAGE_MMS_START_AUTO_CONFIG("mms start_auto_config [<label> <label> ...]");
  const char* USAGE_MMS_STOP_AUTO_CONFIG("mms stop_auto_config");
  const char* USAGE_MMS_AUTO_CONFIG("mms auto_config <auto_config_token>");
  const char* USAGE_PRINT_RING("print_ring <key_image> | <txid>");
  const char* USAGE_SET_RING("set_ring <filename> | ( <key_image> absolute|relative <index> [<index>...] )");
  const char* USAGE_UNSET_RING("unset_ring <txid> | ( <key_image> [<key_image>...] )");
  const char* USAGE_SAVE_KNOWN_RINGS("save_known_rings");
  const char* USAGE_MARK_OUTPUT_SPENT("mark_output_spent <amount>/<offset> | <filename> [add]");
  const char* USAGE_MARK_OUTPUT_UNSPENT("mark_output_unspent <amount>/<offset>");
  const char* USAGE_IS_OUTPUT_SPENT("is_output_spent <amount>/<offset>");
  const char* USAGE_FREEZE("freeze <key_image>");
  const char* USAGE_THAW("thaw <key_image>");
  const char* USAGE_FROZEN("frozen <key_image>");
  const char* USAGE_NET_STATS("net_stats");
  const char* USAGE_WELCOME("welcome");
  const char* USAGE_VERSION("version");
  const char* USAGE_HELP("help [<command>]");

  //
  // Loki
  //
  const char* USAGE_REGISTER_SERVICE_NODE("register_service_node [index=<N1>[,<N2>,...]] [priority] <operator cut> <address1> <fraction1> [<address2> <fraction2> [...]] <expiration timestamp> <pubkey> <signature>");
  const char* USAGE_STAKE("stake [index=<N1>[,<N2>,...]] [priority] <service node pubkey> <amount|percent%>");
  const char* USAGE_REQUEST_STAKE_UNLOCK("request_stake_unlock <service_node_pubkey>");
  const char* USAGE_PRINT_LOCKED_STAKES("print_locked_stakes");

#if defined (LOKI_ENABLE_INTEGRATION_TEST_HOOKS)
  std::string input_line(const std::string& prompt, bool yesno = false)
  {
    std::string buf;
    if (yesno) std::cout << prompt << " (Y/Yes/N/No): ";
    else       std::cout << prompt << ": ";
    loki::write_redirected_stdout_to_shared_mem();
    loki::fixed_buffer buffer = loki::read_from_stdin_shared_mem();
    buf.reserve(buffer.len);
    buf = buffer.data;
    return epee::string_tools::trim(buf);
  }
#else // LOKI_ENABLE_INTEGRATION_TEST_HOOKS
  std::string input_line(const std::string& prompt, bool yesno = false)
  {
    std::string buf;

#ifdef HAVE_READLINE
    rdln::suspend_readline pause_readline;
#endif
    std::cout << prompt;
    if (yesno)
      std::cout << " (Y/Yes/N/No)";
    std::cout << ": " << std::flush;

#ifdef _WIN32
    buf = tools::input_line_win();
#else
    std::getline(std::cin, buf);
#endif

    return epee::string_tools::trim(buf);
  }
#endif // LOKI_ENABLE_INTEGRATION_TEST_HOOKS

  epee::wipeable_string input_secure_line(const char *prompt)
  {
#if defined (LOKI_ENABLE_INTEGRATION_TEST_HOOKS)
    std::cout << prompt;
    loki::write_redirected_stdout_to_shared_mem();
    loki::fixed_buffer buffer = loki::read_from_stdin_shared_mem();
    epee::wipeable_string buf = buffer.data;
#else

#ifdef HAVE_READLINE
    rdln::suspend_readline pause_readline;
#endif
    auto pwd_container = tools::password_container::prompt(false, prompt, false);
    if (!pwd_container)
    {
      MERROR("Failed to read secure line");
      return "";
    }

    epee::wipeable_string buf = pwd_container->password();

    buf.trim();
#endif
    return buf;
  }

  boost::optional<tools::password_container> password_prompter(const char *prompt, bool verify)
  {
#if defined(LOKI_ENABLE_INTEGRATION_TEST_HOOKS)
    std::cout << prompt << ": NOTE(loki): Passwords not supported, defaulting to empty password";
    loki::write_redirected_stdout_to_shared_mem();
    tools::password_container pwd_container(std::string(""));
#else
  #ifdef HAVE_READLINE
    rdln::suspend_readline pause_readline;
  #endif
    auto pwd_container = tools::password_container::prompt(verify, prompt);
    if (!pwd_container)
    {
      tools::fail_msg_writer() << sw::tr("failed to read wallet password");
    }
#endif
    return pwd_container;
  }

  boost::optional<tools::password_container> default_password_prompter(bool verify)
  {
    return password_prompter(verify ? sw::tr("Enter a new password for the wallet") : sw::tr("Wallet password"), verify);
  }

  inline std::string interpret_rpc_response(bool ok, const std::string& status)
  {
    std::string err;
    if (ok)
    {
      if (status == CORE_RPC_STATUS_BUSY)
      {
        err = sw::tr("daemon is busy. Please try again later.");
      }
      else if (status != CORE_RPC_STATUS_OK)
      {
        err = status;
      }
    }
    else
    {
      err = sw::tr("possibly lost connection to daemon");
    }
    return err;
  }

  tools::scoped_message_writer success_msg_writer(bool color = false)
  {
    return tools::scoped_message_writer(color ? console_color_green : console_color_default, false, std::string(), el::Level::Info);
  }

  tools::scoped_message_writer message_writer(epee::console_colors color = epee::console_color_default, bool bright = false)
  {
    return tools::scoped_message_writer(color, bright);
  }

  tools::scoped_message_writer fail_msg_writer()
  {
    return tools::scoped_message_writer(console_color_red, true, sw::tr("Error: "), el::Level::Error);
  }

  bool parse_bool(const std::string& s, bool& result)
  {
    if (s == "1" || command_line::is_yes(s))
    {
      result = true;
      return true;
    }
    if (s == "0" || command_line::is_no(s))
    {
      result = false;
      return true;
    }

    boost::algorithm::is_iequal ignore_case{};
    if (boost::algorithm::equals("true", s, ignore_case) || boost::algorithm::equals(simple_wallet::tr("true"), s, ignore_case))
    {
      result = true;
      return true;
    }
    if (boost::algorithm::equals("false", s, ignore_case) || boost::algorithm::equals(simple_wallet::tr("false"), s, ignore_case))
    {
      result = false;
      return true;
    }

    return false;
  }

  template <typename F>
  bool parse_bool_and_use(const std::string& s, F func)
  {
    bool r;
    if (parse_bool(s, r))
    {
      func(r);
      return true;
    }
    else
    {
      fail_msg_writer() << sw::tr("invalid argument: must be either 0/1, true/false, y/n, yes/no");
      return false;
    }
  }

  const struct
  {
    const char *name;
    tools::wallet2::RefreshType refresh_type;
  } refresh_type_names[] =
  {
    { "full", tools::wallet2::RefreshFull },
    { "optimize-coinbase", tools::wallet2::RefreshOptimizeCoinbase },
    { "optimized-coinbase", tools::wallet2::RefreshOptimizeCoinbase },
    { "no-coinbase", tools::wallet2::RefreshNoCoinbase },
    { "default", tools::wallet2::RefreshDefault },
  };

  bool parse_refresh_type(const std::string &s, tools::wallet2::RefreshType &refresh_type)
  {
    for (size_t n = 0; n < sizeof(refresh_type_names) / sizeof(refresh_type_names[0]); ++n)
    {
      if (s == refresh_type_names[n].name)
      {
        refresh_type = refresh_type_names[n].refresh_type;
        return true;
      }
    }
    fail_msg_writer() << cryptonote::simple_wallet::tr("failed to parse refresh type");
    return false;
  }

  std::string get_refresh_type_name(tools::wallet2::RefreshType type)
  {
    for (size_t n = 0; n < sizeof(refresh_type_names) / sizeof(refresh_type_names[0]); ++n)
    {
      if (type == refresh_type_names[n].refresh_type)
        return refresh_type_names[n].name;
    }
    return "invalid";
  }

  std::string get_version_string(uint32_t version)
  {
    return boost::lexical_cast<std::string>(version >> 16) + "." + boost::lexical_cast<std::string>(version & 0xffff);
  }

  std::string oa_prompter(const std::string &url, const std::vector<std::string> &addresses, bool dnssec_valid)
  {
    if (addresses.empty())
      return {};
    // prompt user for confirmation.
    // inform user of DNSSEC validation status as well.
    std::string dnssec_str;
    if (dnssec_valid)
    {
      dnssec_str = sw::tr("DNSSEC validation passed");
    }
    else
    {
      dnssec_str = sw::tr("WARNING: DNSSEC validation was unsuccessful, this address may not be correct!");
    }
    std::stringstream prompt;
    prompt << sw::tr("For URL: ") << url
           << ", " << dnssec_str << std::endl
           << sw::tr(" Loki Address = ") << addresses[0]
           << std::endl
           << sw::tr("Is this OK?")
    ;
    // prompt the user for confirmation given the dns query and dnssec status
    std::string confirm_dns_ok = input_line(prompt.str(), true);
    if (std::cin.eof())
    {
      return {};
    }
    if (!command_line::is_yes(confirm_dns_ok))
    {
      std::cout << sw::tr("you have cancelled the transfer request") << std::endl;
      return {};
    }
    return addresses[0];
  }

  boost::optional<std::pair<uint32_t, uint32_t>> parse_subaddress_lookahead(const std::string& str)
  {
    auto r = tools::parse_subaddress_lookahead(str);
    if (!r)
      fail_msg_writer() << sw::tr("invalid format for subaddress lookahead; must be <major>:<minor>");
    return r;
  }

  void handle_transfer_exception(const std::exception_ptr &e, bool trusted_daemon)
  {
    bool warn_of_possible_attack = !trusted_daemon;
    try
    {
      std::rethrow_exception(e);
    }
    catch (const tools::error::daemon_busy&)
    {
      fail_msg_writer() << sw::tr("daemon is busy. Please try again later.");
    }
    catch (const tools::error::no_connection_to_daemon&)
    {
      fail_msg_writer() << sw::tr("no connection to daemon. Please make sure daemon is running.");
    }
    catch (const tools::error::wallet_rpc_error& e)
    {
      LOG_ERROR("RPC error: " << e.to_string());
      fail_msg_writer() << sw::tr("RPC error: ") << e.what();
    }
    catch (const tools::error::get_outs_error &e)
    {
      fail_msg_writer() << sw::tr("failed to get random outputs to mix: ") << e.what();
    }
    catch (const tools::error::not_enough_unlocked_money& e)
    {
      LOG_PRINT_L0(boost::format("not enough money to transfer, available only %s, sent amount %s") %
        print_money(e.available()) %
        print_money(e.tx_amount()));
      fail_msg_writer() << sw::tr("Not enough money in unlocked balance");
      warn_of_possible_attack = false;
    }
    catch (const tools::error::not_enough_money& e)
    {
      LOG_PRINT_L0(boost::format("not enough money to transfer, available only %s, sent amount %s") %
        print_money(e.available()) %
        print_money(e.tx_amount()));
      fail_msg_writer() << sw::tr("Not enough money in unlocked balance");
      warn_of_possible_attack = false;
    }
    catch (const tools::error::tx_not_possible& e)
    {
      LOG_PRINT_L0(boost::format("not enough money to transfer, available only %s, transaction amount %s = %s + %s (fee)") %
        print_money(e.available()) %
        print_money(e.tx_amount() + e.fee())  %
        print_money(e.tx_amount()) %
        print_money(e.fee()));
      fail_msg_writer() << sw::tr("Failed to find a way to create transactions. This is usually due to dust which is so small it cannot pay for itself in fees, or trying to send more money than the unlocked balance, or not leaving enough for fees");
      warn_of_possible_attack = false;
    }
    catch (const tools::error::not_enough_outs_to_mix& e)
    {
      auto writer = fail_msg_writer();
      writer << sw::tr("not enough outputs for specified ring size") << " = " << (e.mixin_count() + 1) << ":";
      for (std::pair<uint64_t, uint64_t> outs_for_amount : e.scanty_outs())
      {
        writer << "\n" << sw::tr("output amount") << " = " << print_money(outs_for_amount.first) << ", " << sw::tr("found outputs to use") << " = " << outs_for_amount.second;
      }
      writer << "\n" << sw::tr("Please use sweep_unmixable.");
    }
    catch (const tools::error::tx_not_constructed&)
    {
      fail_msg_writer() << sw::tr("transaction was not constructed");
      warn_of_possible_attack = false;
    }
    catch (const tools::error::tx_rejected& e)
    {
      fail_msg_writer() << (boost::format(sw::tr("transaction %s was rejected by daemon")) % get_transaction_hash(e.tx()));
      std::string reason = e.reason();
      if (!reason.empty())
        fail_msg_writer() << sw::tr("Reason: ") << reason;
    }
    catch (const tools::error::tx_sum_overflow& e)
    {
      fail_msg_writer() << e.what();
      warn_of_possible_attack = false;
    }
    catch (const tools::error::zero_destination&)
    {
      fail_msg_writer() << sw::tr("one of destinations is zero");
      warn_of_possible_attack = false;
    }
    catch (const tools::error::tx_too_big& e)
    {
      fail_msg_writer() << sw::tr("failed to find a suitable way to split transactions");
      warn_of_possible_attack = false;
    }
    catch (const tools::error::transfer_error& e)
    {
      LOG_ERROR("unknown transfer error: " << e.to_string());
      fail_msg_writer() << sw::tr("unknown transfer error: ") << e.what();
    }
    catch (const tools::error::multisig_export_needed& e)
    {
      LOG_ERROR("Multisig error: " << e.to_string());
      fail_msg_writer() << sw::tr("Multisig error: ") << e.what();
      warn_of_possible_attack = false;
    }
    catch (const tools::error::wallet_internal_error& e)
    {
      LOG_ERROR("internal error: " << e.to_string());
      fail_msg_writer() << sw::tr("internal error: ") << e.what();
    }
    catch (const std::exception& e)
    {
      LOG_ERROR("unexpected error: " << e.what());
      fail_msg_writer() << sw::tr("unexpected error: ") << e.what();
    }

    if (warn_of_possible_attack)
      fail_msg_writer() << sw::tr("There was an error, which could mean the node may be trying to get you to retry creating a transaction, and zero in on which outputs you own. Or it could be a bona fide error. It may be prudent to disconnect from this node, and not try to send a transaction immediately. Alternatively, connect to another node so the original node cannot correlate information.");
  }

  bool check_file_overwrite(const std::string &filename)
  {
    boost::system::error_code errcode;
    if (boost::filesystem::exists(filename, errcode))
    {
      if (boost::ends_with(filename, ".keys"))
      {
        fail_msg_writer() << boost::format(sw::tr("File %s likely stores wallet private keys! Use a different file name.")) % filename;
        return false;
      }
      return command_line::is_yes(input_line((boost::format(sw::tr("File %s already exists. Are you sure to overwrite it?")) % filename).str(), true));
    }
    return true;
  }

  void print_secret_key(const crypto::secret_key &k)
  {
    static constexpr const char hex[] = u8"0123456789abcdef";
    const uint8_t *ptr = (const uint8_t*)k.data;
    for (size_t i = 0, sz = sizeof(k); i < sz; ++i)
    {
      putchar(hex[*ptr >> 4]);
      putchar(hex[*ptr & 15]);
      ++ptr;
    }
  }
}

std::string join_priority_strings(const char *delimiter)
{
  std::string s;
  for (size_t n = 0; n < tools::allowed_priority_strings.size(); ++n)
  {
    if (!s.empty())
      s += delimiter;
    s += tools::allowed_priority_strings[n];
  }
  return s;
}

std::string simple_wallet::get_commands_str()
{
  std::stringstream ss;
  ss << tr("Commands: ") << ENDL;
  std::string usage = m_cmd_binder.get_usage();
  boost::replace_all(usage, "\n", "\n  ");
  usage.insert(0, "  ");
  ss << usage << ENDL;
  return ss.str();
}

std::string simple_wallet::get_command_usage(const std::vector<std::string> &args)
{
  std::pair<std::string, std::string> documentation = m_cmd_binder.get_documentation(args);
  std::stringstream ss;
  if(documentation.first.empty())
  {
    ss << tr("Unknown command: ") << args.front();
  }
  else
  {
    std::string usage = documentation.second.empty() ? args.front() : documentation.first;
    std::string description = documentation.second.empty() ? documentation.first : documentation.second;
    usage.insert(0, "  ");
    ss << tr("Command usage: ") << ENDL << usage << ENDL << ENDL;
    boost::replace_all(description, "\n", "\n  ");
    description.insert(0, "  ");
    ss << tr("Command description: ") << ENDL << description << ENDL;
  }
  return ss.str();
}

bool simple_wallet::viewkey(const std::vector<std::string> &args/* = std::vector<std::string>()*/)
{
  // don't log
  PAUSE_READLINE();
  if (m_wallet->key_on_device()) {
    std::cout << "secret: On device. Not available" << std::endl;
  } else {
    SCOPED_WALLET_UNLOCK();
    printf("secret: ");
    print_secret_key(m_wallet->get_account().get_keys().m_view_secret_key);
    putchar('\n');
  }
  std::cout << "public: " << string_tools::pod_to_hex(m_wallet->get_account().get_keys().m_account_address.m_view_public_key) << std::endl;

  return true;
}

bool simple_wallet::spendkey(const std::vector<std::string> &args/* = std::vector<std::string>()*/)
{
  if (m_wallet->watch_only())
  {
    fail_msg_writer() << tr("wallet is watch-only and has no spend key");
    return true;
  }
  // don't log
  PAUSE_READLINE();
  if (m_wallet->key_on_device()) {
    std::cout << "secret: On device. Not available" << std::endl;
  } else {
    SCOPED_WALLET_UNLOCK();
    printf("secret: ");
    print_secret_key(m_wallet->get_account().get_keys().m_spend_secret_key);
    putchar('\n');
  }
  std::cout << "public: " << string_tools::pod_to_hex(m_wallet->get_account().get_keys().m_account_address.m_spend_public_key) << std::endl;

  return true;
}

bool simple_wallet::print_seed(bool encrypted)
{
  bool success =  false;
  epee::wipeable_string seed;
  bool ready, multisig;

  if (m_wallet->key_on_device())
  {
    fail_msg_writer() << tr("command not supported by HW wallet");
    return true;
  }
  if (m_wallet->watch_only())
  {
    fail_msg_writer() << tr("wallet is watch-only and has no seed");
    return true;
  }

  multisig = m_wallet->multisig(&ready);
  if (multisig)
  {
    if (!ready)
    {
      fail_msg_writer() << tr("wallet is multisig but not yet finalized");
      return true;
    }
  }

  SCOPED_WALLET_UNLOCK();

  if (!multisig && !m_wallet->is_deterministic())
  {
    fail_msg_writer() << tr("wallet is non-deterministic and has no seed");
    return true;
  }

  epee::wipeable_string seed_pass;
  if (encrypted)
  {
    auto pwd_container = password_prompter(tr("Enter optional seed offset passphrase, empty to see raw seed"), true);
    if (std::cin.eof() || !pwd_container)
      return true;
    seed_pass = pwd_container->password();
  }

  if (multisig)
    success = m_wallet->get_multisig_seed(seed, seed_pass);
  else if (m_wallet->is_deterministic())
    success = m_wallet->get_seed(seed, seed_pass);

  if (success) 
  {
    print_seed(seed);
  }
  else
  {
    fail_msg_writer() << tr("Failed to retrieve seed");
  }
  return true;
}

bool simple_wallet::seed(const std::vector<std::string> &args/* = std::vector<std::string>()*/)
{
  return print_seed(false);
}

bool simple_wallet::encrypted_seed(const std::vector<std::string> &args/* = std::vector<std::string>()*/)
{
  return print_seed(true);
}

bool simple_wallet::seed_set_language(const std::vector<std::string> &args/* = std::vector<std::string>()*/)
{
  if (m_wallet->key_on_device())
  {
    fail_msg_writer() << tr("command not supported by HW wallet");
    return true;
  }
  if (m_wallet->multisig())
  {
    fail_msg_writer() << tr("wallet is multisig and has no seed");
    return true;
  }
  if (m_wallet->watch_only())
  {
    fail_msg_writer() << tr("wallet is watch-only and has no seed");
    return true;
  }

  epee::wipeable_string password;
  {
    SCOPED_WALLET_UNLOCK();

    if (!m_wallet->is_deterministic())
    {
      fail_msg_writer() << tr("wallet is non-deterministic and has no seed");
      return true;
    }

    // we need the password, even if ask-password is unset
    if (!pwd_container)
    {
      pwd_container = get_and_verify_password();
      if (pwd_container == boost::none)
      {
        fail_msg_writer() << tr("Incorrect password");
        return true;
      }
    }
    password = pwd_container->password();
  }

  std::string mnemonic_language = get_mnemonic_language();
  if (mnemonic_language.empty())
    return true;

  m_wallet->set_seed_language(std::move(mnemonic_language));
  m_wallet->rewrite(m_wallet_file, password);
  return true;
}

bool simple_wallet::change_password(const std::vector<std::string> &args)
{ 
  const auto orig_pwd_container = get_and_verify_password();

  if(orig_pwd_container == boost::none)
  {
    fail_msg_writer() << tr("Your original password was incorrect.");
    return true;
  }

  // prompts for a new password, pass true to verify the password
  const auto pwd_container = default_password_prompter(true);
  if(!pwd_container)
    return true;

  try
  {
    m_wallet->change_password(m_wallet_file, orig_pwd_container->password(), pwd_container->password());
  }
  catch (const tools::error::wallet_logic_error& e)
  {
    fail_msg_writer() << tr("Error with wallet rewrite: ") << e.what();
    return true;
  }

  return true;
}

bool simple_wallet::payment_id(const std::vector<std::string> &args/* = std::vector<std::string>()*/)
{
  LONG_PAYMENT_ID_SUPPORT_CHECK();

  crypto::hash payment_id;
  if (args.size() > 0)
  {
    PRINT_USAGE(USAGE_PAYMENT_ID);
    return true;
  }
  payment_id = crypto::rand<crypto::hash>();
  success_msg_writer() << tr("Random payment ID: ") << payment_id;
  return true;
}

bool simple_wallet::print_fee_info(const std::vector<std::string> &args/* = std::vector<std::string>()*/)
{
  if (!try_connect_to_daemon())
    return true;
  const bool per_byte = m_wallet->use_fork_rules(HF_VERSION_PER_BYTE_FEE);
  const uint64_t base_fee = m_wallet->get_base_fee();
  const char *base = per_byte ? "byte" : "kB";
  const uint64_t typical_size = per_byte ? 2500 : 13;
  const uint64_t size_granularity = per_byte ? 1 : 1024;
  message_writer() << (boost::format(tr("Current fee is %s %s per %s")) % print_money(base_fee) % cryptonote::get_unit(cryptonote::get_default_decimal_point()) % base).str();

  std::vector<uint64_t> fees;
  for (uint32_t priority = 1; priority <= 4; ++priority)
  {
    uint64_t mult = m_wallet->get_fee_multiplier(priority);
    fees.push_back(base_fee * typical_size * mult);
  }
  std::vector<std::pair<uint64_t, uint64_t>> blocks;
  try
  {
    uint64_t base_size = typical_size * size_granularity;
    blocks = m_wallet->estimate_backlog(base_size, base_size + size_granularity - 1, fees);
  }
  catch (const std::exception &e)
  {
    fail_msg_writer() << tr("Error: failed to estimate backlog array size: ") << e.what();
    return true;
  }
  if (blocks.size() != 4)
  {
    fail_msg_writer() << tr("Error: bad estimated backlog array size");
    return true;
  }

  for (uint32_t priority = 1; priority <= 4; ++priority)
  {
    uint64_t nblocks_low = blocks[priority - 1].first;
    uint64_t nblocks_high = blocks[priority - 1].second;
    if (nblocks_low > 0)
    {
      std::string msg;
      if (priority == m_wallet->get_default_priority() || (m_wallet->get_default_priority() == 0 && priority == 2))
        msg = tr(" (current)");
      uint64_t minutes_low = nblocks_low * DIFFICULTY_TARGET_V2 / 60, minutes_high = nblocks_high * DIFFICULTY_TARGET_V2 / 60;
      if (nblocks_high == nblocks_low)
        message_writer() << (boost::format(tr("%u block (%u minutes) backlog at priority %u%s")) % nblocks_low % minutes_low % priority % msg).str();
      else
        message_writer() << (boost::format(tr("%u to %u block (%u to %u minutes) backlog at priority %u")) % nblocks_low % nblocks_high % minutes_low % minutes_high % priority).str();
    }
    else
      message_writer() << tr("No backlog at priority ") << priority;
  }
  return true;
}

bool simple_wallet::prepare_multisig(const std::vector<std::string> &args)
{
  prepare_multisig_main(args, false);
  return true;
}

bool simple_wallet::prepare_multisig_main(const std::vector<std::string> &args, bool called_by_mms)
{
  if (m_wallet->key_on_device())
  {
    fail_msg_writer() << tr("command not supported by HW wallet");
    return false;
  }
  if (m_wallet->multisig())
  {
    fail_msg_writer() << tr("This wallet is already multisig");
    return false;
  }
  if (m_wallet->watch_only())
  {
    fail_msg_writer() << tr("wallet is watch-only and cannot be made multisig");
    return false;
  }

  if(m_wallet->get_num_transfer_details())
  {
    fail_msg_writer() << tr("This wallet has been used before, please use a new wallet to create a multisig wallet");
    return false;
  }

  SCOPED_WALLET_UNLOCK_ON_BAD_PASSWORD(return false;);

  std::string multisig_info = m_wallet->get_multisig_info();
  success_msg_writer() << multisig_info;
  success_msg_writer() << tr("Send this multisig info to all other participants, then use make_multisig <threshold> <info1> [<info2>...] with others' multisig info");
  success_msg_writer() << tr("This includes the PRIVATE view key, so needs to be disclosed only to that multisig wallet's participants ");

  if (called_by_mms)
  {
    get_message_store().process_wallet_created_data(get_multisig_wallet_state(), mms::message_type::key_set, multisig_info);
  }

  return true;
}

bool simple_wallet::make_multisig(const std::vector<std::string> &args)
{
  make_multisig_main(args, false);
  return true;
}

bool simple_wallet::make_multisig_main(const std::vector<std::string> &args, bool called_by_mms)
{
  if (m_wallet->key_on_device())
  {
    fail_msg_writer() << tr("command not supported by HW wallet");
    return false;
  }
  if (m_wallet->multisig())
  {
    fail_msg_writer() << tr("This wallet is already multisig");
    return false;
  }
  if (m_wallet->watch_only())
  {
    fail_msg_writer() << tr("wallet is watch-only and cannot be made multisig");
    return false;
  }

  if(m_wallet->get_num_transfer_details())
  {
    fail_msg_writer() << tr("This wallet has been used before, please use a new wallet to create a multisig wallet");
    return false;
  }

  if (args.size() < 2)
  {
    PRINT_USAGE(USAGE_MAKE_MULTISIG);
    return false;
  }

  // parse threshold
  uint32_t threshold;
  if (!string_tools::get_xtype_from_string(threshold, args[0]))
  {
    fail_msg_writer() << tr("Invalid threshold");
    return false;
  }

  const auto orig_pwd_container = get_and_verify_password();
  if(orig_pwd_container == boost::none)
  {
    fail_msg_writer() << tr("Your original password was incorrect.");
    return false;
  }

  LOCK_IDLE_SCOPE();

  try
  {
    auto local_args = args;
    local_args.erase(local_args.begin());
    std::string multisig_extra_info = m_wallet->make_multisig(orig_pwd_container->password(), local_args, threshold);
    if (!multisig_extra_info.empty())
    {
      success_msg_writer() << tr("Another step is needed");
      success_msg_writer() << multisig_extra_info;
      success_msg_writer() << tr("Send this multisig info to all other participants, then use exchange_multisig_keys <info1> [<info2>...] with others' multisig info");
      if (called_by_mms)
      {
        get_message_store().process_wallet_created_data(get_multisig_wallet_state(), mms::message_type::additional_key_set, multisig_extra_info);
      }
      return true;
    }
  }
  catch (const std::exception &e)
  {
    fail_msg_writer() << tr("Error creating multisig: ") << e.what();
    return false;
  }

  uint32_t total;
  if (!m_wallet->multisig(NULL, &threshold, &total))
  {
    fail_msg_writer() << tr("Error creating multisig: new wallet is not multisig");
    return false;
  }
  success_msg_writer() << std::to_string(threshold) << "/" << total << tr(" multisig address: ")
      << m_wallet->get_account().get_public_address_str(m_wallet->nettype());

  return true;
}

bool simple_wallet::finalize_multisig(const std::vector<std::string> &args)
{
  bool ready;
  if (m_wallet->key_on_device())
  {
    fail_msg_writer() << tr("command not supported by HW wallet");
    return true;
  }

  const auto pwd_container = get_and_verify_password();
  if(pwd_container == boost::none)
  {
    fail_msg_writer() << tr("Your original password was incorrect.");
    return true;
  }

  if (!m_wallet->multisig(&ready))
  {
    fail_msg_writer() << tr("This wallet is not multisig");
    return true;
  }
  if (ready)
  {
    fail_msg_writer() << tr("This wallet is already finalized");
    return true;
  }

  LOCK_IDLE_SCOPE();

  if (args.size() < 2)
  {
    PRINT_USAGE(USAGE_FINALIZE_MULTISIG);
    return true;
  }

  try
  {
    if (!m_wallet->finalize_multisig(pwd_container->password(), args))
    {
      fail_msg_writer() << tr("Failed to finalize multisig");
      return true;
    }
  }
  catch (const std::exception &e)
  {
    fail_msg_writer() << tr("Failed to finalize multisig: ") << e.what();
    return true;
  }

  return true;
}

bool simple_wallet::exchange_multisig_keys(const std::vector<std::string> &args)
{
  exchange_multisig_keys_main(args, false);
  return true;
}

bool simple_wallet::exchange_multisig_keys_main(const std::vector<std::string> &args, bool called_by_mms) {
    bool ready;
    if (m_wallet->key_on_device())
    {
      fail_msg_writer() << tr("command not supported by HW wallet");
      return false;
    }
    if (!m_wallet->multisig(&ready))
    {
      fail_msg_writer() << tr("This wallet is not multisig");
      return false;
    }
    if (ready)
    {
      fail_msg_writer() << tr("This wallet is already finalized");
      return false;
    }

    const auto orig_pwd_container = get_and_verify_password();
    if(orig_pwd_container == boost::none)
    {
      fail_msg_writer() << tr("Your original password was incorrect.");
      return false;
    }

    if (args.size() < 2)
    {
      PRINT_USAGE(USAGE_EXCHANGE_MULTISIG_KEYS);
      return false;
    }

    try
    {
      std::string multisig_extra_info = m_wallet->exchange_multisig_keys(orig_pwd_container->password(), args);
      if (!multisig_extra_info.empty())
      {
        message_writer() << tr("Another step is needed");
        message_writer() << multisig_extra_info;
        message_writer() << tr("Send this multisig info to all other participants, then use exchange_multisig_keys <info1> [<info2>...] with others' multisig info");
        if (called_by_mms)
        {
          get_message_store().process_wallet_created_data(get_multisig_wallet_state(), mms::message_type::additional_key_set, multisig_extra_info);
        }
        return true;
      } else {
        uint32_t threshold, total;
        m_wallet->multisig(NULL, &threshold, &total);
        success_msg_writer() << tr("Multisig wallet has been successfully created. Current wallet type: ") << threshold << "/" << total;
        success_msg_writer() << tr("Multisig address: ") << m_wallet->get_account().get_public_address_str(m_wallet->nettype());
      }
    }
    catch (const std::exception &e)
    {
      fail_msg_writer() << tr("Failed to perform multisig keys exchange: ") << e.what();
      return false;
    }

    return true;
}

bool simple_wallet::export_multisig(const std::vector<std::string> &args)
{
  export_multisig_main(args, false);
  return true;
}

bool simple_wallet::export_multisig_main(const std::vector<std::string> &args, bool called_by_mms)
{
  bool ready;
  if (m_wallet->key_on_device())
  {
    fail_msg_writer() << tr("command not supported by HW wallet");
    return false;
  }
  if (!m_wallet->multisig(&ready))
  {
    fail_msg_writer() << tr("This wallet is not multisig");
    return false;
  }
  if (!ready)
  {
    fail_msg_writer() << tr("This multisig wallet is not yet finalized");
    return false;
  }
  if (args.size() != 1)
  {
    PRINT_USAGE(USAGE_EXPORT_MULTISIG_INFO);
    return false;
  }

  const std::string filename = args[0];
  if (!called_by_mms && m_wallet->confirm_export_overwrite() && !check_file_overwrite(filename))
    return true;

  SCOPED_WALLET_UNLOCK_ON_BAD_PASSWORD(return false;);

  try
  {
    cryptonote::blobdata ciphertext = m_wallet->export_multisig();

    if (called_by_mms)
    {
      get_message_store().process_wallet_created_data(get_multisig_wallet_state(), mms::message_type::multisig_sync_data, ciphertext);
    }
    else
    {
      bool r = epee::file_io_utils::save_string_to_file(filename, ciphertext);
      if (!r)
      {
        fail_msg_writer() << tr("failed to save file ") << filename;
        return false;
      }
    }
  }
  catch (const std::exception &e)
  {
    LOG_ERROR("Error exporting multisig info: " << e.what());
    fail_msg_writer() << tr("Error exporting multisig info: ") << e.what();
    return false;
  }

  success_msg_writer() << tr("Multisig info exported to ") << filename;
  return true;
}

bool simple_wallet::import_multisig(const std::vector<std::string> &args)
{
  import_multisig_main(args, false);
  return true;
}

bool simple_wallet::import_multisig_main(const std::vector<std::string> &args, bool called_by_mms)
{
  bool ready;
  uint32_t threshold, total;
  if (m_wallet->key_on_device())
  {
    fail_msg_writer() << tr("command not supported by HW wallet");
    return false;
  }
  if (!m_wallet->multisig(&ready, &threshold, &total))
  {
    fail_msg_writer() << tr("This wallet is not multisig");
    return false;
  }
  if (!ready)
  {
    fail_msg_writer() << tr("This multisig wallet is not yet finalized");
    return false;
  }
  if (args.size() < threshold - 1)
  {
    PRINT_USAGE(USAGE_IMPORT_MULTISIG_INFO);
    return false;
  }

  std::vector<cryptonote::blobdata> info;
  for (size_t n = 0; n < args.size(); ++n)
  {
    if (called_by_mms)
    {
      info.push_back(args[n]);
    }
    else
    {
      const std::string &filename = args[n];
      std::string data;
      bool r = epee::file_io_utils::load_file_to_string(filename, data);
      if (!r)
      {
        fail_msg_writer() << tr("failed to read file ") << filename;
        return false;
      }
      info.push_back(std::move(data));
    }
  }

  SCOPED_WALLET_UNLOCK_ON_BAD_PASSWORD(return false;);

  // all read and parsed, actually import
  try
  {
    m_in_manual_refresh.store(true, std::memory_order_relaxed);
    epee::misc_utils::auto_scope_leave_caller scope_exit_handler = epee::misc_utils::create_scope_leave_handler([&](){m_in_manual_refresh.store(false, std::memory_order_relaxed);});
    size_t n_outputs = m_wallet->import_multisig(info);
    // Clear line "Height xxx of xxx"
    std::cout << "\r                                                                \r";
    success_msg_writer() << tr("Multisig info imported");
  }
  catch (const std::exception &e)
  {
    fail_msg_writer() << tr("Failed to import multisig info: ") << e.what();
    return false;
  }
  if (m_wallet->is_trusted_daemon())
  {
    try
    {
      m_wallet->rescan_spent();
    }
    catch (const std::exception &e)
    {
      message_writer() << tr("Failed to update spent status after importing multisig info: ") << e.what();
      return false;
    }
  }
  else
  {
    message_writer() << tr("Untrusted daemon, spent status may be incorrect. Use a trusted daemon and run \"rescan_spent\"");
    return false;
  }
  return true;
}

bool simple_wallet::accept_loaded_tx(const tools::wallet2::multisig_tx_set &txs)
{
  std::string extra_message;
  return accept_loaded_tx([&txs](){return txs.m_ptx.size();}, [&txs](size_t n)->const tools::wallet2::tx_construction_data&{return txs.m_ptx[n].construction_data;}, extra_message);
}

bool simple_wallet::sign_multisig(const std::vector<std::string> &args)
{
  sign_multisig_main(args, false);
  return true;
}

bool simple_wallet::sign_multisig_main(const std::vector<std::string> &args, bool called_by_mms)
{
  bool ready;
  if (m_wallet->key_on_device())
  {
    fail_msg_writer() << tr("command not supported by HW wallet");
    return false;
  }
  if(!m_wallet->multisig(&ready))
  {
    fail_msg_writer() << tr("This is not a multisig wallet");
    return false;
  }
  if (!ready)
  {
    fail_msg_writer() << tr("This multisig wallet is not yet finalized");
    return false;
  }
  if (args.size() != 1)
  {
    PRINT_USAGE(USAGE_SIGN_MULTISIG);
    return false;
  }

  SCOPED_WALLET_UNLOCK_ON_BAD_PASSWORD(return false;);

  std::string filename = args[0];
  std::vector<crypto::hash> txids;
  uint32_t signers = 0;
  try
  {
    if (called_by_mms)
    {
      tools::wallet2::multisig_tx_set exported_txs;
      std::string ciphertext;
      bool r = m_wallet->load_multisig_tx(args[0], exported_txs, [&](const tools::wallet2::multisig_tx_set &tx){ signers = tx.m_signers.size(); return accept_loaded_tx(tx); });
      if (r)
      {
        r = m_wallet->sign_multisig_tx(exported_txs, txids);
      }
      if (r)
      {
        ciphertext = m_wallet->save_multisig_tx(exported_txs);
        if (ciphertext.empty())
        {
          r = false;
        }
      }
      if (r)
      {
        mms::message_type message_type = mms::message_type::fully_signed_tx;
        if (txids.empty())
        {
          message_type = mms::message_type::partially_signed_tx;
        }
        get_message_store().process_wallet_created_data(get_multisig_wallet_state(), message_type, ciphertext);
        filename = "MMS";   // for the messages below
      }
      else
      {
        fail_msg_writer() << tr("Failed to sign multisig transaction");
        return false;
      }
    }
    else
    {
      bool r = m_wallet->sign_multisig_tx_from_file(filename, txids, [&](const tools::wallet2::multisig_tx_set &tx){ signers = tx.m_signers.size(); return accept_loaded_tx(tx); });
      if (!r)
      {
        fail_msg_writer() << tr("Failed to sign multisig transaction");
        return false;
      }
    }
  }
  catch (const tools::error::multisig_export_needed& e)
  {
    fail_msg_writer() << tr("Multisig error: ") << e.what();
    return false;
  }
  catch (const std::exception &e)
  {
    fail_msg_writer() << tr("Failed to sign multisig transaction: ") << e.what();
    return false;
  }

  if (txids.empty())
  {
    uint32_t threshold;
    m_wallet->multisig(NULL, &threshold);
    uint32_t signers_needed = threshold - signers - 1;
    success_msg_writer(true) << tr("Transaction successfully signed to file ") << filename << ", "
        << signers_needed << " more signer(s) needed";
    return true;
  }
  else
  {
    std::string txids_as_text;
    for (const auto &txid: txids)
    {
      if (!txids_as_text.empty())
        txids_as_text += (", ");
      txids_as_text += epee::string_tools::pod_to_hex(txid);
    }
    success_msg_writer(true) << tr("Transaction successfully signed to file ") << filename << ", txid " << txids_as_text;
    success_msg_writer(true) << tr("It may be relayed to the network with submit_multisig");
  }
  return true;
}

bool simple_wallet::submit_multisig(const std::vector<std::string> &args)
{
  submit_multisig_main(args, false);
  return true;
}

bool simple_wallet::submit_multisig_main(const std::vector<std::string> &args, bool called_by_mms)
{
  bool ready;
  uint32_t threshold;
  if (m_wallet->key_on_device())
  {
    fail_msg_writer() << tr("command not supported by HW wallet");
    return false;
  }
  if (!m_wallet->multisig(&ready, &threshold))
  {
    fail_msg_writer() << tr("This is not a multisig wallet");
    return false;
  }
  if (!ready)
  {
    fail_msg_writer() << tr("This multisig wallet is not yet finalized");
    return false;
  }
  if (args.size() != 1)
  {
    PRINT_USAGE(USAGE_SUBMIT_MULTISIG);
    return false;
  }

  if (!try_connect_to_daemon())
    return false;

  SCOPED_WALLET_UNLOCK_ON_BAD_PASSWORD(return false;);

  std::string filename = args[0];
  try
  {
    tools::wallet2::multisig_tx_set txs;
    if (called_by_mms)
    {
      bool r = m_wallet->load_multisig_tx(args[0], txs, [&](const tools::wallet2::multisig_tx_set &tx){ return accept_loaded_tx(tx); });
      if (!r)
      {
        fail_msg_writer() << tr("Failed to load multisig transaction from MMS");
        return false;
      }
    }
    else
    {
      bool r = m_wallet->load_multisig_tx_from_file(filename, txs, [&](const tools::wallet2::multisig_tx_set &tx){ return accept_loaded_tx(tx); });
      if (!r)
      {
        fail_msg_writer() << tr("Failed to load multisig transaction from file");
        return false;
      }
    }
    if (txs.m_signers.size() < threshold)
    {
      fail_msg_writer() << (boost::format(tr("Multisig transaction signed by only %u signers, needs %u more signatures"))
          % txs.m_signers.size() % (threshold - txs.m_signers.size())).str();
      return false;
    }

    // actually commit the transactions
    for (auto &ptx: txs.m_ptx)
    {
      m_wallet->commit_tx(ptx);
      success_msg_writer(true) << tr("Transaction successfully submitted, transaction ") << get_transaction_hash(ptx.tx) << ENDL
          << tr("You can check its status by using the `show_transfers` command.");
    }
  }
  catch (const std::exception &e)
  {
    handle_transfer_exception(std::current_exception(), m_wallet->is_trusted_daemon());
  }
  catch (...)
  {
    LOG_ERROR("unknown error");
    fail_msg_writer() << tr("unknown error");
    return false;
  }

  return true;
}

bool simple_wallet::export_raw_multisig(const std::vector<std::string> &args)
{
  bool ready;
  uint32_t threshold;
  if (m_wallet->key_on_device())
  {
    fail_msg_writer() << tr("command not supported by HW wallet");
    return true;
  }
  if (!m_wallet->multisig(&ready, &threshold))
  {
    fail_msg_writer() << tr("This is not a multisig wallet");
    return true;
  }
  if (!ready)
  {
    fail_msg_writer() << tr("This multisig wallet is not yet finalized");
    return true;
  }
  if (args.size() != 1)
  {
    PRINT_USAGE(USAGE_EXPORT_RAW_MULTISIG_TX);
    return true;
  }

  std::string filename = args[0];
  if (m_wallet->confirm_export_overwrite() && !check_file_overwrite(filename))
    return true;

  SCOPED_WALLET_UNLOCK();

  try
  {
    tools::wallet2::multisig_tx_set txs;
    bool r = m_wallet->load_multisig_tx_from_file(filename, txs, [&](const tools::wallet2::multisig_tx_set &tx){ return accept_loaded_tx(tx); });
    if (!r)
    {
      fail_msg_writer() << tr("Failed to load multisig transaction from file");
      return true;
    }
    if (txs.m_signers.size() < threshold)
    {
      fail_msg_writer() << (boost::format(tr("Multisig transaction signed by only %u signers, needs %u more signatures"))
          % txs.m_signers.size() % (threshold - txs.m_signers.size())).str();
      return true;
    }

    // save the transactions
    std::string filenames;
    for (auto &ptx: txs.m_ptx)
    {
      const crypto::hash txid = cryptonote::get_transaction_hash(ptx.tx);
      const std::string filename = std::string("raw_multisig_loki_tx_") + epee::string_tools::pod_to_hex(txid);
      if (!filenames.empty())
        filenames += ", ";
      filenames += filename;
      if (!epee::file_io_utils::save_string_to_file(filename, cryptonote::tx_to_blob(ptx.tx)))
      {
        fail_msg_writer() << tr("Failed to export multisig transaction to file ") << filename;
        return true;
      }
    }
    success_msg_writer() << tr("Saved exported multisig transaction file(s): ") << filenames;
  }
  catch (const std::exception& e)
  {
    LOG_ERROR("unexpected error: " << e.what());
    fail_msg_writer() << tr("unexpected error: ") << e.what();
  }
  catch (...)
  {
    LOG_ERROR("Unknown error");
    fail_msg_writer() << tr("unknown error");
  }

  return true;
}

bool simple_wallet::print_ring(const std::vector<std::string> &args)
{
  crypto::key_image key_image;
  crypto::hash txid;
  if (args.size() != 1)
  {
    PRINT_USAGE(USAGE_PRINT_RING);
    return true;
  }

  if (!epee::string_tools::hex_to_pod(args[0], key_image))
  {
    fail_msg_writer() << tr("Invalid key image");
    return true;
  }
  // this one will always work, they're all 32 byte hex
  if (!epee::string_tools::hex_to_pod(args[0], txid))
  {
    fail_msg_writer() << tr("Invalid txid");
    return true;
  }

  std::vector<uint64_t> ring;
  std::vector<std::pair<crypto::key_image, std::vector<uint64_t>>> rings;
  try
  {
    if (m_wallet->get_ring(key_image, ring))
      rings.push_back({key_image, ring});
    else if (!m_wallet->get_rings(txid, rings))
    {
      fail_msg_writer() << tr("Key image either not spent, or spent with mixin 0");
      return true;
    }

    for (const auto &ring: rings)
    {
      std::stringstream str;
      for (const auto &x: ring.second)
        str << x<< " ";
      // do NOT translate this "absolute" below, the lin can be used as input to set_ring
      success_msg_writer() << epee::string_tools::pod_to_hex(ring.first) <<  " absolute " << str.str();
    }
  }
  catch (const std::exception &e)
  {
    fail_msg_writer() << tr("Failed to get key image ring: ") << e.what();
  }

  return true;
}

bool simple_wallet::set_ring(const std::vector<std::string> &args)
{
  crypto::key_image key_image;

  // try filename first
  if (args.size() == 1)
  {
    if (!epee::file_io_utils::is_file_exist(args[0]))
    {
      fail_msg_writer() << tr("File doesn't exist");
      return true;
    }

    char str[4096];
    std::unique_ptr<FILE, tools::close_file> f(fopen(args[0].c_str(), "r"));
    if (f)
    {
      while (!feof(f.get()))
      {
        if (!fgets(str, sizeof(str), f.get()))
          break;
        const size_t len = strlen(str);
        if (len > 0 && str[len - 1] == '\n')
          str[len - 1] = 0;
        if (!str[0])
          continue;
        char key_image_str[65], type_str[9];
        int read_after_key_image = 0, read = 0;
        int fields = sscanf(str, "%64[abcdefABCDEF0123456789] %n%8s %n", key_image_str, &read_after_key_image, type_str, &read);
        if (fields != 2)
        {
          fail_msg_writer() << tr("Invalid ring specification: ") << str;
          continue;
        }
        key_image_str[64] = 0;
        type_str[8] = 0;
        crypto::key_image key_image;
        if (read_after_key_image == 0 || !epee::string_tools::hex_to_pod(key_image_str, key_image))
        {
          fail_msg_writer() << tr("Invalid key image: ") << str;
          continue;
        }
        if (read == read_after_key_image+8 || (strcmp(type_str, "absolute") && strcmp(type_str, "relative")))
        {
          fail_msg_writer() << tr("Invalid ring type, expected relative or abosolute: ") << str;
          continue;
        }
        bool relative = !strcmp(type_str, "relative");
        if (read < 0 || (size_t)read > strlen(str))
        {
          fail_msg_writer() << tr("Error reading line: ") << str;
          continue;
        }
        bool valid = true;
        std::vector<uint64_t> ring;
        const char *ptr = str + read;
        while (*ptr)
        {
          unsigned long offset;
          int elements = sscanf(ptr, "%lu %n", &offset, &read);
          if (elements == 0 || read <= 0 || (size_t)read > strlen(str))
          {
            fail_msg_writer() << tr("Error reading line: ") << str;
            valid = false;
            break;
          }
          ring.push_back(offset);
          ptr += read;
        }
        if (!valid)
          continue;
        if (ring.empty())
        {
          fail_msg_writer() << tr("Invalid ring: ") << str;
          continue;
        }
        if (relative)
        {
          for (size_t n = 1; n < ring.size(); ++n)
          {
            if (ring[n] <= 0)
            {
              fail_msg_writer() << tr("Invalid relative ring: ") << str;
              valid = false;
              break;
            }
          }
        }
        else
        {
          for (size_t n = 1; n < ring.size(); ++n)
          {
            if (ring[n] <= ring[n-1])
            {
              fail_msg_writer() << tr("Invalid absolute ring: ") << str;
              valid = false;
              break;
            }
          }
        }
        if (!valid)
          continue;
        if (!m_wallet->set_ring(key_image, ring, relative))
          fail_msg_writer() << tr("Failed to set ring for key image: ") << key_image << ". " << tr("Continuing.");
      }
      f.reset();
    }
    return true;
  }

  if (args.size() < 3)
  {
    PRINT_USAGE(USAGE_SET_RING);
    return true;
  }

  if (!epee::string_tools::hex_to_pod(args[0], key_image))
  {
    fail_msg_writer() << tr("Invalid key image");
    return true;
  }

  bool relative;
  if (args[1] == "absolute")
  {
    relative = false;
  }
  else if (args[1] == "relative")
  {
    relative = true;
  }
  else
  {
    fail_msg_writer() << tr("Missing absolute or relative keyword");
    return true;
  }

  std::vector<uint64_t> ring;
  for (size_t n = 2; n < args.size(); ++n)
  {
    ring.resize(ring.size() + 1);
    if (!string_tools::get_xtype_from_string(ring.back(), args[n]))
    {
      fail_msg_writer() << tr("invalid index: must be a strictly positive unsigned integer");
      return true;
    }
    if (relative)
    {
      if (ring.size() > 1 && !ring.back())
      {
        fail_msg_writer() << tr("invalid index: must be a strictly positive unsigned integer");
        return true;
      }
      uint64_t sum = 0;
      for (uint64_t out: ring)
      {
        if (out > std::numeric_limits<uint64_t>::max() - sum)
        {
          fail_msg_writer() << tr("invalid index: indices wrap");
          return true;
        }
        sum += out;
      }
    }
    else
    {
      if (ring.size() > 1 && ring[ring.size() - 2] >= ring[ring.size() - 1])
      {
        fail_msg_writer() << tr("invalid index: indices should be in strictly ascending order");
        return true;
      }
    }
  }
  if (!m_wallet->set_ring(key_image, ring, relative))
  {
    fail_msg_writer() << tr("failed to set ring");
    return true;
  }

  return true;
}

bool simple_wallet::unset_ring(const std::vector<std::string> &args)
{
  crypto::hash txid;
  std::vector<crypto::key_image> key_images;

  if (args.size() < 1)
  {
    PRINT_USAGE(USAGE_UNSET_RING);
    return true;
  }

  key_images.resize(args.size());
  for (size_t i = 0; i < args.size(); ++i)
  {
    if (!epee::string_tools::hex_to_pod(args[i], key_images[i]))
    {
      fail_msg_writer() << tr("Invalid key image or txid");
      return true;
    }
  }
  static_assert(sizeof(crypto::hash) == sizeof(crypto::key_image), "hash and key_image must have the same size");
  memcpy(&txid, &key_images[0], sizeof(txid));

  if (!m_wallet->unset_ring(key_images) && !m_wallet->unset_ring(txid))
  {
    fail_msg_writer() << tr("failed to unset ring");
    return true;
  }

  return true;
}

bool simple_wallet::blackball(const std::vector<std::string> &args)
{
  uint64_t amount = std::numeric_limits<uint64_t>::max(), offset, num_offsets;
  if (args.size() == 0)
  {
    PRINT_USAGE(USAGE_MARK_OUTPUT_SPENT);
    return true;
  }

  try
  {
    if (sscanf(args[0].c_str(), "%" PRIu64 "/%" PRIu64, &amount, &offset) == 2)
    {
      m_wallet->blackball_output(std::make_pair(amount, offset));
    }
    else if (epee::file_io_utils::is_file_exist(args[0]))
    {
      std::vector<std::pair<uint64_t, uint64_t>> outputs;
      char str[256];

      std::unique_ptr<FILE, tools::close_file> f(fopen(args[0].c_str(), "r"));
      if (f)
      {
        while (!feof(f.get()))
        {
          if (!fgets(str, sizeof(str), f.get()))
            break;
          const size_t len = strlen(str);
          if (len > 0 && str[len - 1] == '\n')
            str[len - 1] = 0;
          if (!str[0])
            continue;
          if (sscanf(str, "@%" PRIu64, &amount) == 1)
          {
            continue;
          }
          if (amount == std::numeric_limits<uint64_t>::max())
          {
            fail_msg_writer() << tr("First line is not an amount");
            return true;
          }
          if (sscanf(str, "%" PRIu64 "*%" PRIu64, &offset, &num_offsets) == 2 && num_offsets <= std::numeric_limits<uint64_t>::max() - offset)
          {
            while (num_offsets--)
              outputs.push_back(std::make_pair(amount, offset++));
          }
          else if (sscanf(str, "%" PRIu64, &offset) == 1)
          {
            outputs.push_back(std::make_pair(amount, offset));
          }
          else
          {
            fail_msg_writer() << tr("Invalid output: ") << str;
            return true;
          }
        }
        f.reset();
        bool add = false;
        if (args.size() > 1)
        {
          if (args[1] != "add")
          {
            fail_msg_writer() << tr("Bad argument: ") + args[1] + ": " + tr("should be \"add\"");
            return true;
          }
          add = true;
        }
        m_wallet->set_blackballed_outputs(outputs, add);
      }
      else
      {
        fail_msg_writer() << tr("Failed to open file");
        return true;
      }
    }
    else
    {
      fail_msg_writer() << tr("Invalid output key, and file doesn't exist");
      return true;
    }
  }
  catch (const std::exception &e)
  {
    fail_msg_writer() << tr("Failed to mark output spent: ") << e.what();
  }

  return true;
}

bool simple_wallet::unblackball(const std::vector<std::string> &args)
{
  std::pair<uint64_t, uint64_t> output;
  if (args.size() != 1)
  {
    PRINT_USAGE(USAGE_MARK_OUTPUT_UNSPENT);
    return true;
  }

  if (sscanf(args[0].c_str(), "%" PRIu64 "/%" PRIu64, &output.first, &output.second) != 2)
  {
    fail_msg_writer() << tr("Invalid output");
    return true;
  }

  try
  {
    m_wallet->unblackball_output(output);
  }
  catch (const std::exception &e)
  {
    fail_msg_writer() << tr("Failed to mark output unspent: ") << e.what();
  }

  return true;
}

bool simple_wallet::blackballed(const std::vector<std::string> &args)
{
  std::pair<uint64_t, uint64_t> output;
  if (args.size() != 1)
  {
    PRINT_USAGE(USAGE_IS_OUTPUT_SPENT);
    return true;
  }

  if (sscanf(args[0].c_str(), "%" PRIu64 "/%" PRIu64, &output.first, &output.second) != 2)
  {
    fail_msg_writer() << tr("Invalid output");
    return true;
  }

  try
  {
    if (m_wallet->is_output_blackballed(output))
      message_writer() << tr("Spent: ") << output.first << "/" << output.second;
    else
      message_writer() << tr("Not spent: ") << output.first << "/" << output.second;
  }
  catch (const std::exception &e)
  {
    fail_msg_writer() << tr("Failed to check whether output is spent: ") << e.what();
  }

  return true;
}

bool simple_wallet::save_known_rings(const std::vector<std::string> &args)
{
  try
  {
    LOCK_IDLE_SCOPE();
    m_wallet->find_and_save_rings();
  }
  catch (const std::exception &e)
  {
    fail_msg_writer() << tr("Failed to save known rings: ") << e.what();
  }
  return true;
}

bool simple_wallet::freeze_thaw(const std::vector<std::string> &args, bool freeze)
{
  if (args.empty())
  {
    fail_msg_writer() << boost::format(tr("usage: %s <key_image>|<pubkey>")) % (freeze ? "freeze" : "thaw");
    return true;
  }
  crypto::key_image ki;
  if (!epee::string_tools::hex_to_pod(args[0], ki))
  {
    fail_msg_writer() << tr("failed to parse key image");
    return true;
  }
  try
  {
    if (freeze)
      m_wallet->freeze(ki);
    else
      m_wallet->thaw(ki);
  }
  catch (const std::exception &e)
  {
    fail_msg_writer() << e.what();
    return true;
  }

  return true;
}

bool simple_wallet::freeze(const std::vector<std::string> &args)
{
  return freeze_thaw(args, true);
}

bool simple_wallet::thaw(const std::vector<std::string> &args)
{
  return freeze_thaw(args, false);
}

bool simple_wallet::frozen(const std::vector<std::string> &args)
{
  if (args.empty())
  {
    size_t ntd = m_wallet->get_num_transfer_details();
    for (size_t i = 0; i < ntd; ++i)
    {
      if (!m_wallet->frozen(i))
        continue;
      const tools::wallet2::transfer_details &td = m_wallet->get_transfer_details(i);
      message_writer() << tr("Frozen: ") << td.m_key_image << " " << cryptonote::print_money(td.amount());
    }
  }
  else
  {
    crypto::key_image ki;
    if (!epee::string_tools::hex_to_pod(args[0], ki))
    {
      fail_msg_writer() << tr("failed to parse key image");
      return true;
    }
    if (m_wallet->frozen(ki))
      message_writer() << tr("Frozen: ") << ki;
    else
      message_writer() << tr("Not frozen: ") << ki;
  }
  return true;
}

bool simple_wallet::net_stats(const std::vector<std::string> &args)
{
  message_writer() << std::to_string(m_wallet->get_bytes_sent()) + tr(" bytes sent");
  message_writer() << std::to_string(m_wallet->get_bytes_received()) + tr(" bytes received");
  return true;
}

bool simple_wallet::welcome(const std::vector<std::string> &args)
{
  message_writer() << tr("Welcome to Loki, the private cryptocurrency based on Monero");
  message_writer() << "";
  message_writer() << tr("Loki, like Bitcoin, is a cryptocurrency. That is, it is digital money.");
  message_writer() << tr("Unlike Bitcoin, your Loki transactions and balance stay private, and not visible to the world by default.");
  message_writer() << tr("However, you have the option of making those available to select parties, if you choose to.");
  message_writer() << "";
  message_writer() << tr("Loki protects your privacy on the blockchain, and while Loki strives to improve all the time,");
  message_writer() << tr("no privacy technology can be 100% perfect, Monero and consequently Loki included.");
  message_writer() << tr("Loki cannot protect you from malware, and it may not be as effective as we hope against powerful adversaries.");
  message_writer() << tr("Flaws in Loki may be discovered in the future, and attacks may be developed to peek under some");
  message_writer() << tr("of the layers of privacy Loki provides. Be safe and practice defense in depth.");
  message_writer() << "";
  message_writer() << tr("Welcome to Loki and financial privacy. For more information, see https://loki.network");
  return true;
}

bool simple_wallet::version(const std::vector<std::string> &args)
{
  message_writer() << "Loki '" << LOKI_RELEASE_NAME << "' (v" << LOKI_VERSION_FULL << ")";
  return true;
}

bool simple_wallet::cold_sign_tx(const std::vector<tools::wallet2::pending_tx>& ptx_vector, tools::wallet2::signed_tx_set &exported_txs, std::vector<cryptonote::address_parse_info> &dsts_info, std::function<bool(const tools::wallet2::signed_tx_set &)> accept_func)
{
  std::vector<std::string> tx_aux;

  message_writer(console_color_white, false) << tr("Please confirm the transaction on the device");

  m_wallet->cold_sign_tx(ptx_vector, exported_txs, dsts_info, tx_aux);

  if (accept_func && !accept_func(exported_txs))
  {
    MERROR("Transactions rejected by callback");
    return false;
  }

  // aux info
  m_wallet->cold_tx_aux_import(exported_txs.ptx, tx_aux);

  // import key images
  return m_wallet->import_key_images(exported_txs, 0, true);
}

bool simple_wallet::set_always_confirm_transfers(const std::vector<std::string> &args/* = std::vector<std::string>()*/)
{
  const auto pwd_container = get_and_verify_password();
  if (pwd_container)
  {
    parse_bool_and_use(args[1], [&](bool r) {
      m_wallet->always_confirm_transfers(r);
      m_wallet->rewrite(m_wallet_file, pwd_container->password());
    });
  }
  return true;
}

bool simple_wallet::set_print_ring_members(const std::vector<std::string> &args/* = std::vector<std::string>()*/)
{
  const auto pwd_container = get_and_verify_password();
  if (pwd_container)
  {
    parse_bool_and_use(args[1], [&](bool r) {
      m_wallet->print_ring_members(r);
      m_wallet->rewrite(m_wallet_file, pwd_container->password());
    });
  }
  return true;
}

bool simple_wallet::set_store_tx_info(const std::vector<std::string> &args/* = std::vector<std::string>()*/)
{
  if (m_wallet->watch_only())
  {
    fail_msg_writer() << tr("wallet is watch-only and cannot transfer");
    return true;
  }
 
  const auto pwd_container = get_and_verify_password();
  if (pwd_container)
  {
    parse_bool_and_use(args[1], [&](bool r) {
      m_wallet->store_tx_info(r);
      m_wallet->rewrite(m_wallet_file, pwd_container->password());
    });
  }
  return true;
}

bool simple_wallet::set_default_priority(const std::vector<std::string> &args/* = std::vector<std::string>()*/)
{
  uint32_t priority = 0;
  try
  {
    if (strchr(args[1].c_str(), '-'))
    {
      fail_msg_writer() << tr("priority must be either 0, 1, 2, 3, or 4, or one of: ") << join_priority_strings(", ");
      return true;
    }
    if (args[1] == "0")
    {
      priority = 0;
    }
    else
    {
      bool found = false;
      for (size_t n = 0; n < tools::allowed_priority_strings.size(); ++n)
      {
        if (tools::allowed_priority_strings[n] == args[1])
        {
          found = true;
          priority = n;
        }
      }
      if (!found)
      {
        priority = boost::lexical_cast<int>(args[1]);
        if (priority < 1 || priority > 4)
        {
          fail_msg_writer() << tr("priority must be either 0, 1, 2, 3, or 4, or one of: ") << join_priority_strings(", ");
          return true;
        }
      }
    }
 
    const auto pwd_container = get_and_verify_password();
    if (pwd_container)
    {
      m_wallet->set_default_priority(priority);
      m_wallet->rewrite(m_wallet_file, pwd_container->password());
    }
    return true;
  }
  catch(const boost::bad_lexical_cast &)
  {
    fail_msg_writer() << tr("priority must be either 0, 1, 2, 3, or 4, or one of: ") << join_priority_strings(", ");
    return true;
  }
  catch(...)
  {
    fail_msg_writer() << tr("could not change default priority");
    return true;
  }
}

bool simple_wallet::set_auto_refresh(const std::vector<std::string> &args/* = std::vector<std::string>()*/)
{
  const auto pwd_container = get_and_verify_password();
  if (pwd_container)
  {
    parse_bool_and_use(args[1], [&](bool auto_refresh) {
      m_auto_refresh_enabled.store(false, std::memory_order_relaxed);
      m_wallet->auto_refresh(auto_refresh);
      m_idle_mutex.lock();
      m_auto_refresh_enabled.store(auto_refresh, std::memory_order_relaxed);
      m_idle_cond.notify_one();
      m_idle_mutex.unlock();

      m_wallet->rewrite(m_wallet_file, pwd_container->password());
    });
  }
  return true;
}

bool simple_wallet::set_refresh_type(const std::vector<std::string> &args/* = std::vector<std::string>()*/)
{
  tools::wallet2::RefreshType refresh_type;
  if (!parse_refresh_type(args[1], refresh_type))
  {
    return true;
  }
 
  const auto pwd_container = get_and_verify_password();
  if (pwd_container)
  {
    m_wallet->set_refresh_type(refresh_type);
    m_wallet->rewrite(m_wallet_file, pwd_container->password());
  }
  return true;
}

bool simple_wallet::set_confirm_missing_payment_id(const std::vector<std::string> &args/* = std::vector<std::string>()*/)
{
  LONG_PAYMENT_ID_SUPPORT_CHECK();

  const auto pwd_container = get_and_verify_password();
  if (pwd_container)
  {
    parse_bool_and_use(args[1], [&](bool r) {
      m_wallet->confirm_missing_payment_id(r);
      m_wallet->rewrite(m_wallet_file, pwd_container->password());
    });
  }
  return true;
}

bool simple_wallet::set_ask_password(const std::vector<std::string> &args/* = std::vector<std::string>()*/)
{
  const auto pwd_container = get_and_verify_password();
  if (pwd_container)
  {
    tools::wallet2::AskPasswordType ask = tools::wallet2::AskPasswordToDecrypt;
    if (args[1] == "never" || args[1] == "0")
      ask = tools::wallet2::AskPasswordNever;
    else if (args[1] == "action" || args[1] == "1")
      ask = tools::wallet2::AskPasswordOnAction;
    else if (args[1] == "encrypt" || args[1] == "decrypt" || args[1] == "2")
      ask = tools::wallet2::AskPasswordToDecrypt;
    else
    {
      fail_msg_writer() << tr("invalid argument: must be either 0/never, 1/action, or 2/encrypt/decrypt");
      return true;
    }

    const tools::wallet2::AskPasswordType cur_ask = m_wallet->ask_password();
    if (!m_wallet->watch_only())
    {
      if (cur_ask == tools::wallet2::AskPasswordToDecrypt && ask != tools::wallet2::AskPasswordToDecrypt)
        m_wallet->decrypt_keys(pwd_container->password());
      else if (cur_ask != tools::wallet2::AskPasswordToDecrypt && ask == tools::wallet2::AskPasswordToDecrypt)
        m_wallet->encrypt_keys(pwd_container->password());
    }
    m_wallet->ask_password(ask);
    m_wallet->rewrite(m_wallet_file, pwd_container->password());
  }
  return true;
}

bool simple_wallet::set_unit(const std::vector<std::string> &args/* = std::vector<std::string>()*/)
{
  const std::string &unit = args[1];
  unsigned int decimal_point = CRYPTONOTE_DISPLAY_DECIMAL_POINT;

  if (unit == "loki")
    decimal_point = CRYPTONOTE_DISPLAY_DECIMAL_POINT;
  else if (unit == "megarok")
    decimal_point = CRYPTONOTE_DISPLAY_DECIMAL_POINT - 3;
  else if (unit == "kilorok")
    decimal_point = CRYPTONOTE_DISPLAY_DECIMAL_POINT - 6;
  else if (unit == "rok")
    decimal_point = 0;
  else
  {
    fail_msg_writer() << tr("invalid unit");
    return true;
  }

  const auto pwd_container = get_and_verify_password();
  if (pwd_container)
  {
    cryptonote::set_default_decimal_point(decimal_point);
    m_wallet->rewrite(m_wallet_file, pwd_container->password());
  }
  return true;
}

bool simple_wallet::set_min_output_count(const std::vector<std::string> &args/* = std::vector<std::string>()*/)
{
  uint32_t count;
  if (!string_tools::get_xtype_from_string(count, args[1]))
  {
    fail_msg_writer() << tr("invalid count: must be an unsigned integer");
    return true;
  }

  const auto pwd_container = get_and_verify_password();
  if (pwd_container)
  {
    m_wallet->set_min_output_count(count);
    m_wallet->rewrite(m_wallet_file, pwd_container->password());
  }
  return true;
}

bool simple_wallet::set_min_output_value(const std::vector<std::string> &args/* = std::vector<std::string>()*/)
{
  uint64_t value;
  if (!cryptonote::parse_amount(value, args[1]))
  {
    fail_msg_writer() << tr("invalid value");
    return true;
  }

  const auto pwd_container = get_and_verify_password();
  if (pwd_container)
  {
    m_wallet->set_min_output_value(value);
    m_wallet->rewrite(m_wallet_file, pwd_container->password());
  }
  return true;
}

bool simple_wallet::set_merge_destinations(const std::vector<std::string> &args/* = std::vector<std::string>()*/)
{
  const auto pwd_container = get_and_verify_password();
  if (pwd_container)
  {
    parse_bool_and_use(args[1], [&](bool r) {
      m_wallet->merge_destinations(r);
      m_wallet->rewrite(m_wallet_file, pwd_container->password());
    });
  }
  return true;
}

bool simple_wallet::set_confirm_backlog(const std::vector<std::string> &args/* = std::vector<std::string>()*/)
{
  const auto pwd_container = get_and_verify_password();
  if (pwd_container)
  {
    parse_bool_and_use(args[1], [&](bool r) {
      m_wallet->confirm_backlog(r);
      m_wallet->rewrite(m_wallet_file, pwd_container->password());
    });
  }
  return true;
}

bool simple_wallet::set_confirm_backlog_threshold(const std::vector<std::string> &args/* = std::vector<std::string>()*/)
{
  uint32_t threshold;
  if (!string_tools::get_xtype_from_string(threshold, args[1]))
  {
    fail_msg_writer() << tr("invalid count: must be an unsigned integer");
    return true;
  }

  const auto pwd_container = get_and_verify_password();
  if (pwd_container)
  {
    m_wallet->set_confirm_backlog_threshold(threshold);
    m_wallet->rewrite(m_wallet_file, pwd_container->password());
  }
  return true;
}

bool simple_wallet::set_confirm_export_overwrite(const std::vector<std::string> &args/* = std::vector<std::string>()*/)
{
  const auto pwd_container = get_and_verify_password();
  if (pwd_container)
  {
    parse_bool_and_use(args[1], [&](bool r) {
      m_wallet->confirm_export_overwrite(r);
      m_wallet->rewrite(m_wallet_file, pwd_container->password());
    });
  }
  return true;
}

bool simple_wallet::set_refresh_from_block_height(const std::vector<std::string> &args/* = std::vector<std::string>()*/)
{
  const auto pwd_container = get_and_verify_password();
  if (pwd_container)
  {
    uint64_t height;
    if (!epee::string_tools::get_xtype_from_string(height, args[1]))
    {
      fail_msg_writer() << tr("Invalid height");
      return true;
    }
    m_wallet->set_refresh_from_block_height(height);
    m_wallet->rewrite(m_wallet_file, pwd_container->password());
  }
  return true;
}

bool simple_wallet::set_auto_low_priority(const std::vector<std::string> &args/* = std::vector<std::string>()*/)
{
  const auto pwd_container = get_and_verify_password();
  if (pwd_container)
  {
    parse_bool_and_use(args[1], [&](bool r) {
      m_wallet->auto_low_priority(r);
      m_wallet->rewrite(m_wallet_file, pwd_container->password());
    });
  }
  return true;
}

bool simple_wallet::set_segregate_pre_fork_outputs(const std::vector<std::string> &args/* = std::vector<std::string>()*/)
{
  const auto pwd_container = get_and_verify_password();
  if (pwd_container)
  {
    parse_bool_and_use(args[1], [&](bool r) {
      m_wallet->segregate_pre_fork_outputs(r);
      m_wallet->rewrite(m_wallet_file, pwd_container->password());
    });
  }
  return true;
}

bool simple_wallet::set_key_reuse_mitigation2(const std::vector<std::string> &args/* = std::vector<std::string>()*/)
{
  const auto pwd_container = get_and_verify_password();
  if (pwd_container)
  {
    parse_bool_and_use(args[1], [&](bool r) {
      m_wallet->key_reuse_mitigation2(r);
      m_wallet->rewrite(m_wallet_file, pwd_container->password());
    });
  }
  return true;
}

bool simple_wallet::set_subaddress_lookahead(const std::vector<std::string> &args/* = std::vector<std::string>()*/)
{
  const auto pwd_container = get_and_verify_password();
  if (pwd_container)
  {
    auto lookahead = parse_subaddress_lookahead(args[1]);
    if (lookahead)
    {
      m_wallet->set_subaddress_lookahead(lookahead->first, lookahead->second);
      m_wallet->rewrite(m_wallet_file, pwd_container->password());
    }
  }
  return true;
}

bool simple_wallet::set_segregation_height(const std::vector<std::string> &args/* = std::vector<std::string>()*/)
{
  const auto pwd_container = get_and_verify_password();
  if (pwd_container)
  {
    uint64_t height;
    if (!epee::string_tools::get_xtype_from_string(height, args[1]))
    {
      fail_msg_writer() << tr("Invalid height");
      return true;
    }
    m_wallet->segregation_height(height);
    m_wallet->rewrite(m_wallet_file, pwd_container->password());
  }
  return true;
}

bool simple_wallet::set_ignore_fractional_outputs(const std::vector<std::string> &args/* = std::vector<std::string>()*/)
{
  const auto pwd_container = get_and_verify_password();
  if (pwd_container)
  {
    parse_bool_and_use(args[1], [&](bool r) {
      m_wallet->ignore_fractional_outputs(r);
      m_wallet->rewrite(m_wallet_file, pwd_container->password());
    });
  }
  return true;
}

bool simple_wallet::set_track_uses(const std::vector<std::string> &args/* = std::vector<std::string>()*/)
{
  const auto pwd_container = get_and_verify_password();
  if (pwd_container)
  {
    parse_bool_and_use(args[1], [&](bool r) {
      m_wallet->track_uses(r);
      m_wallet->rewrite(m_wallet_file, pwd_container->password());
    });
  }
  return true;
}

bool simple_wallet::set_setup_background_mining(const std::vector<std::string> &args/* = std::vector<std::string>()*/)
{
  const auto pwd_container = get_and_verify_password();
  if (pwd_container)
  {
    tools::wallet2::BackgroundMiningSetupType setup = tools::wallet2::BackgroundMiningMaybe;
    if (args[1] == "yes" || args[1] == "1")
      setup = tools::wallet2::BackgroundMiningYes;
    else if (args[1] == "no" || args[1] == "0")
      setup = tools::wallet2::BackgroundMiningNo;
    else
    {
      fail_msg_writer() << tr("invalid argument: must be either 1/yes or 0/no");
      return true;
    }
    m_wallet->setup_background_mining(setup);
    m_wallet->rewrite(m_wallet_file, pwd_container->password());
    if (setup == tools::wallet2::BackgroundMiningYes)
      start_background_mining();
    else
      stop_background_mining();
  }
  return true;
}

bool simple_wallet::set_device_name(const std::vector<std::string> &args/* = std::vector<std::string>()*/)
{
  const auto pwd_container = get_and_verify_password();
  if (pwd_container)
  {
    if (args.size() == 0){
      fail_msg_writer() << tr("Device name not specified");
      return true;
    }

    m_wallet->device_name(args[0]);
    bool r = false;
    try {
      r = m_wallet->reconnect_device();
      if (!r){
        fail_msg_writer() << tr("Device reconnect failed");
      }

    } catch(const std::exception & e){
      MWARNING("Device reconnect failed: " << e.what());
      fail_msg_writer() << tr("Device reconnect failed: ") << e.what();
    }

  }
  return true;
}

bool simple_wallet::help(const std::vector<std::string> &args/* = std::vector<std::string>()*/)
{
  if(args.empty())
  {
    success_msg_writer() << get_commands_str();
  }
  else if ((args.size() == 2) && (args.front() == "mms"))
  {
    // Little hack to be able to do "help mms <subcommand>"
    std::vector<std::string> mms_args(1, args.front() + " " + args.back());
    success_msg_writer() << get_command_usage(mms_args);
  }
  else
  {
    success_msg_writer() << get_command_usage(args);
  }
  return true;
}

simple_wallet::simple_wallet()
  : m_allow_mismatched_daemon_version(false)
  , m_refresh_progress_reporter(*this)
  , m_idle_run(true)
  , m_auto_refresh_enabled(false)
  , m_auto_refresh_refreshing(false)
  , m_in_manual_refresh(false)
    , m_current_subaddress_account(0)
{
  m_cmd_binder.set_handler("start_mining",
                           boost::bind(&simple_wallet::start_mining, this, _1),
                           tr(USAGE_START_MINING),
                           tr("Start mining in the daemon (bg_mining and ignore_battery are optional booleans)."));
  m_cmd_binder.set_handler("stop_mining",
      boost::bind(&simple_wallet::stop_mining, this, _1),
      tr("Stop mining in the daemon."));
  m_cmd_binder.set_handler("set_daemon",
                           boost::bind(&simple_wallet::set_daemon, this, _1),
                           tr(USAGE_SET_DAEMON),
                           tr("Set another daemon to connect to."));
  m_cmd_binder.set_handler("save_bc",
      boost::bind(&simple_wallet::save_bc, this, _1),
      tr("Save the current blockchain data."));
  m_cmd_binder.set_handler("refresh",
      boost::bind(&simple_wallet::refresh, this, _1),
      tr("Synchronize the transactions and balance."));
  m_cmd_binder.set_handler("balance",
                           boost::bind(&simple_wallet::show_balance, this, _1),
                           tr(USAGE_SHOW_BALANCE),
                           tr("Show the wallet's balance of the currently selected account."));
  m_cmd_binder.set_handler("incoming_transfers",
                           boost::bind(&simple_wallet::show_incoming_transfers, this, _1),
                           tr(USAGE_INCOMING_TRANSFERS),
                           tr("Show the incoming transfers, all or filtered by availability and address index.\n\n"
                              "Output format:\n"
                              "Amount, Spent(\"T\"|\"F\"), \"frozen\"|\"locked\"|\"unlocked\", RingCT, Global Index, Transaction Hash, Address Index, [Public Key, Key Image] "));
  m_cmd_binder.set_handler("payments",
                           boost::bind(&simple_wallet::show_payments, this, _1),
                           tr(USAGE_PAYMENTS),
                           tr("Show the payments for the given payment IDs."));
  m_cmd_binder.set_handler("bc_height",
      boost::bind(&simple_wallet::show_blockchain_height, this, _1),
      tr("Show the blockchain height."));
  m_cmd_binder.set_handler("transfer", boost::bind(&simple_wallet::transfer, this, _1),
                           tr(USAGE_TRANSFER),
                           tr("Transfer <amount> to <address>. If the parameter \"index=<N1>[,<N2>,...]\" is specified, the wallet uses outputs received by addresses of those indices. If omitted, the wallet randomly chooses address indices to be used. In any case, it tries its best not to combine outputs across multiple addresses. <priority> is the priority of the transaction. The higher the priority, the higher the transaction fee. Valid values in priority order (from lowest to highest) are: unimportant, normal, elevated, priority. If omitted, the default value (see the command \"set priority\") is used. Multiple payments can be made at once by adding <address_2> <amount_2> etcetera (before the payment ID, if it's included)"));
  m_cmd_binder.set_handler("locked_transfer",
                           boost::bind(&simple_wallet::locked_transfer, this, _1),
                           tr(USAGE_LOCKED_TRANSFER),
                           tr("Transfer <amount> to <address> and lock it for <lockblocks> (max. 1000000). If the parameter \"index=<N1>[,<N2>,...]\" is specified, the wallet uses outputs received by addresses of those indices. If omitted, the wallet randomly chooses address indices to be used. In any case, it tries its best not to combine outputs across multiple addresses. <priority> is the priority of the transaction. The higher the priority, the higher the transaction fee. Valid values in priority order (from lowest to highest) are: unimportant, normal, elevated, priority. If omitted, the default value (see the command \"set priority\") is used. Multiple payments can be made at once by adding URI_2 or <address_2> <amount_2> etcetera (before the payment ID, if it's included)"));
  m_cmd_binder.set_handler("locked_sweep_all",
                           boost::bind(&simple_wallet::locked_sweep_all, this, _1),
                           tr(USAGE_LOCKED_SWEEP_ALL),
                           tr("Send all unlocked balance to an address and lock it for <lockblocks> (max. 1000000). If the parameter \"index<N1>[,<N2>,...]\" is specified, the wallet sweeps outputs received by those address indices. If omitted, the wallet randomly chooses an address index to be used. <priority> is the priority of the sweep. The higher the priority, the higher the transaction fee. Valid values in priority order (from lowest to highest) are: unimportant, normal, elevated, priority. If omitted, the default value (see the command \"set priority\") is used."));
  m_cmd_binder.set_handler("sweep_unmixable",
                           boost::bind(&simple_wallet::sweep_unmixable, this, _1),
                           tr("Deprecated"));
  m_cmd_binder.set_handler("sweep_all", boost::bind(&simple_wallet::sweep_all, this, _1),
                           tr(USAGE_SWEEP_ALL),
                           tr("Send all unlocked balance to an address. If the parameter \"index<N1>[,<N2>,...]\" is specified, the wallet sweeps outputs received by those address indices. If omitted, the wallet randomly chooses an address index to be used. If the parameter \"outputs=<N>\" is specified and  N > 0, wallet splits the transaction into N even outputs."
                              " If \"use_v1_tx\" is placed at the end, sweep_all will include version 1 transactions into the sweeping process as well, otherwise exclude them"
                             ));
  m_cmd_binder.set_handler("sweep_below",
                           boost::bind(&simple_wallet::sweep_below, this, _1),
                           tr(USAGE_SWEEP_BELOW),
                           tr("Send all unlocked outputs below the threshold to an address."));
  m_cmd_binder.set_handler("sweep_single",
                           boost::bind(&simple_wallet::sweep_single, this, _1),
                           tr(USAGE_SWEEP_SINGLE),
                           tr("Send a single output of the given key image to an address without change."));
  m_cmd_binder.set_handler("sweep_unmixable",
                           boost::bind(&simple_wallet::sweep_unmixable, this, _1),
                           tr("Deprecated"));
  m_cmd_binder.set_handler("sign_transfer",
                           boost::bind(&simple_wallet::sign_transfer, this, _1),
                           tr(USAGE_SIGN_TRANSFER),
                           tr("Sign a transaction from a file. If the parameter \"export_raw\" is specified, transaction raw hex data suitable for the daemon RPC /sendrawtransaction is exported."));
  m_cmd_binder.set_handler("submit_transfer",
                           boost::bind(&simple_wallet::submit_transfer, this, _1),
                           tr("Submit a signed transaction from a file."));
  m_cmd_binder.set_handler("set_log",
                           boost::bind(&simple_wallet::set_log, this, _1),
                           tr(USAGE_SET_LOG),
                           tr("Change the current log detail (level must be <0-4>)."));
  m_cmd_binder.set_handler("account",
                           boost::bind(&simple_wallet::account, this, _1),
                           tr(USAGE_ACCOUNT),
                           tr("If no arguments are specified, the wallet shows all the existing accounts along with their balances.\n"
                              "If the \"new\" argument is specified, the wallet creates a new account with its label initialized by the provided label text (which can be empty).\n"
                              "If the \"switch\" argument is specified, the wallet switches to the account specified by <index>.\n"
                              "If the \"label\" argument is specified, the wallet sets the label of the account specified by <index> to the provided label text.\n"
                              "If the \"tag\" argument is specified, a tag <tag_name> is assigned to the specified accounts <account_index_1>, <account_index_2>, ....\n"
                              "If the \"untag\" argument is specified, the tags assigned to the specified accounts <account_index_1>, <account_index_2> ..., are removed.\n"
                              "If the \"tag_description\" argument is specified, the tag <tag_name> is assigned an arbitrary text <description>."));
  m_cmd_binder.set_handler("address",
                           boost::bind(&simple_wallet::print_address, this, _1),
                           tr(USAGE_ADDRESS),
                           tr("If no arguments are specified or <index> is specified, the wallet shows the default or specified address. If \"all\" is specified, the wallet shows all the existing addresses in the currently selected account. If \"new \" is specified, the wallet creates a new address with the provided label text (which can be empty). If \"label\" is specified, the wallet sets the label of the address specified by <index> to the provided label text."));
  m_cmd_binder.set_handler("integrated_address",
                           boost::bind(&simple_wallet::print_integrated_address, this, _1),
                           tr(USAGE_INTEGRATED_ADDRESS),
                           tr("Encode a payment ID into an integrated address for the current wallet public address (no argument uses a random payment ID), or decode an integrated address to standard address and payment ID"));
  m_cmd_binder.set_handler("address_book",
                           boost::bind(&simple_wallet::address_book, this, _1),
                           tr(USAGE_ADDRESS_BOOK),
                           tr("Print all entries in the address book, optionally adding/deleting an entry to/from it."));
  m_cmd_binder.set_handler("save",
                           boost::bind(&simple_wallet::save, this, _1),
                           tr("Save the wallet data."));
  m_cmd_binder.set_handler("save_watch_only",
                           boost::bind(&simple_wallet::save_watch_only, this, _1),
                           tr("Save a watch-only keys file."));
  m_cmd_binder.set_handler("viewkey",
                           boost::bind(&simple_wallet::viewkey, this, _1),
                           tr("Display the private view key."));
  m_cmd_binder.set_handler("spendkey",
                           boost::bind(&simple_wallet::spendkey, this, _1),
                           tr("Display the private spend key."));
  m_cmd_binder.set_handler("seed",
                           boost::bind(&simple_wallet::seed, this, _1),
                           tr("Display the Electrum-style mnemonic seed"));
  m_cmd_binder.set_handler("set",
                           boost::bind(&simple_wallet::set_variable, this, _1),
                           tr(USAGE_SET_VARIABLE),
                           tr("Available options:\n "
                                  "seed language\n "
                                  "  Set the wallet's seed language.\n "
                                  "always-confirm-transfers <1|0>\n "
                                  "  Whether to confirm unsplit txes.\n "
                                  "print-ring-members <1|0>\n "
                                  "  Whether to print detailed information about ring members during confirmation.\n "
                                  "store-tx-info <1|0>\n "
                                  "  Whether to store outgoing tx info (destination address, payment ID, tx secret key) for future reference.\n "
                                  "auto-refresh <1|0>\n "
                                  "  Whether to automatically synchronize new blocks from the daemon.\n "
                                  "refresh-type <full|optimize-coinbase|no-coinbase|default>\n "
                                  "  Set the wallet's refresh behaviour.\n "
                                  "priority [0|1|2|3|4]\n "
                                  "  Set the fee to default/unimportant/normal/elevated/priority.\n "
                                  "confirm-missing-payment-id <1|0> (obsolete)\n "
                                  "ask-password <0|1|2   (or never|action|decrypt)>\n "
                                  "  action: ask the password before many actions such as transfer, etc\n "
                                  "  decrypt: same as action, but keeps the spend key encrypted in memory when not needed\n "
                                  "unit <loki|megarok|kilorok|rok>\n "
                                  "  Set the default loki (sub-)unit.\n "
                                  "min-outputs-count [n]\n "
                                  "  Try to keep at least that many outputs of value at least min-outputs-value.\n "
                                  "min-outputs-value [n]\n "
                                  "  Try to keep at least min-outputs-count outputs of at least that value.\n "
                                  "merge-destinations <1|0>\n "
                                  "  Whether to merge multiple payments to the same destination address.\n "
                                  "confirm-backlog <1|0>\n "
                                  "  Whether to warn if there is transaction backlog.\n "
                                  "confirm-backlog-threshold [n]\n "
                                  "  Set a threshold for confirm-backlog to only warn if the transaction backlog is greater than n blocks.\n "
                                  "refresh-from-block-height [n]\n "
                                  "  Set the height before which to ignore blocks.\n "
                                  "auto-low-priority <1|0>\n "
                                  "  Whether to automatically use the low priority fee level when it's safe to do so.\n "
                                  "segregate-pre-fork-outputs <1|0>\n "
                                  "  Set this if you intend to spend outputs on both Loki AND a key reusing fork.\n "
                                  "key-reuse-mitigation2 <1|0>\n "
                                  "  Set this if you are not sure whether you will spend on a key reusing Loki fork later.\n"
                                  "subaddress-lookahead <major>:<minor>\n "
                                  "  Set the lookahead sizes for the subaddress hash table.\n "
                                  "  Set this if you are not sure whether you will spend on a key reusing Loki fork later.\n "
                                  "segregation-height <n>\n "
                                  "  Set to the height of a key reusing fork you want to use, 0 to use default."));
  m_cmd_binder.set_handler("encrypted_seed",
                           boost::bind(&simple_wallet::encrypted_seed, this, _1),
                           tr("Display the encrypted Electrum-style mnemonic seed."));
  m_cmd_binder.set_handler("rescan_spent",
                           boost::bind(&simple_wallet::rescan_spent, this, _1),
                           tr("Rescan the blockchain for spent outputs."));
  m_cmd_binder.set_handler("get_tx_key",
                           boost::bind(&simple_wallet::get_tx_key, this, _1),
                           tr(USAGE_GET_TX_KEY),
                           tr("Get the transaction key (r) for a given <txid>."));
  m_cmd_binder.set_handler("set_tx_key",
                           boost::bind(&simple_wallet::set_tx_key, this, _1),
                           tr(USAGE_SET_TX_KEY),
                           tr("Set the transaction key (r) for a given <txid> in case the tx was made by some other device or 3rd party wallet."));
  m_cmd_binder.set_handler("check_tx_key",
                           boost::bind(&simple_wallet::check_tx_key, this, _1),
                           tr(USAGE_CHECK_TX_KEY),
                           tr("Check the amount going to <address> in <txid>."));
  m_cmd_binder.set_handler("get_tx_proof",
                           boost::bind(&simple_wallet::get_tx_proof, this, _1),
                           tr(USAGE_GET_TX_PROOF),
                           tr("Generate a signature proving funds sent to <address> in <txid>, optionally with a challenge string <message>, using either the transaction secret key (when <address> is not your wallet's address) or the view secret key (otherwise), which does not disclose the secret key."));
  m_cmd_binder.set_handler("check_tx_proof",
                           boost::bind(&simple_wallet::check_tx_proof, this, _1),
                           tr(USAGE_CHECK_TX_PROOF),
                           tr("Check the proof for funds going to <address> in <txid> with the challenge string <message> if any."));
  m_cmd_binder.set_handler("get_spend_proof",
                           boost::bind(&simple_wallet::get_spend_proof, this, _1),
                           tr(USAGE_GET_SPEND_PROOF),
                           tr("Generate a signature proving that you generated <txid> using the spend secret key, optionally with a challenge string <message>."));
  m_cmd_binder.set_handler("check_spend_proof",
                           boost::bind(&simple_wallet::check_spend_proof, this, _1),
                           tr(USAGE_CHECK_SPEND_PROOF),
                           tr("Check a signature proving that the signer generated <txid>, optionally with a challenge string <message>."));
  m_cmd_binder.set_handler("get_reserve_proof",
                           boost::bind(&simple_wallet::get_reserve_proof, this, _1),
                           tr(USAGE_GET_RESERVE_PROOF),
                           tr("Generate a signature proving that you own at least this much, optionally with a challenge string <message>.\n"
                              "If 'all' is specified, you prove the entire sum of all of your existing accounts' balances.\n"
                              "Otherwise, you prove the reserve of the smallest possible amount above <amount> available in your current account."));
  m_cmd_binder.set_handler("check_reserve_proof",
                           boost::bind(&simple_wallet::check_reserve_proof, this, _1),
                           tr(USAGE_CHECK_RESERVE_PROOF),
                           tr("Check a signature proving that the owner of <address> holds at least this much, optionally with a challenge string <message>."));
  m_cmd_binder.set_handler("show_transfers",
                           boost::bind(&simple_wallet::show_transfers, this, _1),
                           tr(USAGE_SHOW_TRANSFERS),
                           // Seemingly broken formatting to compensate for the backslash before the quotes.
                           tr("Show the incoming/outgoing transfers within an optional height range.\n\n"
                              "Output format:\n"
                              "In or Coinbase:    Block Number, \"block\"|\"in\",                Time, Amount,  Transaction Hash, Payment ID, Subaddress Index,                     \"-\", Note\n"
                              "Out:               Block Number, \"out\",                         Time, Amount*, Transaction Hash, Payment ID, Fee, Destinations, Input addresses**, \"-\", Note\n"
                              "Pool:                            \"pool\", \"in\",                Time, Amount,  Transaction Hash, Payment Id, Subaddress Index,                     \"-\", Note, Double Spend Note\n"
                              "Pending or Failed:               \"failed\"|\"pending\", \"out\", Time, Amount*, Transaction Hash, Payment ID, Fee, Input addresses**,               \"-\", Note\n\n"
                              "* Excluding change and fee.\n"
                              "** Set of address indices used as inputs in this transfer."));
   m_cmd_binder.set_handler("export_transfers",
                           boost::bind(&simple_wallet::export_transfers, this, _1),
                           tr(USAGE_EXPORT_TRANSFERS),
                           tr("Export to CSV the incoming/outgoing transfers within an optional height range."));
  m_cmd_binder.set_handler("unspent_outputs",
                           boost::bind(&simple_wallet::unspent_outputs, this, _1),
                           tr(USAGE_UNSPENT_OUTPUTS),
                           tr("Show the unspent outputs of a specified address within an optional amount range."));
  m_cmd_binder.set_handler("rescan_bc",
                           boost::bind(&simple_wallet::rescan_blockchain, this, _1),
                           tr(USAGE_RESCAN_BC),
                           tr("Rescan the blockchain from scratch. If \"hard\" is specified, you will lose any information which can not be recovered from the blockchain itself."));
  m_cmd_binder.set_handler("set_tx_note",
                           boost::bind(&simple_wallet::set_tx_note, this, _1),
                           tr(USAGE_SET_TX_NOTE),
                           tr("Set an arbitrary string note for a <txid>."));
  m_cmd_binder.set_handler("get_tx_note",
                           boost::bind(&simple_wallet::get_tx_note, this, _1),
                           tr(USAGE_GET_TX_NOTE),
                           tr("Get a string note for a txid."));
  m_cmd_binder.set_handler("set_description",
                           boost::bind(&simple_wallet::set_description, this, _1),
                           tr(USAGE_SET_DESCRIPTION),
                           tr("Set an arbitrary description for the wallet."));
  m_cmd_binder.set_handler("get_description",
                           boost::bind(&simple_wallet::get_description, this, _1),
                           tr(USAGE_GET_DESCRIPTION),
                           tr("Get the description of the wallet."));
  m_cmd_binder.set_handler("status",
                           boost::bind(&simple_wallet::status, this, _1),
                           tr("Show the wallet's status."));
  m_cmd_binder.set_handler("wallet_info",
                           boost::bind(&simple_wallet::wallet_info, this, _1),
                           tr("Show the wallet's information."));
  m_cmd_binder.set_handler("sign",
                           boost::bind(&simple_wallet::sign, this, _1),
                           tr(USAGE_SIGN),
                           tr("Sign the contents of a file."));
  m_cmd_binder.set_handler("verify",
                           boost::bind(&simple_wallet::verify, this, _1),
                           tr(USAGE_VERIFY),
                           tr("Verify a signature on the contents of a file."));
  m_cmd_binder.set_handler("export_key_images",
                           boost::bind(&simple_wallet::export_key_images, this, _1),
                           tr(USAGE_EXPORT_KEY_IMAGES),
                           tr("Export a signed set of key images to a <filename>. By default exports all key images. If 'requested-only' is specified export key images for outputs not previously imported."));
  m_cmd_binder.set_handler("import_key_images",
                           boost::bind(&simple_wallet::import_key_images, this, _1),
                           tr(USAGE_IMPORT_KEY_IMAGES),
                           tr("Import a signed key images list and verify their spent status."));
  m_cmd_binder.set_handler("hw_key_images_sync",
                           boost::bind(&simple_wallet::hw_key_images_sync, this, _1),
                           tr(USAGE_HW_KEY_IMAGES_SYNC),
                           tr("Synchronizes key images with the hw wallet."));
  m_cmd_binder.set_handler("hw_reconnect",
                           boost::bind(&simple_wallet::hw_reconnect, this, _1),
                           tr(USAGE_HW_RECONNECT),
                           tr("Attempts to reconnect HW wallet."));
  m_cmd_binder.set_handler("export_outputs",
                           boost::bind(&simple_wallet::export_outputs, this, _1),
                           tr(USAGE_EXPORT_OUTPUTS),
                           tr("Export a set of outputs owned by this wallet."));
  m_cmd_binder.set_handler("import_outputs",
                           boost::bind(&simple_wallet::import_outputs, this, _1),
                           tr(USAGE_IMPORT_OUTPUTS),
                           tr("Import a set of outputs owned by this wallet."));
  m_cmd_binder.set_handler("show_transfer",
                           boost::bind(&simple_wallet::show_transfer, this, _1),
                           tr(USAGE_SHOW_TRANSFER),
                           tr("Show information about a transfer to/from this address."));
  m_cmd_binder.set_handler("password",
                           boost::bind(&simple_wallet::change_password, this, _1),
                           tr("Change the wallet's password."));
  m_cmd_binder.set_handler("payment_id",
                           boost::bind(&simple_wallet::payment_id, this, _1),
                           tr(USAGE_PAYMENT_ID),
                           tr("Generate a new random full size payment id (obsolete). These will be unencrypted on the blockchain, see integrated_address for encrypted short payment ids."));
  m_cmd_binder.set_handler("fee",
                           boost::bind(&simple_wallet::print_fee_info, this, _1),
                           tr("Print the information about the current fee and transaction backlog."));
  m_cmd_binder.set_handler("prepare_multisig", boost::bind(&simple_wallet::prepare_multisig, this, _1),
                           tr("Export data needed to create a multisig wallet"));
  m_cmd_binder.set_handler("make_multisig", boost::bind(&simple_wallet::make_multisig, this, _1),
                           tr(USAGE_MAKE_MULTISIG),
                           tr("Turn this wallet into a multisig wallet"));
  m_cmd_binder.set_handler("finalize_multisig",
                           boost::bind(&simple_wallet::finalize_multisig, this, _1),
                           tr(USAGE_FINALIZE_MULTISIG),
                           tr("Turn this wallet into a multisig wallet, extra step for N-1/N wallets"));
  m_cmd_binder.set_handler("exchange_multisig_keys",
                           boost::bind(&simple_wallet::exchange_multisig_keys, this, _1),
                           tr(USAGE_EXCHANGE_MULTISIG_KEYS),
                           tr("Performs extra multisig keys exchange rounds. Needed for arbitrary M/N multisig wallets"));
  m_cmd_binder.set_handler("export_multisig_info",
                           boost::bind(&simple_wallet::export_multisig, this, _1),
                           tr(USAGE_EXPORT_MULTISIG_INFO),
                           tr("Export multisig info for other participants"));
  m_cmd_binder.set_handler("import_multisig_info",
                           boost::bind(&simple_wallet::import_multisig, this, _1),
                           tr(USAGE_IMPORT_MULTISIG_INFO),
                           tr("Import multisig info from other participants"));
  m_cmd_binder.set_handler("sign_multisig",
                           boost::bind(&simple_wallet::sign_multisig, this, _1),
                           tr(USAGE_SIGN_MULTISIG),
                           tr("Sign a multisig transaction from a file"));
  m_cmd_binder.set_handler("submit_multisig",
                           boost::bind(&simple_wallet::submit_multisig, this, _1),
                           tr(USAGE_SUBMIT_MULTISIG),
                           tr("Submit a signed multisig transaction from a file"));
  m_cmd_binder.set_handler("export_raw_multisig_tx",
                           boost::bind(&simple_wallet::export_raw_multisig, this, _1),
                           tr(USAGE_EXPORT_RAW_MULTISIG_TX),
                           tr("Export a signed multisig transaction to a file"));
  m_cmd_binder.set_handler("mms",
                           boost::bind(&simple_wallet::mms, this, _1),
                           tr(USAGE_MMS),
                           tr("Interface with the MMS (Multisig Messaging System)\n"
                              "<subcommand> is one of:\n"
                              "  init, info, signer, list, next, sync, transfer, delete, send, receive, export, note, show, set, help\n"
                              "  send_signer_config, start_auto_config, stop_auto_config, auto_config\n"
                              "Get help about a subcommand with: help mms <subcommand>, or mms help <subcommand>"));
  m_cmd_binder.set_handler("mms init",
                           boost::bind(&simple_wallet::mms, this, _1),
                           tr(USAGE_MMS_INIT),
                           tr("Initialize and configure the MMS for M/N = number of required signers/number of authorized signers multisig"));
  m_cmd_binder.set_handler("mms info",
                           boost::bind(&simple_wallet::mms, this, _1),
                           tr(USAGE_MMS_INFO),
                           tr("Display current MMS configuration"));
  m_cmd_binder.set_handler("mms signer",
                           boost::bind(&simple_wallet::mms, this, _1),
                           tr(USAGE_MMS_SIGNER),
                           tr("Set or modify authorized signer info (single-word label, transport address, Loki address), or list all signers"));
  m_cmd_binder.set_handler("mms list",
                           boost::bind(&simple_wallet::mms, this, _1),
                           tr(USAGE_MMS_LIST),
                           tr("List all messages"));
  m_cmd_binder.set_handler("mms next",
                           boost::bind(&simple_wallet::mms, this, _1),
                           tr(USAGE_MMS_NEXT),
                           tr("Evaluate the next possible multisig-related action(s) according to wallet state, and execute or offer for choice\n"
                              "By using 'sync' processing of waiting messages with multisig sync info can be forced regardless of wallet state"));
  m_cmd_binder.set_handler("mms sync",
                           boost::bind(&simple_wallet::mms, this, _1),
                           tr(USAGE_MMS_SYNC),
                           tr("Force generation of multisig sync info regardless of wallet state, to recover from special situations like \"stale data\" errors"));
  m_cmd_binder.set_handler("mms transfer",
                           boost::bind(&simple_wallet::mms, this, _1),
                           tr(USAGE_MMS_TRANSFER),
                           tr("Initiate transfer with MMS support; arguments identical to normal 'transfer' command arguments, for info see there"));
  m_cmd_binder.set_handler("mms delete",
                           boost::bind(&simple_wallet::mms, this, _1),
                           tr(USAGE_MMS_DELETE),
                           tr("Delete a single message by giving its id, or delete all messages by using 'all'"));
  m_cmd_binder.set_handler("mms send",
                           boost::bind(&simple_wallet::mms, this, _1),
                           tr(USAGE_MMS_SEND),
                           tr("Send a single message by giving its id, or send all waiting messages"));
  m_cmd_binder.set_handler("mms receive",
                           boost::bind(&simple_wallet::mms, this, _1),
                           tr(USAGE_MMS_RECEIVE),
                           tr("Check right away for new messages to receive"));
  m_cmd_binder.set_handler("mms export",
                           boost::bind(&simple_wallet::mms, this, _1),
                           tr(USAGE_MMS_EXPORT),
                           tr("Write the content of a message to a file \"mms_message_content\""));
  m_cmd_binder.set_handler("mms note",
                           boost::bind(&simple_wallet::mms, this, _1),
                           tr(USAGE_MMS_NOTE),
                           tr("Send a one-line message to an authorized signer, identified by its label, or show any waiting unread notes"));
  m_cmd_binder.set_handler("mms show",
                           boost::bind(&simple_wallet::mms, this, _1),
                           tr(USAGE_MMS_SHOW),
                           tr("Show detailed info about a single message"));
  m_cmd_binder.set_handler("mms set",
                           boost::bind(&simple_wallet::mms, this, _1),
                           tr(USAGE_MMS_SET),
                           tr("Available options:\n "
                                  "auto-send <1|0>\n "
                                  "  Whether to automatically send newly generated messages right away.\n "));
  m_cmd_binder.set_handler("mms send_message_config",
                           boost::bind(&simple_wallet::mms, this, _1),
                           tr(USAGE_MMS_SEND_SIGNER_CONFIG),
                           tr("Send completed signer config to all other authorized signers"));
  m_cmd_binder.set_handler("mms start_auto_config",
                           boost::bind(&simple_wallet::mms, this, _1),
                           tr(USAGE_MMS_START_AUTO_CONFIG),
                           tr("Start auto-config at the auto-config manager's wallet by issuing auto-config tokens and optionally set others' labels"));
  m_cmd_binder.set_handler("mms stop_auto_config",
                           boost::bind(&simple_wallet::mms, this, _1),
                           tr(USAGE_MMS_STOP_AUTO_CONFIG),
                           tr("Delete any auto-config tokens and abort a auto-config process"));
  m_cmd_binder.set_handler("mms auto_config",
                           boost::bind(&simple_wallet::mms, this, _1),
                           tr(USAGE_MMS_AUTO_CONFIG),
                           tr("Start auto-config by using the token received from the auto-config manager"));
  m_cmd_binder.set_handler("print_ring",
                           boost::bind(&simple_wallet::print_ring, this, _1),
                           tr(USAGE_PRINT_RING),
                           tr("Print the ring(s) used to spend a given key image or transaction (if the ring size is > 1)\n\n"
                              "Output format:\n"
                              "Key Image, \"absolute\", list of rings"));
  m_cmd_binder.set_handler("set_ring",
                           boost::bind(&simple_wallet::set_ring, this, _1),
                           tr(USAGE_SET_RING),
                           tr("Set the ring used for a given key image, so it can be reused in a fork"));
  m_cmd_binder.set_handler("unset_ring",
                           boost::bind(&simple_wallet::unset_ring, this, _1),
                           tr(USAGE_UNSET_RING),
                           tr("Unsets the ring used for a given key image or transaction"));
  m_cmd_binder.set_handler("save_known_rings",
                           boost::bind(&simple_wallet::save_known_rings, this, _1),
                           tr(USAGE_SAVE_KNOWN_RINGS),
                           tr("Save known rings to the shared rings database"));
  m_cmd_binder.set_handler("mark_output_spent",
                           boost::bind(&simple_wallet::blackball, this, _1),
                           tr(USAGE_MARK_OUTPUT_SPENT),
                           tr("Mark output(s) as spent so they never get selected as fake outputs in a ring"));
  m_cmd_binder.set_handler("mark_output_unspent",
                           boost::bind(&simple_wallet::unblackball, this, _1),
                           tr(USAGE_MARK_OUTPUT_UNSPENT),
                           tr("Marks an output as unspent so it may get selected as a fake output in a ring"));
  m_cmd_binder.set_handler("is_output_spent",
                           boost::bind(&simple_wallet::blackballed, this, _1),
                           tr(USAGE_IS_OUTPUT_SPENT),
                           tr("Checks whether an output is marked as spent"));
  m_cmd_binder.set_handler("freeze",
                           boost::bind(&simple_wallet::freeze, this, _1),
                           tr(USAGE_FREEZE),
                           tr("Freeze a single output by key image so it will not be used"));
  m_cmd_binder.set_handler("thaw",
                           boost::bind(&simple_wallet::thaw, this, _1),
                           tr(USAGE_THAW),
                           tr("Thaw a single output by key image so it may be used again"));
  m_cmd_binder.set_handler("frozen",
                           boost::bind(&simple_wallet::frozen, this, _1),
                           tr(USAGE_FROZEN),
                           tr("Checks whether a given output is currently frozen by key image"));
  m_cmd_binder.set_handler("net_stats",
                           boost::bind(&simple_wallet::net_stats, this, _1),
                           tr(USAGE_NET_STATS),
                           tr("Prints simple network stats"));
  m_cmd_binder.set_handler("welcome",
                           boost::bind(&simple_wallet::welcome, this, _1),
                           tr(USAGE_WELCOME),
<<<<<<< HEAD
                           "Display the welcome message for the wallet");
=======
                           tr("Prints basic info about Monero for first time users"));
>>>>>>> 98f4c8af
  m_cmd_binder.set_handler("version",
                           boost::bind(&simple_wallet::version, this, _1),
                           tr(USAGE_VERSION),
                           tr("Returns version information"));
  m_cmd_binder.set_handler("help",
                           boost::bind(&simple_wallet::help, this, _1),
                           tr(USAGE_HELP),
                           tr("Show the help section or the documentation about a <command>."));

  //
  // Loki
  //
  m_cmd_binder.set_handler("register_service_node",
                           boost::bind(&simple_wallet::register_service_node, this, _1),
                           tr(USAGE_REGISTER_SERVICE_NODE),
                           tr("Send <amount> to this wallet's main account, locked for the required staking time plus a small buffer. If the parameter \"index<N1>[,<N2>,...]\" is specified, the wallet stakes outputs received by those address indices. <priority> is the priority of the stake. The higher the priority, the higher the transaction fee. Valid values in priority order (from lowest to highest) are: unimportant, normal, elevated, priority. If omitted, the default value (see the command \"set priority\") is used."));
  m_cmd_binder.set_handler("stake",
                           boost::bind(&simple_wallet::stake, this, _1),
                           tr(USAGE_STAKE),
                           tr("Send all unlocked balance to an address. If the parameter \"index<N1>[,<N2>,...]\" is specified, the wallet sweeps outputs received by those address indices. If omitted, the wallet randomly chooses an address index to be used. If the parameter \"outputs=<N>\" is specified and  N > 0, wallet splits the transaction into N even outputs."));
  m_cmd_binder.set_handler("request_stake_unlock",
                           boost::bind(&simple_wallet::request_stake_unlock, this, _1),
                           tr(USAGE_REQUEST_STAKE_UNLOCK),
                           tr("Request a stake currently locked in a Service Node to be unlocked on the network"));
  m_cmd_binder.set_handler("print_locked_stakes",
                           boost::bind(&simple_wallet::print_locked_stakes, this, _1),
                           tr(USAGE_PRINT_LOCKED_STAKES),
                           tr("Print stakes currently locked on the Service Node network"));
}
//----------------------------------------------------------------------------------------------------
bool simple_wallet::set_variable(const std::vector<std::string> &args)
{
  if (args.empty())
  {
    std::string seed_language = m_wallet->get_seed_language();
    if (m_use_english_language_names)
      seed_language = crypto::ElectrumWords::get_english_name_for(seed_language);
    std::string priority_string = "invalid";
    uint32_t priority = m_wallet->get_default_priority();
    if (priority < tools::allowed_priority_strings.size())
      priority_string = tools::allowed_priority_strings[priority];
    std::string ask_password_string = "invalid";
    switch (m_wallet->ask_password())
    {
      case tools::wallet2::AskPasswordNever: ask_password_string = "never"; break;
      case tools::wallet2::AskPasswordOnAction: ask_password_string = "action"; break;
      case tools::wallet2::AskPasswordToDecrypt: ask_password_string = "decrypt"; break;
    }
    std::string setup_background_mining_string = "invalid";
    switch (m_wallet->setup_background_mining())
    {
      case tools::wallet2::BackgroundMiningMaybe: setup_background_mining_string = "maybe"; break;
      case tools::wallet2::BackgroundMiningYes: setup_background_mining_string = "yes"; break;
      case tools::wallet2::BackgroundMiningNo: setup_background_mining_string = "no"; break;
    }
    success_msg_writer() << "seed = " << seed_language;
    success_msg_writer() << "always-confirm-transfers = " << m_wallet->always_confirm_transfers();
    success_msg_writer() << "print-ring-members = " << m_wallet->print_ring_members();
    success_msg_writer() << "store-tx-info = " << m_wallet->store_tx_info();
    success_msg_writer() << "auto-refresh = " << m_wallet->auto_refresh();
    success_msg_writer() << "refresh-type = " << get_refresh_type_name(m_wallet->get_refresh_type());
    success_msg_writer() << "priority = " << priority<< " (" << priority_string << ")";
    success_msg_writer() << "confirm-missing-payment-id = " << m_wallet->confirm_missing_payment_id();
    success_msg_writer() << "ask-password = " << m_wallet->ask_password() << " (" << ask_password_string << ")";
    success_msg_writer() << "unit = " << cryptonote::get_unit(cryptonote::get_default_decimal_point());
    success_msg_writer() << "min-outputs-count = " << m_wallet->get_min_output_count();
    success_msg_writer() << "min-outputs-value = " << cryptonote::print_money(m_wallet->get_min_output_value());
    success_msg_writer() << "merge-destinations = " << m_wallet->merge_destinations();
    success_msg_writer() << "confirm-backlog = " << m_wallet->confirm_backlog();
    success_msg_writer() << "confirm-backlog-threshold = " << m_wallet->get_confirm_backlog_threshold();
    success_msg_writer() << "confirm-export-overwrite = " << m_wallet->confirm_export_overwrite();
    success_msg_writer() << "refresh-from-block-height = " << m_wallet->get_refresh_from_block_height();
    success_msg_writer() << "auto-low-priority = " << m_wallet->auto_low_priority();
    success_msg_writer() << "segregate-pre-fork-outputs = " << m_wallet->segregate_pre_fork_outputs();
    success_msg_writer() << "key-reuse-mitigation2 = " << m_wallet->key_reuse_mitigation2();
    const std::pair<size_t, size_t> lookahead = m_wallet->get_subaddress_lookahead();
    success_msg_writer() << "subaddress-lookahead = " << lookahead.first << ":" << lookahead.second;
    success_msg_writer() << "segregation-height = " << m_wallet->segregation_height();
    success_msg_writer() << "ignore-fractional-outputs = " << m_wallet->ignore_fractional_outputs();
    success_msg_writer() << "track-uses = " << m_wallet->track_uses();
    success_msg_writer() << "setup-background-mining = " << setup_background_mining_string + tr(" (set this to support the network and to get a chance to receive new Loki)");
    success_msg_writer() << "device_name = " << m_wallet->device_name();
    return true;
  }
  else
  {

#define CHECK_SIMPLE_VARIABLE(name, f, help) do \
  if (args[0] == name) { \
    if (args.size() <= 1) \
    { \
      fail_msg_writer() << "set " << #name << ": " << tr("needs an argument") << " (" << help << ")"; \
      return true; \
    } \
    else \
    { \
      f(args); \
      return true; \
    } \
  } while(0)

    if (args[0] == "seed")
    {
      if (args.size() == 1)
      {
        fail_msg_writer() << tr("set seed: needs an argument. available options: language");
        return true;
      }
      else if (args[1] == "language")
      {
        seed_set_language(args);
        return true;
      }
    }
    CHECK_SIMPLE_VARIABLE("always-confirm-transfers", set_always_confirm_transfers, tr("0 or 1"));
    CHECK_SIMPLE_VARIABLE("print-ring-members", set_print_ring_members, tr("0 or 1"));
    CHECK_SIMPLE_VARIABLE("store-tx-info", set_store_tx_info, tr("0 or 1"));
    CHECK_SIMPLE_VARIABLE("auto-refresh", set_auto_refresh, tr("0 or 1"));
    CHECK_SIMPLE_VARIABLE("refresh-type", set_refresh_type, tr("full (slowest, no assumptions); optimize-coinbase (fast, assumes the whole coinbase is paid to a single address); no-coinbase (fastest, assumes we receive no coinbase transaction), default (same as optimize-coinbase)"));
    CHECK_SIMPLE_VARIABLE("priority", set_default_priority, tr("0, 1, 2, 3, or 4, or one of ") << join_priority_strings(", "));
    CHECK_SIMPLE_VARIABLE("confirm-missing-payment-id", set_confirm_missing_payment_id, tr("0 or 1"));
    CHECK_SIMPLE_VARIABLE("ask-password", set_ask_password, tr("0|1|2 (or never|action|decrypt)"));
    CHECK_SIMPLE_VARIABLE("unit", set_unit, tr("loki, megarok, kilorok, rok"));
    CHECK_SIMPLE_VARIABLE("min-outputs-count", set_min_output_count, tr("unsigned integer"));
    CHECK_SIMPLE_VARIABLE("min-outputs-value", set_min_output_value, tr("amount"));
    CHECK_SIMPLE_VARIABLE("merge-destinations", set_merge_destinations, tr("0 or 1"));
    CHECK_SIMPLE_VARIABLE("confirm-backlog", set_confirm_backlog, tr("0 or 1"));
    CHECK_SIMPLE_VARIABLE("confirm-backlog-threshold", set_confirm_backlog_threshold, tr("unsigned integer"));
    CHECK_SIMPLE_VARIABLE("confirm-export-overwrite", set_confirm_export_overwrite, tr("0 or 1"));
    CHECK_SIMPLE_VARIABLE("refresh-from-block-height", set_refresh_from_block_height, tr("block height"));
    CHECK_SIMPLE_VARIABLE("auto-low-priority", set_auto_low_priority, tr("0 or 1"));
    CHECK_SIMPLE_VARIABLE("segregate-pre-fork-outputs", set_segregate_pre_fork_outputs, tr("0 or 1"));
    CHECK_SIMPLE_VARIABLE("key-reuse-mitigation2", set_key_reuse_mitigation2, tr("0 or 1"));
    CHECK_SIMPLE_VARIABLE("subaddress-lookahead", set_subaddress_lookahead, tr("<major>:<minor>"));
    CHECK_SIMPLE_VARIABLE("segregation-height", set_segregation_height, tr("unsigned integer"));
    CHECK_SIMPLE_VARIABLE("ignore-fractional-outputs", set_ignore_fractional_outputs, tr("0 or 1"));
    CHECK_SIMPLE_VARIABLE("track-uses", set_track_uses, tr("0 or 1"));
    CHECK_SIMPLE_VARIABLE("setup-background-mining", set_setup_background_mining, tr("1/yes or 0/no"));
    CHECK_SIMPLE_VARIABLE("device-name", set_device_name, tr("<device_name[:device_spec]>"));
  }
  fail_msg_writer() << tr("set: unrecognized argument(s)");
  return true;
}

//----------------------------------------------------------------------------------------------------
bool simple_wallet::set_log(const std::vector<std::string> &args)
{
  if(args.size() > 1)
  {
    PRINT_USAGE(USAGE_SET_LOG);
    return true;
  }
  if(!args.empty())
  {
    uint16_t level = 0;
    if(epee::string_tools::get_xtype_from_string(level, args[0]))
    {
      if(4 < level)
      {
        fail_msg_writer() << boost::format(tr("wrong number range, use: %s")) % USAGE_SET_LOG;
        return true;
      }
      mlog_set_log_level(level);
    }
    else
    {
      mlog_set_log(args[0].c_str());
    }
  }
  
  success_msg_writer() << "New log categories: " << mlog_get_categories();
  return true;
}
//----------------------------------------------------------------------------------------------------
bool simple_wallet::ask_wallet_create_if_needed()
{
  LOG_PRINT_L3("simple_wallet::ask_wallet_create_if_needed() started");
  std::string wallet_path;
  std::string confirm_creation;
  bool wallet_name_valid = false;
  bool keys_file_exists;
  bool wallet_file_exists;

  do{
      LOG_PRINT_L3("User asked to specify wallet file name.");
      wallet_path = input_line(
        tr(m_restoring ? "Specify a new wallet file name for your restored wallet (e.g., MyWallet).\n"
        "Wallet file name (or Ctrl-C to quit)" :
        "Specify wallet file name (e.g., MyWallet). If the wallet doesn't exist, it will be created.\n"
        "Wallet file name (or Ctrl-C to quit)")
      );
      if(std::cin.eof())
      {
        LOG_ERROR("Unexpected std::cin.eof() - Exited simple_wallet::ask_wallet_create_if_needed()");
        return false;
      }
      if(!tools::wallet2::wallet_valid_path_format(wallet_path))
      {
        fail_msg_writer() << tr("Wallet name not valid. Please try again or use Ctrl-C to quit.");
        wallet_name_valid = false;
      }
      else
      {
        tools::wallet2::wallet_exists(wallet_path, keys_file_exists, wallet_file_exists);
        LOG_PRINT_L3("wallet_path: " << wallet_path << "");
        LOG_PRINT_L3("keys_file_exists: " << std::boolalpha << keys_file_exists << std::noboolalpha
        << "  wallet_file_exists: " << std::boolalpha << wallet_file_exists << std::noboolalpha);

        if((keys_file_exists || wallet_file_exists) && (!m_generate_new.empty() || m_restoring))
        {
          fail_msg_writer() << tr("Attempting to generate or restore wallet, but specified file(s) exist.  Exiting to not risk overwriting.");
          return false;
        }
        if(wallet_file_exists && keys_file_exists) //Yes wallet, yes keys
        {
          success_msg_writer() << tr("Wallet and key files found, loading...");
          m_wallet_file = wallet_path;
          return true;
        }
        else if(!wallet_file_exists && keys_file_exists) //No wallet, yes keys
        {
          success_msg_writer() << tr("Key file found but not wallet file. Regenerating...");
          m_wallet_file = wallet_path;
          return true;
        }
        else if(wallet_file_exists && !keys_file_exists) //Yes wallet, no keys
        {
          fail_msg_writer() << tr("Key file not found. Failed to open wallet: ") << "\"" << wallet_path << "\". Exiting.";
          return false;
        }
        else if(!wallet_file_exists && !keys_file_exists) //No wallet, no keys
        {
          bool ok = true;
          if (!m_restoring)
          {
            std::string prompt = tr("No wallet found with that name. Confirm creation of new wallet named: ");
            prompt += "\"" + wallet_path + "\"";
            confirm_creation = input_line(prompt, true);
            if(std::cin.eof())
            {
              LOG_ERROR("Unexpected std::cin.eof() - Exited simple_wallet::ask_wallet_create_if_needed()");
              return false;
            }
            ok = command_line::is_yes(confirm_creation);
          }
          if (ok)
          {
            success_msg_writer() << tr("Generating new wallet...");
            m_generate_new = wallet_path;
            return true;
          }
        }
      }
    } while(!wallet_name_valid);

  LOG_ERROR("Failed out of do-while loop in ask_wallet_create_if_needed()");
  return false;
}

/*!
 * \brief Prints the seed with a nice message
 * \param seed seed to print
 */
void simple_wallet::print_seed(const epee::wipeable_string &seed)
{
  success_msg_writer(true) << "\n" << boost::format(tr("NOTE: the following %s can be used to recover access to your wallet. "
    "Write them down and store them somewhere safe and secure. Please do not store them in "
    "your email or on file storage services outside of your immediate control.\n")) % (m_wallet->multisig() ? tr("string") : tr("25 words"));
  // don't log
  int space_index = 0;
  size_t len  = seed.size();
  for (const char *ptr = seed.data(); len--; ++ptr)
  {
    if (*ptr == ' ')
    {
      if (space_index == 15 || space_index == 7)
        putchar('\n');
      else
        putchar(*ptr);
      ++space_index;
    }
    else
      putchar(*ptr);
  }
  putchar('\n');
  fflush(stdout);
}
//----------------------------------------------------------------------------------------------------
static bool might_be_partial_seed(const epee::wipeable_string &words)
{
  std::vector<epee::wipeable_string> seed;

  words.split(seed);
  return seed.size() < 24;
}
//----------------------------------------------------------------------------------------------------
static bool datestr_to_int(const std::string &heightstr, uint16_t &year, uint8_t &month, uint8_t &day)
{
  if (heightstr.size() != 10 || heightstr[4] != '-' || heightstr[7] != '-')
  {
    fail_msg_writer() << tr("date format must be YYYY-MM-DD");
    return false;
  }
  try
  {
    year  = boost::lexical_cast<uint16_t>(heightstr.substr(0,4));
    // lexical_cast<uint8_t> won't work because uint8_t is treated as character type
    month = boost::lexical_cast<uint16_t>(heightstr.substr(5,2));
    day   = boost::lexical_cast<uint16_t>(heightstr.substr(8,2));
  }
  catch (const boost::bad_lexical_cast &)
  {
    fail_msg_writer() << tr("bad height parameter: ") << heightstr;
    return false;
  }
  return true;
}
//----------------------------------------------------------------------------------------------------
bool simple_wallet::init(const boost::program_options::variables_map& vm)
{
  epee::misc_utils::auto_scope_leave_caller scope_exit_handler = epee::misc_utils::create_scope_leave_handler([&](){
    m_electrum_seed.wipe();
  });

  const bool testnet = tools::wallet2::has_testnet_option(vm);
  const bool stagenet = tools::wallet2::has_stagenet_option(vm);
  if (testnet && stagenet)
  {
    fail_msg_writer() << tr("Can't specify more than one of --testnet and --stagenet");
    return false;
  }
  network_type const nettype = testnet ? TESTNET : stagenet ? STAGENET : MAINNET;

  epee::wipeable_string multisig_keys;
  epee::wipeable_string password;

  if (!handle_command_line(vm))
    return false;

  bool welcome = false;

  if((!m_generate_new.empty()) + (!m_wallet_file.empty()) + (!m_generate_from_device.empty()) + (!m_generate_from_view_key.empty()) + (!m_generate_from_spend_key.empty()) + (!m_generate_from_keys.empty()) + (!m_generate_from_multisig_keys.empty()) + (!m_generate_from_json.empty()) > 1)
  {
    fail_msg_writer() << tr("can't specify more than one of --generate-new-wallet=\"wallet_name\", --wallet-file=\"wallet_name\", --generate-from-view-key=\"wallet_name\", --generate-from-spend-key=\"wallet_name\", --generate-from-keys=\"wallet_name\", --generate-from-multisig-keys=\"wallet_name\", --generate-from-json=\"jsonfilename\" and --generate-from-device=\"wallet_name\"");
    return false;
  }
  else if (m_generate_new.empty() && m_wallet_file.empty() && m_generate_from_device.empty() && m_generate_from_view_key.empty() && m_generate_from_spend_key.empty() && m_generate_from_keys.empty() && m_generate_from_multisig_keys.empty() && m_generate_from_json.empty())
  {
    if(!ask_wallet_create_if_needed()) return false;
  }

  if (!m_generate_new.empty() || m_restoring)
  {
    if (!m_subaddress_lookahead.empty() && !parse_subaddress_lookahead(m_subaddress_lookahead))
      return false;

    std::string old_language;
    // check for recover flag.  if present, require electrum word list (only recovery option for now).
    if (m_restore_deterministic_wallet || m_restore_multisig_wallet)
    {
      if (m_non_deterministic)
      {
        fail_msg_writer() << tr("can't specify both --restore-deterministic-wallet or --restore-multisig-wallet and --non-deterministic");
        return false;
      }
      if (!m_wallet_file.empty())
      {
        if (m_restore_multisig_wallet)
          fail_msg_writer() << tr("--restore-multisig-wallet uses --generate-new-wallet, not --wallet-file");
        else
          fail_msg_writer() << tr("--restore-deterministic-wallet uses --generate-new-wallet, not --wallet-file");
        return false;
      }

      if (m_electrum_seed.empty())
      {
        if (m_restore_multisig_wallet)
        {
            const char *prompt = "Specify multisig seed";
            m_electrum_seed = input_secure_line(prompt);
            if (std::cin.eof())
              return false;
            if (m_electrum_seed.empty())
            {
              fail_msg_writer() << tr("specify a recovery parameter with the --electrum-seed=\"multisig seed here\"");
              return false;
            }
        }
        else
        {
          m_electrum_seed = "";
          do
          {
            const char *prompt = m_electrum_seed.empty() ? "Specify Electrum seed" : "Electrum seed continued";
            epee::wipeable_string electrum_seed = input_secure_line(prompt);
            if (std::cin.eof())
              return false;
            if (electrum_seed.empty())
            {
              fail_msg_writer() << tr("specify a recovery parameter with the --electrum-seed=\"words list here\"");
              return false;
            }
            m_electrum_seed += electrum_seed;
            m_electrum_seed += ' ';
          } while (might_be_partial_seed(m_electrum_seed));
        }
      }

      if (m_restore_multisig_wallet)
      {
        const boost::optional<epee::wipeable_string> parsed = m_electrum_seed.parse_hexstr();
        if (!parsed)
        {
          fail_msg_writer() << tr("Multisig seed failed verification");
          return false;
        }
        multisig_keys = *parsed;
      }
      else
      {
        if (!crypto::ElectrumWords::words_to_bytes(m_electrum_seed, m_recovery_key, old_language))
        {
          fail_msg_writer() << tr("Electrum-style word list failed verification");
          return false;
        }
      }

      auto pwd_container = password_prompter(tr("Enter seed offset passphrase, empty if none"), false);
      if (std::cin.eof() || !pwd_container)
        return false;
      epee::wipeable_string seed_pass = pwd_container->password();
      if (!seed_pass.empty())
      {
        if (m_restore_multisig_wallet)
        {
          crypto::secret_key key;
          crypto::cn_slow_hash(seed_pass.data(), seed_pass.size(), (crypto::hash&)key, crypto::cn_slow_hash_type::heavy_v1);
          sc_reduce32((unsigned char*)key.data);
          multisig_keys = m_wallet->decrypt<epee::wipeable_string>(std::string(multisig_keys.data(), multisig_keys.size()), key, true);
        }
        else
          m_recovery_key = cryptonote::decrypt_key(m_recovery_key, seed_pass);
      }
    }
    if (!m_generate_from_view_key.empty())
    {
      m_wallet_file = m_generate_from_view_key;
      // parse address
      std::string address_string = input_line("Standard address");
      if (std::cin.eof())
        return false;
      if (address_string.empty()) {
        fail_msg_writer() << tr("No data supplied, cancelled");
        return false;
      }
      cryptonote::address_parse_info info;
      if(!get_account_address_from_str(info, nettype, address_string))
      {
          fail_msg_writer() << tr("failed to parse address");
          return false;
      }
      if (info.is_subaddress)
      {
        fail_msg_writer() << tr("This address is a subaddress which cannot be used here.");
        return false;
      }

      // parse view secret key
      epee::wipeable_string viewkey_string = input_secure_line("Secret view key");
      if (std::cin.eof())
        return false;
      if (viewkey_string.empty()) {
        fail_msg_writer() << tr("No data supplied, cancelled");
        return false;
      }
      crypto::secret_key viewkey;
      if (!viewkey_string.hex_to_pod(unwrap(unwrap(viewkey))))
      {
        fail_msg_writer() << tr("failed to parse view key secret key");
        return false;
      }

      m_wallet_file=m_generate_from_view_key;

      // check the view key matches the given address
      crypto::public_key pkey;
      if (!crypto::secret_key_to_public_key(viewkey, pkey)) {
        fail_msg_writer() << tr("failed to verify view key secret key");
        return false;
      }
      if (info.address.m_view_public_key != pkey) {
        fail_msg_writer() << tr("view key does not match standard address");
        return false;
      }

      auto r = new_wallet(vm, info.address, boost::none, viewkey);
      CHECK_AND_ASSERT_MES(r, false, tr("account creation failed"));
      password = *r;
      welcome = true;
    }
    else if (!m_generate_from_spend_key.empty())
    {
      m_wallet_file = m_generate_from_spend_key;
      // parse spend secret key
      epee::wipeable_string spendkey_string = input_secure_line("Secret spend key");
      if (std::cin.eof())
        return false;
      if (spendkey_string.empty()) {
        fail_msg_writer() << tr("No data supplied, cancelled");
        return false;
      }
      if (!spendkey_string.hex_to_pod(unwrap(unwrap(m_recovery_key))))
      {
        fail_msg_writer() << tr("failed to parse spend key secret key");
        return false;
      }
      auto r = new_wallet(vm, m_recovery_key, true, false, "");
      CHECK_AND_ASSERT_MES(r, false, tr("account creation failed"));
      password = *r;
      welcome = true;
    }
    else if (!m_generate_from_keys.empty())
    {
      m_wallet_file = m_generate_from_keys;
      // parse address
      std::string address_string = input_line("Standard address");
      if (std::cin.eof())
        return false;
      if (address_string.empty()) {
        fail_msg_writer() << tr("No data supplied, cancelled");
        return false;
      }
      cryptonote::address_parse_info info;
      if(!get_account_address_from_str(info, nettype, address_string))
      {
          fail_msg_writer() << tr("failed to parse address");
          return false;
      }
      if (info.is_subaddress)
      {
        fail_msg_writer() << tr("This address is a subaddress which cannot be used here.");
        return false;
      }

      // parse spend secret key
      epee::wipeable_string spendkey_string = input_secure_line("Secret spend key");
      if (std::cin.eof())
        return false;
      if (spendkey_string.empty()) {
        fail_msg_writer() << tr("No data supplied, cancelled");
        return false;
      }
      crypto::secret_key spendkey;
      if (!spendkey_string.hex_to_pod(unwrap(unwrap(spendkey))))
      {
        fail_msg_writer() << tr("failed to parse spend key secret key");
        return false;
      }

      // parse view secret key
      epee::wipeable_string viewkey_string = input_secure_line("Secret view key");
      if (std::cin.eof())
        return false;
      if (viewkey_string.empty()) {
        fail_msg_writer() << tr("No data supplied, cancelled");
        return false;
      }
      crypto::secret_key viewkey;
      if(!viewkey_string.hex_to_pod(unwrap(unwrap(viewkey))))
      {
        fail_msg_writer() << tr("failed to parse view key secret key");
        return false;
      }

      m_wallet_file=m_generate_from_keys;

      // check the spend and view keys match the given address
      crypto::public_key pkey;
      if (!crypto::secret_key_to_public_key(spendkey, pkey)) {
        fail_msg_writer() << tr("failed to verify spend key secret key");
        return false;
      }
      if (info.address.m_spend_public_key != pkey) {
        fail_msg_writer() << tr("spend key does not match standard address");
        return false;
      }
      if (!crypto::secret_key_to_public_key(viewkey, pkey)) {
        fail_msg_writer() << tr("failed to verify view key secret key");
        return false;
      }
      if (info.address.m_view_public_key != pkey) {
        fail_msg_writer() << tr("view key does not match standard address");
        return false;
      }
      auto r = new_wallet(vm, info.address, spendkey, viewkey);
      CHECK_AND_ASSERT_MES(r, false, tr("account creation failed"));
      password = *r;
      welcome = true;
    }
    
    // Asks user for all the data required to merge secret keys from multisig wallets into one master wallet, which then gets full control of the multisig wallet. The resulting wallet will be the same as any other regular wallet.
    else if (!m_generate_from_multisig_keys.empty())
    {
      m_wallet_file = m_generate_from_multisig_keys;
      unsigned int multisig_m;
      unsigned int multisig_n;
      
      // parse multisig type
      std::string multisig_type_string = input_line("Multisig type (input as M/N with M <= N and M > 1)");
      if (std::cin.eof())
        return false;
      if (multisig_type_string.empty())
      {
        fail_msg_writer() << tr("No data supplied, cancelled");
        return false;
      }
      if (sscanf(multisig_type_string.c_str(), "%u/%u", &multisig_m, &multisig_n) != 2)
      {
        fail_msg_writer() << tr("Error: expected M/N, but got: ") << multisig_type_string;
        return false;
      }
      if (multisig_m <= 1 || multisig_m > multisig_n)
      {
        fail_msg_writer() << tr("Error: expected N > 1 and N <= M, but got: ") << multisig_type_string;
        return false;
      }
      if (multisig_m != multisig_n)
      {
        fail_msg_writer() << tr("Error: M/N is currently unsupported. ");
        return false;
      }      
      message_writer() << boost::format(tr("Generating master wallet from %u of %u multisig wallet keys")) % multisig_m % multisig_n;
      
      // parse multisig address
      std::string address_string = input_line("Multisig wallet address");
      if (std::cin.eof())
        return false;
      if (address_string.empty()) {
        fail_msg_writer() << tr("No data supplied, cancelled");
        return false;
      }
      cryptonote::address_parse_info info;
      if(!get_account_address_from_str(info, nettype, address_string))
      {
          fail_msg_writer() << tr("failed to parse address");
          return false;
      }
      
      // parse secret view key
      epee::wipeable_string viewkey_string = input_secure_line("Secret view key");
      if (std::cin.eof())
        return false;
      if (viewkey_string.empty())
      {
        fail_msg_writer() << tr("No data supplied, cancelled");
        return false;
      }
      crypto::secret_key viewkey;
      if(!viewkey_string.hex_to_pod(unwrap(unwrap(viewkey))))
      {
        fail_msg_writer() << tr("failed to parse secret view key");
        return false;
      }
      
      // check that the view key matches the given address
      crypto::public_key pkey;
      if (!crypto::secret_key_to_public_key(viewkey, pkey))
      {
        fail_msg_writer() << tr("failed to verify secret view key");
        return false;
      }
      if (info.address.m_view_public_key != pkey)
      {
        fail_msg_writer() << tr("view key does not match standard address");
        return false;
      }
      
      // parse multisig spend keys
      crypto::secret_key spendkey;
      // parsing N/N
      if(multisig_m == multisig_n)
      {
        std::vector<crypto::secret_key> multisig_secret_spendkeys(multisig_n);
        epee::wipeable_string spendkey_string;
        cryptonote::blobdata spendkey_data;
        // get N secret spend keys from user
        for(unsigned int i=0; i<multisig_n; ++i)
        {
          spendkey_string = input_secure_line(tr((boost::format(tr("Secret spend key (%u of %u)")) % (i+1) % multisig_m).str().c_str()));
          if (std::cin.eof())
            return false;
          if (spendkey_string.empty())
          {
            fail_msg_writer() << tr("No data supplied, cancelled");
            return false;
          }
          if(!spendkey_string.hex_to_pod(unwrap(unwrap(multisig_secret_spendkeys[i]))))
          {
            fail_msg_writer() << tr("failed to parse spend key secret key");
            return false;
          }
        }
        
        // sum the spend keys together to get the master spend key
        spendkey = multisig_secret_spendkeys[0];
        for(unsigned int i=1; i<multisig_n; ++i)
          sc_add(reinterpret_cast<unsigned char*>(&spendkey), reinterpret_cast<unsigned char*>(&spendkey), reinterpret_cast<unsigned char*>(&multisig_secret_spendkeys[i]));
      }
      // parsing M/N
      else
      {
        fail_msg_writer() << tr("Error: M/N is currently unsupported");
        return false;
      }
      
      // check that the spend key matches the given address
      if (!crypto::secret_key_to_public_key(spendkey, pkey))
      {
        fail_msg_writer() << tr("failed to verify spend key secret key");
        return false;
      }
      if (info.address.m_spend_public_key != pkey)
      {
        fail_msg_writer() << tr("spend key does not match standard address");
        return false;
      }
      
      // create wallet
      auto r = new_wallet(vm, info.address, spendkey, viewkey);
      CHECK_AND_ASSERT_MES(r, false, tr("account creation failed"));
      password = *r;
      welcome = true;
    }
    
    else if (!m_generate_from_json.empty())
    {
      try
      {
        auto rc = tools::wallet2::make_from_json(vm, false, m_generate_from_json, password_prompter);
        m_wallet = std::move(rc.first);
        password = rc.second.password();
        m_wallet_file = m_wallet->path();
      }
      catch (const std::exception &e)
      {
        fail_msg_writer() << e.what();
        return false;
      }
      if (!m_wallet)
        return false;
    }
    else if (!m_generate_from_device.empty())
    {
      m_wallet_file = m_generate_from_device;
      // create wallet
      auto r = new_wallet(vm);
      CHECK_AND_ASSERT_MES(r, false, tr("account creation failed"));
      password = *r;
      welcome = true;
      // if no block_height is specified, assume its a new account and start it "now"
      if(m_wallet->get_refresh_from_block_height() == 0) {
        {
          tools::scoped_message_writer wrt = tools::msg_writer();
          wrt << tr("No restore height is specified.") << " ";
          wrt << tr("Assumed you are creating a new account, restore will be done from current estimated blockchain height.") << " ";
          wrt << tr("Use --restore-height or --restore-date if you want to restore an already setup account from a specific height.");
        }
        std::string confirm = input_line(tr("Is this okay?"), true);
        if (std::cin.eof() || !command_line::is_yes(confirm))
          CHECK_AND_ASSERT_MES(false, false, tr("account creation aborted"));

        m_wallet->set_refresh_from_block_height(m_wallet->estimate_blockchain_height());
        m_wallet->explicit_refresh_from_block_height(true);
        m_restore_height = m_wallet->get_refresh_from_block_height();
      }
    }
    else
    {
      if (m_generate_new.empty()) {
        fail_msg_writer() << tr("specify a wallet path with --generate-new-wallet (not --wallet-file)");
        return false;
      }
      m_wallet_file = m_generate_new;
      boost::optional<epee::wipeable_string> r;
      if (m_restore_multisig_wallet)
        r = new_wallet(vm, multisig_keys, old_language);
      else
        r = new_wallet(vm, m_recovery_key, m_restore_deterministic_wallet, m_non_deterministic, old_language);
      CHECK_AND_ASSERT_MES(r, false, tr("account creation failed"));
      password = *r;
      welcome = true;
    }

    if (m_restoring && m_generate_from_json.empty() && m_generate_from_device.empty())
    {
      m_wallet->explicit_refresh_from_block_height(!(command_line::is_arg_defaulted(vm, arg_restore_height) ||
        command_line::is_arg_defaulted(vm, arg_restore_date)));
      if (command_line::is_arg_defaulted(vm, arg_restore_height) && !command_line::is_arg_defaulted(vm, arg_restore_date))
      {
        uint16_t year;
        uint8_t month;
        uint8_t day;
        if (!datestr_to_int(m_restore_date, year, month, day))
          return false;
        try
        {
          m_restore_height = m_wallet->get_blockchain_height_by_date(year, month, day);
          success_msg_writer() << tr("Restore height is: ") << m_restore_height;
        }
        catch (const std::runtime_error& e)
        {
          fail_msg_writer() << e.what();
          return false;
        }
      }
    }
    if (!m_wallet->explicit_refresh_from_block_height() && m_restoring)
    {
      uint32_t version;
      bool connected = try_connect_to_daemon(false, &version);
      while (true)
      {
        std::string heightstr;
        if (!connected || version < MAKE_CORE_RPC_VERSION(1, 6))
          heightstr = input_line("Restore from specific blockchain height (optional, default 0)");
        else
          heightstr = input_line("Restore from specific blockchain height (optional, default 0),\nor alternatively from specific date (YYYY-MM-DD)");
        if (std::cin.eof())
          return false;
        if (heightstr.empty())
        {
          m_restore_height = 0;
          break;
        }
        try
        {
          m_restore_height = boost::lexical_cast<uint64_t>(heightstr);
          break;
        }
        catch (const boost::bad_lexical_cast &)
        {
          if (!connected || version < MAKE_CORE_RPC_VERSION(1, 6))
          {
            fail_msg_writer() << tr("bad m_restore_height parameter: ") << heightstr;
            continue;
          }
          uint16_t year;
          uint8_t month;  // 1, 2, ..., 12
          uint8_t day;    // 1, 2, ..., 31
          try
          {
            if (!datestr_to_int(heightstr, year, month, day))
              return false;
            m_restore_height = m_wallet->get_blockchain_height_by_date(year, month, day);
            success_msg_writer() << tr("Restore height is: ") << m_restore_height;
            std::string confirm = input_line(tr("Is this okay?"), true);
            if (std::cin.eof())
              return false;
            if(command_line::is_yes(confirm))
              break;
          }
          catch (const boost::bad_lexical_cast &)
          {
            fail_msg_writer() << tr("bad m_restore_height parameter: ") << heightstr;
          }
          catch (const std::runtime_error& e)
          {
            fail_msg_writer() << e.what();
          }
        }
      }
    }
    if (m_restoring)
    {
      uint64_t estimate_height = m_wallet->estimate_blockchain_height();
      if (m_restore_height >= estimate_height)
      {
        success_msg_writer() << tr("Restore height ") << m_restore_height << (" is not yet reached. The current estimated height is ") << estimate_height;
        std::string confirm = input_line(tr("Still apply restore height?"), true);
        if (std::cin.eof() || command_line::is_no(confirm))
          m_restore_height = 0;
      }
      m_wallet->set_refresh_from_block_height(m_restore_height);
    }
    m_wallet->rewrite(m_wallet_file, password);
  }
  else
  {
    assert(!m_wallet_file.empty());
    if (!m_subaddress_lookahead.empty())
    {
      fail_msg_writer() << tr("can't specify --subaddress-lookahead and --wallet-file at the same time");
      return false;
    }
    auto r = open_wallet(vm);
    CHECK_AND_ASSERT_MES(r, false, tr("failed to open account"));
    password = *r;
  }
  if (!m_wallet)
  {
    fail_msg_writer() << tr("wallet is null");
    return false;
  }

  if (!m_wallet->is_trusted_daemon())
    message_writer() << (boost::format(tr("Warning: using an untrusted daemon at %s, privacy will be lessened")) % m_wallet->get_daemon_address()).str();

  if (m_wallet->get_ring_database().empty())
    fail_msg_writer() << tr("Failed to initialize ring database: privacy enhancing features will be inactive");

  m_wallet->callback(this);

  if (welcome)
    message_writer(console_color_yellow, true) << tr("If you are new to Loki, type \"welcome\" for a brief overview.");

  return true;
}
//----------------------------------------------------------------------------------------------------
bool simple_wallet::deinit()
{
  if (!m_wallet.get())
    return true;

  return close_wallet();
}
//----------------------------------------------------------------------------------------------------
bool simple_wallet::handle_command_line(const boost::program_options::variables_map& vm)
{
  m_wallet_file                   = command_line::get_arg(vm, arg_wallet_file);
  m_generate_new                  = command_line::get_arg(vm, arg_generate_new_wallet);
  m_generate_from_device          = command_line::get_arg(vm, arg_generate_from_device);
  m_generate_from_view_key        = command_line::get_arg(vm, arg_generate_from_view_key);
  m_generate_from_spend_key       = command_line::get_arg(vm, arg_generate_from_spend_key);
  m_generate_from_keys            = command_line::get_arg(vm, arg_generate_from_keys);
  m_generate_from_multisig_keys   = command_line::get_arg(vm, arg_generate_from_multisig_keys);
  m_generate_from_json            = command_line::get_arg(vm, arg_generate_from_json);
  m_mnemonic_language             = command_line::get_arg(vm, arg_mnemonic_language);
  m_electrum_seed                 = command_line::get_arg(vm, arg_electrum_seed);
  m_restore_deterministic_wallet  = command_line::get_arg(vm, arg_restore_deterministic_wallet);
  m_restore_multisig_wallet       = command_line::get_arg(vm, arg_restore_multisig_wallet);
  m_non_deterministic             = command_line::get_arg(vm, arg_non_deterministic);
  m_allow_mismatched_daemon_version = command_line::get_arg(vm, arg_allow_mismatched_daemon_version);
  m_restore_height                = command_line::get_arg(vm, arg_restore_height);
  m_restore_date                  = command_line::get_arg(vm, arg_restore_date);
  m_do_not_relay                  = command_line::get_arg(vm, arg_do_not_relay);
  m_subaddress_lookahead          = command_line::get_arg(vm, arg_subaddress_lookahead);
  m_use_english_language_names    = command_line::get_arg(vm, arg_use_english_language_names);
  m_long_payment_id_support       = command_line::get_arg(vm, arg_long_payment_id_support);
  m_restoring                     = !m_generate_from_view_key.empty() ||
                                    !m_generate_from_spend_key.empty() ||
                                    !m_generate_from_keys.empty() ||
                                    !m_generate_from_multisig_keys.empty() ||
                                    !m_generate_from_json.empty() ||
                                    !m_generate_from_device.empty() ||
                                    m_restore_deterministic_wallet ||
                                    m_restore_multisig_wallet;

  if (!command_line::is_arg_defaulted(vm, arg_restore_date))
  {
    uint16_t year;
    uint8_t month, day;
    if (!datestr_to_int(m_restore_date, year, month, day))
      return false;
  }

  return true;
}
//----------------------------------------------------------------------------------------------------
bool simple_wallet::try_connect_to_daemon(bool silent, uint32_t* version)
{
  uint32_t version_ = 0;
  if (!version)
    version = &version_;
  if (!m_wallet->check_connection(version))
  {
    if (!silent)
      fail_msg_writer() << tr("wallet failed to connect to daemon: ") << m_wallet->get_daemon_address() << ". " <<
        tr("Daemon either is not started or wrong port was passed. "
        "Please make sure daemon is running or change the daemon address using the 'set_daemon' command.");
    return false;
  }
  if (!m_allow_mismatched_daemon_version && ((*version >> 16) != CORE_RPC_VERSION_MAJOR))
  {
    if (!silent)
      fail_msg_writer() << boost::format(tr("Daemon uses a different RPC major version (%u) than the wallet (%u): %s. Either update one of them, or use --allow-mismatched-daemon-version.")) % (*version>>16) % CORE_RPC_VERSION_MAJOR % m_wallet->get_daemon_address();
    return false;
  }
  return true;
}

/*!
 * \brief Gets the word seed language from the user.
 * 
 * User is asked to choose from a list of supported languages.
 * 
 * \return The chosen language.
 */
std::string simple_wallet::get_mnemonic_language()
{
  std::vector<std::string> language_list_self, language_list_english;
  const std::vector<std::string> &language_list = m_use_english_language_names ? language_list_english : language_list_self;
  std::string language_choice;
  int language_number = -1;
  crypto::ElectrumWords::get_language_list(language_list_self, false);
  crypto::ElectrumWords::get_language_list(language_list_english, true);
  std::cout << tr("List of available languages for your wallet's seed:") << std::endl;
  std::cout << tr("If your display freezes, exit blind with ^C, then run again with --use-english-language-names") << std::endl;
  int ii;
  std::vector<std::string>::const_iterator it;
  for (it = language_list.begin(), ii = 0; it != language_list.end(); it++, ii++)
  {
    std::cout << ii << " : " << *it << std::endl;
  }
  while (language_number < 0)
  {
    language_choice = input_line(tr("Enter the number corresponding to the language of your choice"));
    if (std::cin.eof())
      return std::string();
    try
    {
      language_number = std::stoi(language_choice);
      if (!((language_number >= 0) && (static_cast<unsigned int>(language_number) < language_list.size())))
      {
        language_number = -1;
        fail_msg_writer() << tr("invalid language choice entered. Please try again.\n");
      }
    }
    catch (const std::exception &e)
    {
      fail_msg_writer() << tr("invalid language choice entered. Please try again.\n");
    }
  }
  return language_list_self[language_number];
}
//----------------------------------------------------------------------------------------------------
boost::optional<tools::password_container> simple_wallet::get_and_verify_password() const
{
  auto pwd_container = default_password_prompter(m_wallet_file.empty());
  if (!pwd_container)
    return boost::none;

  if (!m_wallet->verify_password(pwd_container->password()))
  {
    fail_msg_writer() << tr("invalid password");
    return boost::none;
  }
  return pwd_container;
}
//----------------------------------------------------------------------------------------------------
boost::optional<epee::wipeable_string> simple_wallet::new_wallet(const boost::program_options::variables_map& vm,
  const crypto::secret_key& recovery_key, bool recover, bool two_random, const std::string &old_language)
{
  auto rc = tools::wallet2::make_new(vm, false, password_prompter);
  m_wallet = std::move(rc.first);
  if (!m_wallet)
  {
    return {};
  }
  epee::wipeable_string password = rc.second.password();

  if (!m_subaddress_lookahead.empty())
  {
    auto lookahead = parse_subaddress_lookahead(m_subaddress_lookahead);
    assert(lookahead);
    m_wallet->set_subaddress_lookahead(lookahead->first, lookahead->second);
  }

  bool was_deprecated_wallet = m_restore_deterministic_wallet && ((old_language == crypto::ElectrumWords::old_language_name) ||
    crypto::ElectrumWords::get_is_old_style_seed(m_electrum_seed));

  std::string mnemonic_language = old_language;

  std::vector<std::string> language_list;
  crypto::ElectrumWords::get_language_list(language_list);
  if (mnemonic_language.empty() && std::find(language_list.begin(), language_list.end(), m_mnemonic_language) != language_list.end())
  {
    mnemonic_language = m_mnemonic_language;
  }

  // Ask for seed language if:
  // it's a deterministic wallet AND
  // a seed language is not already specified AND
  // (it is not a wallet restore OR if it was a deprecated wallet
  // that was earlier used before this restore)
  if ((!two_random) && (mnemonic_language.empty() || mnemonic_language == crypto::ElectrumWords::old_language_name) && (!m_restore_deterministic_wallet || was_deprecated_wallet))
  {
    if (was_deprecated_wallet)
    {
      // The user had used an older version of the wallet with old style mnemonics.
      message_writer(console_color_green, false) << "\n" << tr("You had been using "
        "a deprecated version of the wallet. Please use the new seed that we provide.\n");
    }
    mnemonic_language = get_mnemonic_language();
    if (mnemonic_language.empty())
      return {};
  }

  m_wallet->set_seed_language(mnemonic_language);

  bool create_address_file = command_line::get_arg(vm, arg_create_address_file);

  crypto::secret_key recovery_val;
  try
  {
    recovery_val = m_wallet->generate(m_wallet_file, std::move(rc.second).password(), recovery_key, recover, two_random, create_address_file);
    message_writer(console_color_white, true) << tr("Generated new wallet: ")
      << m_wallet->get_account().get_public_address_str(m_wallet->nettype());
    PAUSE_READLINE();
    std::cout << tr("View key: ");
    print_secret_key(m_wallet->get_account().get_keys().m_view_secret_key);
    putchar('\n');
  }
  catch (const std::exception& e)
  {
    fail_msg_writer() << tr("failed to generate new wallet: ") << e.what();
    return {};
  }

  // convert rng value to electrum-style word list
  epee::wipeable_string electrum_words;

  crypto::ElectrumWords::bytes_to_words(recovery_val, electrum_words, mnemonic_language);

  success_msg_writer() <<
    "**********************************************************************\n" <<
    tr("Your wallet has been generated!\n"
    "To start synchronizing with the daemon, use the \"refresh\" command.\n"
    "Use the \"help\" command to see the list of available commands.\n"
    "Use \"help <command>\" to see a command's documentation.\n"
    "Always use the \"exit\" command when closing loki-wallet-cli to save \n"
    "your current session's state. Otherwise, you might need to synchronize \n"
    "your wallet again (your wallet keys are NOT at risk in any case).\n")
  ;

  if (!two_random)
  {
    print_seed(electrum_words);
  }
  success_msg_writer() << "**********************************************************************";

  return std::move(password);
}
//----------------------------------------------------------------------------------------------------
boost::optional<epee::wipeable_string> simple_wallet::new_wallet(const boost::program_options::variables_map& vm,
  const cryptonote::account_public_address& address, const boost::optional<crypto::secret_key>& spendkey,
  const crypto::secret_key& viewkey)
{
  auto rc = tools::wallet2::make_new(vm, false, password_prompter);
  m_wallet = std::move(rc.first);
  if (!m_wallet)
  {
    return {};
  }
  epee::wipeable_string password = rc.second.password();

  if (!m_subaddress_lookahead.empty())
  {
    auto lookahead = parse_subaddress_lookahead(m_subaddress_lookahead);
    assert(lookahead);
    m_wallet->set_subaddress_lookahead(lookahead->first, lookahead->second);
  }

  if (m_restore_height)
    m_wallet->set_refresh_from_block_height(m_restore_height);

  bool create_address_file = command_line::get_arg(vm, arg_create_address_file);

  try
  {
    if (spendkey)
    {
      m_wallet->generate(m_wallet_file, std::move(rc.second).password(), address, *spendkey, viewkey, create_address_file);
    }
    else
    {
      m_wallet->generate(m_wallet_file, std::move(rc.second).password(), address, viewkey, create_address_file);
    }
    message_writer(console_color_white, true) << tr("Generated new wallet: ")
      << m_wallet->get_account().get_public_address_str(m_wallet->nettype());
  }
  catch (const std::exception& e)
  {
    fail_msg_writer() << tr("failed to generate new wallet: ") << e.what();
    return {};
  }


  return std::move(password);
}

//----------------------------------------------------------------------------------------------------
boost::optional<epee::wipeable_string> simple_wallet::new_wallet(const boost::program_options::variables_map& vm)
{
  auto rc = tools::wallet2::make_new(vm, false, password_prompter);
  m_wallet = std::move(rc.first);
  m_wallet->callback(this);
  if (!m_wallet)
  {
    return {};
  }
  epee::wipeable_string password = rc.second.password();

  if (!m_subaddress_lookahead.empty())
  {
    auto lookahead = parse_subaddress_lookahead(m_subaddress_lookahead);
    assert(lookahead);
    m_wallet->set_subaddress_lookahead(lookahead->first, lookahead->second);
  }

  if (m_restore_height)
    m_wallet->set_refresh_from_block_height(m_restore_height);

  auto device_desc = tools::wallet2::device_name_option(vm);
  auto device_derivation_path = tools::wallet2::device_derivation_path_option(vm);
  try
  {
    bool create_address_file = command_line::get_arg(vm, arg_create_address_file);
    m_wallet->device_derivation_path(device_derivation_path);
    m_wallet->restore(m_wallet_file, std::move(rc.second).password(), device_desc.empty() ? "Ledger" : device_desc, create_address_file);
    message_writer(console_color_white, true) << tr("Generated new wallet on hw device: ")
      << m_wallet->get_account().get_public_address_str(m_wallet->nettype());
  }
  catch (const std::exception& e)
  {
    fail_msg_writer() << tr("failed to generate new wallet: ") << e.what();
    return {};
  }

  return std::move(password);
}
//----------------------------------------------------------------------------------------------------
boost::optional<epee::wipeable_string> simple_wallet::new_wallet(const boost::program_options::variables_map& vm,
    const epee::wipeable_string &multisig_keys, const std::string &old_language)
{
  auto rc = tools::wallet2::make_new(vm, false, password_prompter);
  m_wallet = std::move(rc.first);
  if (!m_wallet)
  {
    return {};
  }
  epee::wipeable_string password = rc.second.password();

  if (!m_subaddress_lookahead.empty())
  {
    auto lookahead = parse_subaddress_lookahead(m_subaddress_lookahead);
    assert(lookahead);
    m_wallet->set_subaddress_lookahead(lookahead->first, lookahead->second);
  }

  std::string mnemonic_language = old_language;

  std::vector<std::string> language_list;
  crypto::ElectrumWords::get_language_list(language_list);
  if (mnemonic_language.empty() && std::find(language_list.begin(), language_list.end(), m_mnemonic_language) != language_list.end())
  {
    mnemonic_language = m_mnemonic_language;
  }

  m_wallet->set_seed_language(mnemonic_language);

  bool create_address_file = command_line::get_arg(vm, arg_create_address_file);

  try
  {
    m_wallet->generate(m_wallet_file, std::move(rc.second).password(), multisig_keys, create_address_file);
    bool ready;
    uint32_t threshold, total;
    if (!m_wallet->multisig(&ready, &threshold, &total) || !ready)
    {
      fail_msg_writer() << tr("failed to generate new mutlisig wallet");
      return {};
    }
    message_writer(console_color_white, true) << boost::format(tr("Generated new %u/%u multisig wallet: ")) % threshold % total
      << m_wallet->get_account().get_public_address_str(m_wallet->nettype());
  }
  catch (const std::exception& e)
  {
    fail_msg_writer() << tr("failed to generate new wallet: ") << e.what();
    return {};
  }

  return std::move(password);
}
//----------------------------------------------------------------------------------------------------
boost::optional<epee::wipeable_string> simple_wallet::open_wallet(const boost::program_options::variables_map& vm)
{
  if (!tools::wallet2::wallet_valid_path_format(m_wallet_file))
  {
    fail_msg_writer() << tr("wallet file path not valid: ") << m_wallet_file;
    return {};
  }

  bool keys_file_exists;
  bool wallet_file_exists;

  tools::wallet2::wallet_exists(m_wallet_file, keys_file_exists, wallet_file_exists);
  if(!keys_file_exists)
  {
    fail_msg_writer() << tr("Key file not found. Failed to open wallet");
    return {};
  }
  
  epee::wipeable_string password;
  try
  {
    auto rc = tools::wallet2::make_from_file(vm, false, "", password_prompter);
    m_wallet = std::move(rc.first);
    password = std::move(std::move(rc.second).password());
    if (!m_wallet)
    {
      return {};
    }

    m_wallet->callback(this);
    m_wallet->load(m_wallet_file, password);
    std::string prefix;
    bool ready;
    uint32_t threshold, total;
    if (m_wallet->watch_only())
      prefix = tr("Opened watch-only wallet");
    else if (m_wallet->multisig(&ready, &threshold, &total))
      prefix = (boost::format(tr("Opened %u/%u multisig wallet%s")) % threshold % total % (ready ? "" : " (not yet finalized)")).str();
    else
      prefix = tr("Opened wallet");
    message_writer(console_color_white, true) <<
      prefix << ": " << m_wallet->get_account().get_public_address_str(m_wallet->nettype());
    if (m_wallet->get_account().get_device()) {
       message_writer(console_color_white, true) << "Wallet is on device: " << m_wallet->get_account().get_device().get_name();
    }
    // If the wallet file is deprecated, we should ask for mnemonic language again and store
    // everything in the new format.
    // NOTE: this is_deprecated() refers to the wallet file format before becoming JSON. It does not refer to the "old english" seed words form of "deprecated" used elsewhere.
    if (m_wallet->is_deprecated())
    {
      bool is_deterministic;
      {
        SCOPED_WALLET_UNLOCK_ON_BAD_PASSWORD(return {};);
        is_deterministic = m_wallet->is_deterministic();
      }
      if (is_deterministic)
      {
        message_writer(console_color_green, false) << "\n" << tr("You had been using "
          "a deprecated version of the wallet. Please proceed to upgrade your wallet.\n");
        std::string mnemonic_language = get_mnemonic_language();
        if (mnemonic_language.empty())
          return {};
        m_wallet->set_seed_language(mnemonic_language);
        m_wallet->rewrite(m_wallet_file, password);

        // Display the seed
        epee::wipeable_string seed;
        m_wallet->get_seed(seed);
        print_seed(seed);
      }
      else
      {
        message_writer(console_color_green, false) << "\n" << tr("You had been using "
          "a deprecated version of the wallet. Your wallet file format is being upgraded now.\n");
        m_wallet->rewrite(m_wallet_file, password);
      }
    }
  }
  catch (const std::exception& e)
  {
    fail_msg_writer() << tr("failed to load wallet: ") << e.what();
    if (m_wallet)
    {
      // only suggest removing cache if the password was actually correct
      bool password_is_correct = false;
      try
      {
        password_is_correct = m_wallet->verify_password(password);
      }
      catch (...) { } // guard against I/O errors
      if (password_is_correct)
        fail_msg_writer() << boost::format(tr("You may want to remove the file \"%s\" and try again")) % m_wallet_file;
    }
    return {};
  }
  success_msg_writer() <<
    "**********************************************************************\n" <<
    tr("Use the \"help\" command to see the list of available commands.\n") <<
    tr("Use \"help <command>\" to see a command's documentation.\n") <<
    "**********************************************************************";
  return std::move(password);
}
//----------------------------------------------------------------------------------------------------
bool simple_wallet::close_wallet()
{
  if (m_idle_run.load(std::memory_order_relaxed))
  {
    m_idle_run.store(false, std::memory_order_relaxed);
    m_wallet->stop();
    {
      boost::unique_lock<boost::mutex> lock(m_idle_mutex);
      m_idle_cond.notify_one();
    }
    m_idle_thread.join();
  }

  bool r = m_wallet->deinit();
  if (!r)
  {
    fail_msg_writer() << tr("failed to deinitialize wallet");
    return false;
  }

  try
  {
    m_wallet->store();
  }
  catch (const std::exception& e)
  {
    fail_msg_writer() << e.what();
    return false;
  }

  return true;
}
//----------------------------------------------------------------------------------------------------
bool simple_wallet::save(const std::vector<std::string> &args)
{
  try
  {
    LOCK_IDLE_SCOPE();
    m_wallet->store();
    success_msg_writer() << tr("Wallet data saved");
  }
  catch (const std::exception& e)
  {
    fail_msg_writer() << e.what();
  }

  return true;
}
//----------------------------------------------------------------------------------------------------
bool simple_wallet::save_watch_only(const std::vector<std::string> &args/* = std::vector<std::string>()*/)
{
  if (m_wallet->multisig())
  {
    fail_msg_writer() << tr("wallet is multisig and cannot save a watch-only version");
    return true;
  }

  const auto pwd_container = password_prompter(tr("Password for new watch-only wallet"), true);

  if (!pwd_container)
  {
    fail_msg_writer() << tr("failed to read wallet password");
    return true;
  }

  try
  {
    std::string new_keys_filename;
    m_wallet->write_watch_only_wallet(m_wallet_file, pwd_container->password(), new_keys_filename);
    success_msg_writer() << tr("Watch only wallet saved as: ") << new_keys_filename;
  }
  catch (const std::exception &e)
  {
    fail_msg_writer() << tr("Failed to save watch only wallet: ") << e.what();
    return true;
  }
  return true;
}
//----------------------------------------------------------------------------------------------------
void simple_wallet::start_background_mining()
{
  COMMAND_RPC_MINING_STATUS::request reqq;
  COMMAND_RPC_MINING_STATUS::response resq;
  bool r = m_wallet->invoke_http_json("/mining_status", reqq, resq);
  std::string err = interpret_rpc_response(r, resq.status);
  if (!r)
    return;
  if (!err.empty())
  {
    fail_msg_writer() << tr("Failed to query mining status: ") << err;
    return;
  }
  if (!resq.is_background_mining_enabled)
  {
    COMMAND_RPC_START_MINING::request req;
    COMMAND_RPC_START_MINING::response res;
    req.miner_address = m_wallet->get_account().get_public_address_str(m_wallet->nettype());
    req.threads_count = 1;
    req.do_background_mining = true;
    req.ignore_battery = false;
    bool r = m_wallet->invoke_http_json("/start_mining", req, res);
    std::string err = interpret_rpc_response(r, res.status);
    if (!err.empty())
    {
      fail_msg_writer() << tr("Failed to setup background mining: ") << err;
      return;
    }
  }
  success_msg_writer() << tr("Background mining enabled. Thank you for supporting the Loki network.");
}
//----------------------------------------------------------------------------------------------------
void simple_wallet::stop_background_mining()
{
  COMMAND_RPC_MINING_STATUS::request reqq;
  COMMAND_RPC_MINING_STATUS::response resq;
  bool r = m_wallet->invoke_http_json("/mining_status", reqq, resq);
  if (!r)
    return;
  std::string err = interpret_rpc_response(r, resq.status);
  if (!err.empty())
  {
    fail_msg_writer() << tr("Failed to query mining status: ") << err;
    return;
  }
  if (resq.is_background_mining_enabled)
  {
    COMMAND_RPC_STOP_MINING::request req;
    COMMAND_RPC_STOP_MINING::response res;
    bool r = m_wallet->invoke_http_json("/stop_mining", req, res);
    std::string err = interpret_rpc_response(r, res.status);
    if (!err.empty())
    {
      fail_msg_writer() << tr("Failed to setup background mining: ") << err;
      return;
    }
  }
  message_writer(console_color_red, false) << tr("Background mining not enabled. Run \"set setup-background-mining 1\" to change.");
}
//----------------------------------------------------------------------------------------------------
void simple_wallet::check_background_mining(const epee::wipeable_string &password)
{
  tools::wallet2::BackgroundMiningSetupType setup = m_wallet->setup_background_mining();
  if (setup == tools::wallet2::BackgroundMiningNo)
  {
    message_writer(console_color_red, false) << tr("Background mining not enabled. Run \"set setup-background-mining 1\" to change.");
    return;
  }

  if (!m_wallet->is_trusted_daemon())
  {
    message_writer() << tr("Using an untrusted daemon, skipping background mining check");
    return;
  }

  COMMAND_RPC_MINING_STATUS::request req;
  COMMAND_RPC_MINING_STATUS::response res;
  bool r = m_wallet->invoke_http_json("/mining_status", req, res);
  std::string err = interpret_rpc_response(r, res.status);
  bool is_background_mining_enabled = false;
  if (err.empty())
    is_background_mining_enabled = res.is_background_mining_enabled;

  if (is_background_mining_enabled)
  {
    // already active, nice
    m_wallet->setup_background_mining(tools::wallet2::BackgroundMiningYes);
    m_wallet->rewrite(m_wallet_file, password);
    start_background_mining();
    return;
  }
  if (res.active)
    return;

  if (setup == tools::wallet2::BackgroundMiningMaybe)
  {
    message_writer() << tr("The daemon is not set up to background mine.");
    message_writer() << tr("With background mining enabled, the daemon will mine when idle and not on batttery.");
    message_writer() << tr("Enabling this supports the network you are using, and makes you eligible for receiving new Loki");
    std::string accepted = input_line(tr("Do you want to do it now? (Y/Yes/N/No)"));
    if (std::cin.eof() || !command_line::is_yes(accepted)) {
      m_wallet->setup_background_mining(tools::wallet2::BackgroundMiningNo);
      m_wallet->rewrite(m_wallet_file, password);
      message_writer(console_color_red, false) << tr("Background mining not enabled. Set setup-background-mining to 1 to change.");
      return;
    }
    m_wallet->setup_background_mining(tools::wallet2::BackgroundMiningYes);
    m_wallet->rewrite(m_wallet_file, password);
    start_background_mining();
  }
}
//----------------------------------------------------------------------------------------------------
bool simple_wallet::start_mining(const std::vector<std::string>& args)
{
  if (!m_wallet->is_trusted_daemon())
  {
    fail_msg_writer() << tr("this command requires a trusted daemon. Enable with --trusted-daemon");
    return true;
  }

  if (!try_connect_to_daemon())
    return true;

  if (!m_wallet)
  {
    fail_msg_writer() << tr("wallet is null");
    return true;
  }
  COMMAND_RPC_START_MINING::request req = AUTO_VAL_INIT(req); 
  req.miner_address = m_wallet->get_account().get_public_address_str(m_wallet->nettype());

  bool ok = true;
  size_t arg_size = args.size();
  if(arg_size >= 3)
  {
    if (!parse_bool_and_use(args[2], [&](bool r) { req.ignore_battery = r; }))
      return true;
  }
  if(arg_size >= 2)
  {
    if (!parse_bool_and_use(args[1], [&](bool r) { req.do_background_mining = r; }))
      return true;
  }
  if(arg_size >= 1)
  {
    uint16_t num = 1;
    ok = string_tools::get_xtype_from_string(num, args[0]);
    ok = ok && 1 <= num;
    req.threads_count = num;
  }
  else
  {
    req.threads_count = 1;
  }

  if (!ok)
  {
    PRINT_USAGE(USAGE_START_MINING);
    return true;
  }

  COMMAND_RPC_START_MINING::response res;
  bool r = m_wallet->invoke_http_json("/start_mining", req, res);
  std::string err = interpret_rpc_response(r, res.status);
  if (err.empty())
    success_msg_writer() << tr("Mining started in daemon");
  else
    fail_msg_writer() << tr("mining has NOT been started: ") << err;
  return true;
}
//----------------------------------------------------------------------------------------------------
bool simple_wallet::stop_mining(const std::vector<std::string>& args)
{
  if (!try_connect_to_daemon())
    return true;

  if (!m_wallet)
  {
    fail_msg_writer() << tr("wallet is null");
    return true;
  }

  COMMAND_RPC_STOP_MINING::request req;
  COMMAND_RPC_STOP_MINING::response res;
  bool r = m_wallet->invoke_http_json("/stop_mining", req, res);
  std::string err = interpret_rpc_response(r, res.status);
  if (err.empty())
    success_msg_writer() << tr("Mining stopped in daemon");
  else
    fail_msg_writer() << tr("mining has NOT been stopped: ") << err;
  return true;
}
//----------------------------------------------------------------------------------------------------
bool simple_wallet::set_daemon(const std::vector<std::string>& args)
{
  std::string daemon_url;

  if (args.size() < 1)
  {
    PRINT_USAGE(USAGE_SET_DAEMON);
    return true;
  }

  boost::regex rgx("^(.*://)?([A-Za-z0-9\\-\\.]+)(:[0-9]+)?");
  boost::cmatch match;
  // If user input matches URL regex
  if (boost::regex_match(args[0].c_str(), match, rgx))
  {
    if (match.length() < 4)
    {
      fail_msg_writer() << tr("Unexpected array length - Exited simple_wallet::set_daemon()");
      return true;
    }
    // If no port has been provided, use the default from config
    if (!match[3].length())
    {
      int daemon_port = get_config(m_wallet->nettype()).RPC_DEFAULT_PORT;
      daemon_url = match[1] + match[2] + std::string(":") + std::to_string(daemon_port);
    } else {
      daemon_url = args[0];
    }
    LOCK_IDLE_SCOPE();
    m_wallet->init(daemon_url);

    if (args.size() == 2)
    {
      if (args[1] == "trusted")
        m_wallet->set_trusted_daemon(true);
      else if (args[1] == "untrusted")
        m_wallet->set_trusted_daemon(false);
      else
      {
        fail_msg_writer() << tr("Expected trusted or untrusted, got ") << args[1] << ": assuming untrusted";
        m_wallet->set_trusted_daemon(false);
      }
    }
    else
    {
      m_wallet->set_trusted_daemon(false);
      try
      {
        if (tools::is_local_address(m_wallet->get_daemon_address()))
        {
          MINFO(tr("Daemon is local, assuming trusted"));
          m_wallet->set_trusted_daemon(true);
        }
      }
      catch (const std::exception &e) { }
    }
    success_msg_writer() << boost::format("Daemon set to %s, %s") % daemon_url % (m_wallet->is_trusted_daemon() ? tr("trusted") : tr("untrusted"));
  } else {
    fail_msg_writer() << tr("This does not seem to be a valid daemon URL.");
  }
  return true;
}
//----------------------------------------------------------------------------------------------------
bool simple_wallet::save_bc(const std::vector<std::string>& args)
{
  if (!try_connect_to_daemon())
    return true;

  if (!m_wallet)
  {
    fail_msg_writer() << tr("wallet is null");
    return true;
  }
  COMMAND_RPC_SAVE_BC::request req;
  COMMAND_RPC_SAVE_BC::response res;
  bool r = m_wallet->invoke_http_json("/save_bc", req, res);
  std::string err = interpret_rpc_response(r, res.status);
  if (err.empty())
    success_msg_writer() << tr("Blockchain saved");
  else
    fail_msg_writer() << tr("blockchain can't be saved: ") << err;
  return true;
}
//----------------------------------------------------------------------------------------------------
void simple_wallet::on_new_block(uint64_t height, const cryptonote::block& block)
{
  if (!m_auto_refresh_refreshing)
    m_refresh_progress_reporter.update(height, false);
}
//----------------------------------------------------------------------------------------------------
void simple_wallet::on_money_received(uint64_t height, const crypto::hash &txid, const cryptonote::transaction& tx, uint64_t amount, const cryptonote::subaddress_index& subaddr_index)
{
  message_writer(console_color_green, false) << "\r" <<
    tr("Height ") << height << ", " <<
    tr("txid ") << txid << ", " <<
    print_money(amount) << ", " <<
    tr("idx ") << subaddr_index;

  const uint64_t warn_height = m_wallet->nettype() == TESTNET ? 1000000 : m_wallet->nettype() == STAGENET ? 50000 : 1650000;
  if (height >= warn_height)
  {
    std::vector<tx_extra_field> tx_extra_fields;
    parse_tx_extra(tx.extra, tx_extra_fields); // failure ok
    tx_extra_nonce extra_nonce;
    if (find_tx_extra_field_by_type(tx_extra_fields, extra_nonce))
    {
      crypto::hash payment_id = crypto::null_hash;
      if (get_payment_id_from_tx_extra_nonce(extra_nonce.nonce, payment_id))
        message_writer(console_color_red, false) <<
          (m_long_payment_id_support ? tr("WARNING: this transaction uses an unencrypted payment ID: consider using subaddresses instead.") : tr("WARNING: this transaction uses an unencrypted payment ID: these are obsolete. Support will be withdrawn in the future. Use subaddresses instead."));
   }
  }
  if (m_auto_refresh_refreshing)
    m_cmd_binder.print_prompt();
  else
    m_refresh_progress_reporter.update(height, true);
}
//----------------------------------------------------------------------------------------------------
void simple_wallet::on_unconfirmed_money_received(uint64_t height, const crypto::hash &txid, const cryptonote::transaction& tx, uint64_t amount, const cryptonote::subaddress_index& subaddr_index)
{
  // Not implemented in CLI wallet
}
//----------------------------------------------------------------------------------------------------
void simple_wallet::on_money_spent(uint64_t height, const crypto::hash &txid, const cryptonote::transaction& in_tx, uint64_t amount, const cryptonote::transaction& spend_tx, const cryptonote::subaddress_index& subaddr_index)
{
  message_writer(console_color_magenta, false) << "\r" <<
    tr("Height ") << height << ", " <<
    tr("txid ") << txid << ", " <<
    tr("spent ") << print_money(amount) << ", " <<
    tr("idx ") << subaddr_index;
  if (m_auto_refresh_refreshing)
    m_cmd_binder.print_prompt();
  else
    m_refresh_progress_reporter.update(height, true);
}
//----------------------------------------------------------------------------------------------------
void simple_wallet::on_skip_transaction(uint64_t height, const crypto::hash &txid, const cryptonote::transaction& tx)
{
}
//----------------------------------------------------------------------------------------------------
boost::optional<epee::wipeable_string> simple_wallet::on_get_password(const char *reason)
{
  // can't ask for password from a background thread
  if (!m_in_manual_refresh.load(std::memory_order_relaxed))
  {
    message_writer(console_color_red, false) << boost::format(tr("Password needed (%s) - use the refresh command")) % reason;
    m_cmd_binder.print_prompt();
    return boost::none;
  }

#ifdef HAVE_READLINE
  rdln::suspend_readline pause_readline;
#endif
  std::string msg = tr("Enter password");
  if (reason && *reason)
    msg += std::string(" (") + reason + ")";
  auto pwd_container = tools::password_container::prompt(false, msg.c_str());
  if (!pwd_container)
  {
    MERROR("Failed to read password");
    return boost::none;
  }

  return pwd_container->password();
}
//----------------------------------------------------------------------------------------------------
void simple_wallet::on_device_button_request(uint64_t code)
{
  message_writer(console_color_white, false) << tr("Device requires attention");
}
//----------------------------------------------------------------------------------------------------
boost::optional<epee::wipeable_string> simple_wallet::on_device_pin_request()
{
#ifdef HAVE_READLINE
  rdln::suspend_readline pause_readline;
#endif
  std::string msg = tr("Enter device PIN");
  auto pwd_container = tools::password_container::prompt(false, msg.c_str());
  THROW_WALLET_EXCEPTION_IF(!pwd_container, tools::error::password_entry_failed, tr("Failed to read device PIN"));
  return pwd_container->password();
}
//----------------------------------------------------------------------------------------------------
boost::optional<epee::wipeable_string> simple_wallet::on_device_passphrase_request(bool on_device)
{
  if (on_device){
    message_writer(console_color_white, true) << tr("Please enter the device passphrase on the device");
    return boost::none;
  }

#ifdef HAVE_READLINE
  rdln::suspend_readline pause_readline;
#endif
  std::string msg = tr("Enter device passphrase");
  auto pwd_container = tools::password_container::prompt(false, msg.c_str());
  THROW_WALLET_EXCEPTION_IF(!pwd_container, tools::error::password_entry_failed, tr("Failed to read device passphrase"));
  return pwd_container->password();
}
//----------------------------------------------------------------------------------------------------
void simple_wallet::on_refresh_finished(uint64_t start_height, uint64_t fetched_blocks, bool is_init, bool received_money)
{
  // Key image sync after the first refresh
  if (!m_wallet->get_account().get_device().has_tx_cold_sign() || m_wallet->get_account().get_device().has_ki_live_refresh()) {
    return;
  }

  if (!received_money || m_wallet->get_device_last_key_image_sync() != 0) {
    return;
  }

  // Finished first refresh for HW device and money received -> KI sync
  message_writer() << "\n" << tr("The first refresh has finished for the HW-based wallet with received money. hw_key_images_sync is needed. ");

  std::string accepted = input_line(tr("Do you want to do it now? (Y/Yes/N/No): "));
  if (std::cin.eof() || !command_line::is_yes(accepted)) {
    message_writer(console_color_red, false) << tr("hw_key_images_sync skipped. Run command manually before a transfer.");
    return;
  }

  key_images_sync_intern();
}
//----------------------------------------------------------------------------------------------------
bool simple_wallet::refresh_main(uint64_t start_height, enum ResetType reset, bool is_init)
{
  if (!try_connect_to_daemon(is_init))
    return true;

  LOCK_IDLE_SCOPE();

  crypto::hash transfer_hash_pre{};
<<<<<<< HEAD
  uint64_t height_pre = 0, height_post = 0;

=======
  uint64_t height_pre = 0, height_post;
>>>>>>> 98f4c8af
  if (reset != ResetNone)
  {
    if (reset == ResetSoftKeepKI)
      height_pre = m_wallet->hash_m_transfers(-1, transfer_hash_pre);

    m_wallet->rescan_blockchain(reset == ResetHard, false, reset == ResetSoftKeepKI);
  }

#ifdef HAVE_READLINE
  rdln::suspend_readline pause_readline;
#endif

  message_writer() << tr("Starting refresh...");

  uint64_t fetched_blocks = 0;
  bool received_money = false;
  bool ok = false;
  std::ostringstream ss;
  try
  {
    m_in_manual_refresh.store(true, std::memory_order_relaxed);
    epee::misc_utils::auto_scope_leave_caller scope_exit_handler = epee::misc_utils::create_scope_leave_handler([&](){m_in_manual_refresh.store(false, std::memory_order_relaxed);});
    m_wallet->refresh(m_wallet->is_trusted_daemon(), start_height, fetched_blocks, received_money);

    if (reset == ResetSoftKeepKI)
    {
      m_wallet->finish_rescan_bc_keep_key_images(height_pre, transfer_hash_pre);

      height_post = m_wallet->get_num_transfer_details();
      if (height_pre != height_post)
      {
        message_writer() << tr("New transfer received since rescan was started. Key images are incomplete.");
      }
    }

    m_has_locked_key_images = query_locked_stakes(false /*print_result*/);
    ok = true;
    // Clear line "Height xxx of xxx"
    std::cout << "\r                                                                \r";
    success_msg_writer(true) << tr("Refresh done, blocks received: ") << fetched_blocks;
    if (is_init)
      print_accounts();
    show_balance_unlocked();
    on_refresh_finished(start_height, fetched_blocks, is_init, received_money);
  }
  catch (const tools::error::daemon_busy&)
  {
    ss << tr("daemon is busy. Please try again later.");
  }
  catch (const tools::error::no_connection_to_daemon&)
  {
    ss << tr("no connection to daemon. Please make sure daemon is running.");
  }
  catch (const tools::error::wallet_rpc_error& e)
  {
    LOG_ERROR("RPC error: " << e.to_string());
    ss << tr("RPC error: ") << e.what();
  }
  catch (const tools::error::refresh_error& e)
  {
    LOG_ERROR("refresh error: " << e.to_string());
    ss << tr("refresh error: ") << e.what();
  }
  catch (const tools::error::wallet_internal_error& e)
  {
    LOG_ERROR("internal error: " << e.to_string());
    ss << tr("internal error: ") << e.what();
  }
  catch (const std::exception& e)
  {
    LOG_ERROR("unexpected error: " << e.what());
    ss << tr("unexpected error: ") << e.what();
  }
  catch (...)
  {
    LOG_ERROR("unknown error");
    ss << tr("unknown error");
  }

  if (!ok)
  {
    fail_msg_writer() << tr("refresh failed: ") << ss.str() << ". " << tr("Blocks received: ") << fetched_blocks;
  }

  return true;
}
//----------------------------------------------------------------------------------------------------
bool simple_wallet::refresh(const std::vector<std::string>& args)
{
  uint64_t start_height = 0;
  if(!args.empty()){
    try
    {
        start_height = boost::lexical_cast<uint64_t>( args[0] );
    }
    catch(const boost::bad_lexical_cast &)
    {
        start_height = 0;
    }
  }
  return refresh_main(start_height, ResetNone);
}
//----------------------------------------------------------------------------------------------------
bool simple_wallet::show_balance_unlocked(bool detailed)
{
  std::string extra;
  if (m_wallet->has_multisig_partial_key_images())
    extra = tr(" (Some owned outputs have partial key images - import_multisig_info needed)");
  else if (m_wallet->has_unknown_key_images())
    extra += tr(" (Some owned outputs have missing key images - import_key_images needed)");
  success_msg_writer() << tr("Currently selected account: [") << m_current_subaddress_account << tr("] ") << m_wallet->get_subaddress_label({m_current_subaddress_account, 0});
  const std::string tag = m_wallet->get_account_tags().second[m_current_subaddress_account];
  success_msg_writer() << tr("Tag: ") << (tag.empty() ? std::string{tr("(No tag assigned)")} : tag);
  uint64_t blocks_to_unlock;
  uint64_t unlocked_balance = m_wallet->unlocked_balance(m_current_subaddress_account, &blocks_to_unlock);
  std::string unlock_time_message;
  if (blocks_to_unlock > 0)
    unlock_time_message = (boost::format(" (%lu block(s) to unlock)") % blocks_to_unlock).str();
  success_msg_writer() << tr("Balance: ") << print_money(m_wallet->balance(m_current_subaddress_account)) << ", "
    << tr("unlocked balance: ") << print_money(unlocked_balance) << unlock_time_message << extra;
  std::map<uint32_t, uint64_t> balance_per_subaddress = m_wallet->balance_per_subaddress(m_current_subaddress_account);
  std::map<uint32_t, std::pair<uint64_t, uint64_t>> unlocked_balance_per_subaddress = m_wallet->unlocked_balance_per_subaddress(m_current_subaddress_account);
  if (!detailed || balance_per_subaddress.empty())
    return true;
  success_msg_writer() << tr("Balance per address:");
  success_msg_writer() << boost::format("%15s %21s %21s %7s %21s") % tr("Address") % tr("Balance") % tr("Unlocked balance") % tr("Outputs") % tr("Label");
  std::vector<tools::wallet2::transfer_details> transfers;
  m_wallet->get_transfers(transfers);
  for (const auto& i : balance_per_subaddress)
  {
    cryptonote::subaddress_index subaddr_index = {m_current_subaddress_account, i.first};
    std::string address_str = m_wallet->get_subaddress_as_str(subaddr_index).substr(0, 6);
    uint64_t num_unspent_outputs = std::count_if(transfers.begin(), transfers.end(), [&subaddr_index](const tools::wallet2::transfer_details& td) { return !td.m_spent && td.m_subaddr_index == subaddr_index; });
    success_msg_writer() << boost::format(tr("%8u %6s %21s %21s %7u %21s")) % i.first % address_str % print_money(i.second) % print_money(unlocked_balance_per_subaddress[i.first].first) % num_unspent_outputs % m_wallet->get_subaddress_label(subaddr_index);
  }
  return true;
}
//----------------------------------------------------------------------------------------------------
bool simple_wallet::show_balance(const std::vector<std::string>& args/* = std::vector<std::string>()*/)
{
  if (args.size() > 1 || (args.size() == 1 && args[0] != "detail"))
  {
    PRINT_USAGE(USAGE_SHOW_BALANCE);
    return true;
  }
  LOCK_IDLE_SCOPE();
  show_balance_unlocked(args.size() == 1);
  return true;
}
//----------------------------------------------------------------------------------------------------
bool simple_wallet::show_incoming_transfers(const std::vector<std::string>& args)
{
  if (args.size() > 3)
  {
    PRINT_USAGE(USAGE_INCOMING_TRANSFERS);
    return true;
  }
  auto local_args = args;
  LOCK_IDLE_SCOPE();

  bool filter = false;
  bool available = false;
  bool verbose = false;
  bool uses = false;
  if (local_args.size() > 0)
  {
    if (local_args[0] == "available")
    {
      filter = true;
      available = true;
      local_args.erase(local_args.begin());
    }
    else if (local_args[0] == "unavailable")
    {
      filter = true;
      available = false;
      local_args.erase(local_args.begin());
    }
  }
  while (local_args.size() > 0)
  {
    if (local_args[0] == "verbose")
      verbose = true;
    else if (local_args[0] == "uses")
      uses = true;
    else
    {
      fail_msg_writer() << tr("Invalid keyword: ") << local_args.front();
      break;
    }
    local_args.erase(local_args.begin());
  }

  const uint64_t blockchain_height = m_wallet->get_blockchain_current_height();

  PAUSE_READLINE();

  std::set<uint32_t> subaddr_indices;
  if (local_args.size() > 0 && local_args[0].substr(0, 6) == "index=")
  {
    std::string parse_subaddr_err;
    if (!tools::parse_subaddress_indices(local_args[0], subaddr_indices, &parse_subaddr_err))
    {
      fail_msg_writer() << parse_subaddr_err;
      return true;
    }
    local_args.erase(local_args.begin());
  }

  if (local_args.size() > 0)
  {
    PRINT_USAGE(USAGE_INCOMING_TRANSFERS);
    return true;
  }

  tools::wallet2::transfer_container transfers;
  m_wallet->get_transfers(transfers);

  size_t transfers_found = 0;
  for (const auto& td : transfers)
  {
    if (!filter || available != td.m_spent)
    {
      if (m_current_subaddress_account != td.m_subaddr_index.major || (!subaddr_indices.empty() && subaddr_indices.count(td.m_subaddr_index.minor) == 0))
        continue;
      if (!transfers_found)
      {
        std::string verbose_string;
        if (verbose)
          verbose_string = (boost::format("%68s%68s") % tr("pubkey") % tr("key image")).str();
        message_writer() << boost::format("%21s%8s%12s%8s%16s%68s%16s%s") % tr("amount") % tr("spent") % tr("unlocked") % tr("ringct") % tr("global index") % tr("tx id") % tr("addr index") % verbose_string;
      }
      std::string extra_string;
      if (verbose)
        extra_string += (boost::format("%68s%68s") % td.get_public_key() % (td.m_key_image_known ? epee::string_tools::pod_to_hex(td.m_key_image) : td.m_key_image_partial ? (epee::string_tools::pod_to_hex(td.m_key_image) + "/p") : std::string(64, '?'))).str();
      if (uses)
      {
        std::vector<uint64_t> heights;
        for (const auto &e: td.m_uses) heights.push_back(e.first);
        const std::pair<std::string, std::string> line = show_outputs_line(heights, blockchain_height, td.m_spent_height);
        extra_string += std::string("\n    ") + tr("Used at heights: ") + line.first + "\n    " + line.second;
      }
      message_writer(td.m_spent ? console_color_magenta : console_color_green, false) <<
        boost::format("%21s%8s%12s%8s%16u%68s%16u%s") %
        print_money(td.amount()) %
        (td.m_spent ? tr("T") : tr("F")) %
        (m_wallet->frozen(td) ? tr("[frozen]") : m_wallet->is_transfer_unlocked(td) ? tr("unlocked") : tr("locked")) %
        (td.is_rct() ? tr("RingCT") : tr("-")) %
        td.m_global_output_index %
        td.m_txid %
        td.m_subaddr_index.minor %
        extra_string;
      ++transfers_found;
    }
  }

  if (!transfers_found)
  {
    if (!filter)
    {
      success_msg_writer() << tr("No incoming transfers");
    }
    else if (available)
    {
      success_msg_writer() << tr("No incoming available transfers");
    }
    else
    {
      success_msg_writer() << tr("No incoming unavailable transfers");
    }
  }
  else
  {
    success_msg_writer() << boost::format("Found %u/%u transfers") % transfers_found % transfers.size();
  }

  return true;
}
//----------------------------------------------------------------------------------------------------
bool simple_wallet::show_payments(const std::vector<std::string> &args)
{
  if(args.empty())
  {
    PRINT_USAGE(USAGE_PAYMENTS);
    return true;
  }

  LOCK_IDLE_SCOPE();

  PAUSE_READLINE();

  message_writer() << boost::format("%68s%68s%12s%21s%16s%16s") %
    tr("payment") % tr("transaction") % tr("height") % tr("amount") % tr("unlock time") % tr("addr index");

  bool payments_found = false;
  for(std::string arg : args)
  {
    crypto::hash payment_id;
    if(tools::wallet2::parse_payment_id(arg, payment_id))
    {
      std::list<tools::wallet2::payment_details> payments;
      m_wallet->get_payments(payment_id, payments);
      if(payments.empty())
      {
        success_msg_writer() << tr("No payments with id ") << payment_id;
        continue;
      }

      for (const tools::wallet2::payment_details& pd : payments)
      {
        if(!payments_found)
        {
          payments_found = true;
        }
        success_msg_writer(true) <<
          boost::format("%68s%68s%12s%21s%16s%16s") %
          payment_id %
          pd.m_tx_hash %
          pd.m_block_height %
          print_money(pd.m_amount) %
          pd.m_unlock_time %
          pd.m_subaddr_index.minor;
      }
    }
    else
    {
      fail_msg_writer() << tr("payment ID has invalid format, expected 16 or 64 character hex string: ") << arg;
    }
  }

  return true;
}
//----------------------------------------------------------------------------------------------------
uint64_t simple_wallet::get_daemon_blockchain_height(std::string& err)
{
  if (!m_wallet)
  {
    throw std::runtime_error("simple_wallet null wallet");
  }
  return m_wallet->get_daemon_blockchain_height(err);
}
//----------------------------------------------------------------------------------------------------
bool simple_wallet::show_blockchain_height(const std::vector<std::string>& args)
{
  if (!try_connect_to_daemon())
    return true;

  std::string err;
  uint64_t bc_height = get_daemon_blockchain_height(err);
  if (err.empty())
    success_msg_writer() << bc_height;
  else
    fail_msg_writer() << tr("failed to get blockchain height: ") << err;
  return true;
}
//----------------------------------------------------------------------------------------------------
bool simple_wallet::rescan_spent(const std::vector<std::string> &args)
{
  if (!m_wallet->is_trusted_daemon())
  {
    fail_msg_writer() << tr("this command requires a trusted daemon. Enable with --trusted-daemon");
    return true;
  }

  if (!try_connect_to_daemon())
    return true;

  try
  {
    LOCK_IDLE_SCOPE();
    m_wallet->rescan_spent();
  }
  catch (const tools::error::daemon_busy&)
  {
    fail_msg_writer() << tr("daemon is busy. Please try again later.");
  }
  catch (const tools::error::no_connection_to_daemon&)
  {
    fail_msg_writer() << tr("no connection to daemon. Please make sure daemon is running.");
  }
  catch (const tools::error::is_key_image_spent_error&)
  {
    fail_msg_writer() << tr("failed to get spent status");
  }
  catch (const tools::error::wallet_rpc_error& e)
  {
    LOG_ERROR("RPC error: " << e.to_string());
    fail_msg_writer() << tr("RPC error: ") << e.what();
  }
  catch (const std::exception& e)
  {
    LOG_ERROR("unexpected error: " << e.what());
    fail_msg_writer() << tr("unexpected error: ") << e.what();
  }
  catch (...)
  {
    LOG_ERROR("unknown error");
    fail_msg_writer() << tr("unknown error");
  }

  return true;
}
//----------------------------------------------------------------------------------------------------
std::pair<std::string, std::string> simple_wallet::show_outputs_line(const std::vector<uint64_t> &heights, uint64_t blockchain_height, uint64_t highlight_height) const
{
  std::stringstream ostr;

  for (uint64_t h: heights)
    blockchain_height = std::max(blockchain_height, h);

  for (size_t j = 0; j < heights.size(); ++j)
    ostr << (heights[j] == highlight_height ? " *" : " ") << heights[j];

  // visualize the distribution, using the code by moneroexamples onion-monero-viewer
  const uint64_t resolution = 79;
  std::string ring_str(resolution, '_');
  for (size_t j = 0; j < heights.size(); ++j)
  {
    uint64_t pos = (heights[j] * resolution) / blockchain_height;
    ring_str[pos] = 'o';
  }
  if (highlight_height < blockchain_height)
  {
    uint64_t pos = (highlight_height * resolution) / blockchain_height;
    ring_str[pos] = '*';
  }

  return std::make_pair(ostr.str(), ring_str);
}
//----------------------------------------------------------------------------------------------------
bool simple_wallet::print_ring_members(const std::vector<tools::wallet2::pending_tx>& ptx_vector, std::ostream& ostr)
{
  uint32_t version;
  if (!try_connect_to_daemon(false, &version))
    return false;
  // available for RPC version 1.4 or higher
  if (version < MAKE_CORE_RPC_VERSION(1, 4))
    return true;
  std::string err;
  uint64_t blockchain_height = get_daemon_blockchain_height(err);
  if (!err.empty())
  {
    fail_msg_writer() << tr("failed to get blockchain height: ") << err;
    return false;
  }
  // for each transaction
  for (size_t n = 0; n < ptx_vector.size(); ++n)
  {
    const cryptonote::transaction& tx = ptx_vector[n].tx;
    const tools::wallet2::tx_construction_data& construction_data = ptx_vector[n].construction_data;
    ostr << boost::format(tr("\nTransaction %llu/%llu: txid=%s")) % (n + 1) % ptx_vector.size() % cryptonote::get_transaction_hash(tx);
    // for each input
    std::vector<uint64_t>     spent_key_height(tx.vin.size());
    std::vector<crypto::hash> spent_key_txid  (tx.vin.size());
    for (size_t i = 0; i < tx.vin.size(); ++i)
    {
      if (tx.vin[i].type() != typeid(cryptonote::txin_to_key))
        continue;
      const cryptonote::txin_to_key& in_key = boost::get<cryptonote::txin_to_key>(tx.vin[i]);
      const tools::wallet2::transfer_details &td = m_wallet->get_transfer_details(construction_data.selected_transfers[i]);
      const cryptonote::tx_source_entry *sptr = NULL;
      for (const auto &src: construction_data.sources)
        if (src.outputs[src.real_output].second.dest == td.get_public_key())
          sptr = &src;
      if (!sptr)
      {
        fail_msg_writer() << tr("failed to find construction data for tx input");
        return false;
      }
      const cryptonote::tx_source_entry& source = *sptr;

      ostr << boost::format(tr("\nInput %llu/%llu (%s): amount=%s")) % (i + 1) % tx.vin.size() % epee::string_tools::pod_to_hex(in_key.k_image) % print_money(source.amount);
      // convert relative offsets of ring member keys into absolute offsets (indices) associated with the amount
      std::vector<uint64_t> absolute_offsets = cryptonote::relative_output_offsets_to_absolute(in_key.key_offsets);
      // get block heights from which those ring member keys originated
      COMMAND_RPC_GET_OUTPUTS_BIN::request req = AUTO_VAL_INIT(req);
      req.outputs.resize(absolute_offsets.size());
      for (size_t j = 0; j < absolute_offsets.size(); ++j)
      {
        req.outputs[j].amount = in_key.amount;
        req.outputs[j].index = absolute_offsets[j];
      }
      COMMAND_RPC_GET_OUTPUTS_BIN::response res = AUTO_VAL_INIT(res);
      bool r = m_wallet->invoke_http_bin("/get_outs.bin", req, res);
      err = interpret_rpc_response(r, res.status);
      if (!err.empty())
      {
        fail_msg_writer() << tr("failed to get output: ") << err;
        return false;
      }
      // make sure that returned block heights are less than blockchain height
      for (auto& res_out : res.outs)
      {
        if (res_out.height >= blockchain_height)
        {
          fail_msg_writer() << tr("output key's originating block height shouldn't be higher than the blockchain height");
          return false;
        }
      }
      ostr << tr("\nOriginating block heights: ");
      spent_key_height[i] = res.outs[source.real_output].height;
      spent_key_txid  [i] = res.outs[source.real_output].txid;
      std::vector<uint64_t> heights(absolute_offsets.size(), 0);
      uint64_t highlight_height = std::numeric_limits<uint64_t>::max();
      for (size_t j = 0; j < absolute_offsets.size(); ++j)
      {
        heights[j] = res.outs[j].height;
        if (j == source.real_output)
          highlight_height = heights[j];
      }
      std::pair<std::string, std::string> ring_str = show_outputs_line(heights, highlight_height);
      ostr << ring_str.first << tr("\n|") << ring_str.second << tr("|\n");
    }
    // warn if rings contain keys originating from the same tx or temporally very close block heights
    bool are_keys_from_same_tx      = false;
    bool are_keys_from_close_height = false;
    for (size_t i = 0; i < tx.vin.size(); ++i) {
      for (size_t j = i + 1; j < tx.vin.size(); ++j)
      {
        if (spent_key_txid[i] == spent_key_txid[j])
          are_keys_from_same_tx = true;
        if (std::abs((int64_t)(spent_key_height[i] - spent_key_height[j])) < (int64_t)5)
          are_keys_from_close_height = true;
      }
    }
    if (are_keys_from_same_tx || are_keys_from_close_height)
    {
      ostr
        << tr("\nWarning: Some input keys being spent are from ")
        << (are_keys_from_same_tx ? tr("the same transaction") : tr("blocks that are temporally very close"))
        << tr(", which can break the anonymity of ring signature. Make sure this is intentional!");
    }
    ostr << ENDL;
  }
  return true;
}

//----------------------------------------------------------------------------------------------------
static bool locked_blocks_arg_valid(const std::string& arg, uint64_t& duration)
{
  try
  {
    duration = boost::lexical_cast<uint64_t>(arg);
  }
  catch (const std::exception &e)
  {
    return false;
  }

  if (duration > 1000000)
  {
    fail_msg_writer() << tr("Locked blocks too high, max 1000000 (˜4 yrs)");
    return false;
  }

  return true;
}

//----------------------------------------------------------------------------------------------------
bool simple_wallet::transfer_main(int transfer_type, const std::vector<std::string> &args_, bool called_by_mms)
{
//  "transfer [index=<N1>[,<N2>,...]] [<priority>] <address> <amount> [<payment_id>]"
  if (!try_connect_to_daemon())
    return false;

  std::vector<std::string> local_args = args_;

  std::set<uint32_t> subaddr_indices;
  if (local_args.size() > 0 && local_args[0].substr(0, 6) == "index=")
  {
    std::string parse_subaddr_err;
    if (!tools::parse_subaddress_indices(local_args[0], subaddr_indices, &parse_subaddr_err))
    {
      fail_msg_writer() << parse_subaddr_err;
      return true;
    }
    local_args.erase(local_args.begin());
  }

  uint32_t priority = 0;
  if (local_args.size() > 0 && tools::parse_priority(local_args[0], priority))
    local_args.erase(local_args.begin());

  priority = m_wallet->adjust_priority(priority);

  const size_t min_args = (transfer_type == TransferLocked) ? 2 : 1;
  if(local_args.size() < min_args)
  {
     fail_msg_writer() << tr("wrong number of arguments");
     return false;
  }

  std::vector<uint8_t> extra;
  bool payment_id_seen = false;
  if (!local_args.empty())
  {
    std::string payment_id_str = local_args.back();
    crypto::hash payment_id;
    bool r = true;
    if (tools::wallet2::parse_long_payment_id(payment_id_str, payment_id))
    {
      LONG_PAYMENT_ID_SUPPORT_CHECK();

      std::string extra_nonce;
      set_payment_id_to_tx_extra_nonce(extra_nonce, payment_id);
      r = add_extra_nonce_to_tx_extra(extra, extra_nonce);
      local_args.pop_back();
      payment_id_seen = true;
      message_writer() << tr("Warning: Unencrypted payment IDs will harm your privacy: ask the recipient to use subaddresses instead");
    }
    if(!r)
    {
      fail_msg_writer() << tr("payment id failed to encode");
      return false;
    }
  }

  uint64_t locked_blocks = 0;
  if (transfer_type == TransferLocked)
  {
    if (!locked_blocks_arg_valid(local_args.back(), locked_blocks))
    {
      return true;
    }
    local_args.pop_back();
  }

  vector<cryptonote::address_parse_info> dsts_info;
  vector<cryptonote::tx_destination_entry> dsts;
  size_t num_subaddresses = 0;
  for (size_t i = 0; i < local_args.size(); )
  {
    dsts_info.emplace_back();
    cryptonote::address_parse_info & info = dsts_info.back();
    cryptonote::tx_destination_entry de;
    bool r = true;

    // check for a URI
    std::string address_uri, payment_id_uri, tx_description, recipient_name, error;
    std::vector<std::string> unknown_parameters;
    uint64_t amount = 0;
    bool has_uri = m_wallet->parse_uri(local_args[i], address_uri, payment_id_uri, amount, tx_description, recipient_name, unknown_parameters, error);
    if (has_uri)
    {
      r = cryptonote::get_account_address_from_str_or_url(info, m_wallet->nettype(), address_uri, oa_prompter);
      if (payment_id_uri.size() == 16)
      {
        if (!tools::wallet2::parse_short_payment_id(payment_id_uri, info.payment_id))
        {
          fail_msg_writer() << tr("failed to parse short payment ID from URI");
          return false;
        }
        info.has_payment_id = true;
      }
      de.amount = amount;
      de.original = local_args[i];
      ++i;
    }
    else if (i + 1 < local_args.size())
    {
      r = cryptonote::get_account_address_from_str_or_url(info, m_wallet->nettype(), local_args[i], oa_prompter);
      bool ok = cryptonote::parse_amount(de.amount, local_args[i + 1]);
      if(!ok || 0 == de.amount)
      {
        fail_msg_writer() << tr("amount is wrong: ") << local_args[i] << ' ' << local_args[i + 1] <<
          ", " << tr("expected number from 0 to ") << print_money(std::numeric_limits<uint64_t>::max());
        return false;
      }
      de.original = local_args[i];
      i += 2;
    }
    else
    {
      if (boost::starts_with(local_args[i], "loki:"))
        fail_msg_writer() << tr("Invalid last argument: ") << local_args.back() << ": " << error;
      else
        fail_msg_writer() << tr("Invalid last argument: ") << local_args.back();
      return false;
    }

    if (!r)
    {
      fail_msg_writer() << tr("failed to parse address");
      return false;
    }
    de.addr = info.address;
    de.is_subaddress = info.is_subaddress;
    de.is_integrated = info.has_payment_id;
    num_subaddresses += info.is_subaddress;

    if (info.has_payment_id || !payment_id_uri.empty())
    {
      if (payment_id_seen)
      {
        fail_msg_writer() << tr("a single transaction cannot use more than one payment id");
        return false;
      }

      crypto::hash payment_id;
      std::string extra_nonce;
      if (info.has_payment_id)
      {
        set_encrypted_payment_id_to_tx_extra_nonce(extra_nonce, info.payment_id);
      }
      else if (tools::wallet2::parse_payment_id(payment_id_uri, payment_id))
      {
        LONG_PAYMENT_ID_SUPPORT_CHECK();
        set_payment_id_to_tx_extra_nonce(extra_nonce, payment_id);
        message_writer() << tr("Warning: Unencrypted payment IDs will harm your privacy: ask the recipient to use subaddresses instead");
      }
      else
      {
        fail_msg_writer() << tr("failed to parse payment id, though it was detected");
        return false;
      }
      bool r = add_extra_nonce_to_tx_extra(extra, extra_nonce);
      if(!r)
      {
        fail_msg_writer() << tr("failed to set up payment id, though it was decoded correctly");
        return false;
      }
      payment_id_seen = true;
    }

    dsts.push_back(de);
  }

  // prompt is there is no payment id and confirmation is required
  if (m_long_payment_id_support && !payment_id_seen && m_wallet->confirm_missing_payment_id() && dsts.size() > num_subaddresses)
  {
     std::string accepted = input_line(tr("No payment id is included with this transaction. Is this okay?"), true);
     if (std::cin.eof())
       return false;
     if (!command_line::is_yes(accepted))
     {
       fail_msg_writer() << tr("transaction cancelled.");

       return false;
     }
  }

  SCOPED_WALLET_UNLOCK_ON_BAD_PASSWORD(return false;);

  try
  {
    // figure out what tx will be necessary
    std::vector<tools::wallet2::pending_tx> ptx_vector;
    uint64_t bc_height, unlock_block = 0;
    std::string err;
    switch (transfer_type)
    {
      case TransferLocked:
        bc_height = get_daemon_blockchain_height(err);
        if (!err.empty())
        {
          fail_msg_writer() << tr("failed to get blockchain height: ") << err;
          return false;
        }
        unlock_block = bc_height + locked_blocks;
        ptx_vector = m_wallet->create_transactions_2(dsts, CRYPTONOTE_DEFAULT_TX_MIXIN, unlock_block /* unlock_time */, priority, extra, m_current_subaddress_account, subaddr_indices);
      break;
      default:
        LOG_ERROR("Unknown transfer method, using default");
        /* FALLTHRU */
      case Transfer:
        ptx_vector = m_wallet->create_transactions_2(dsts, CRYPTONOTE_DEFAULT_TX_MIXIN, 0 /* unlock_time */, priority, extra, m_current_subaddress_account, subaddr_indices);
      break;
    }

    if (ptx_vector.empty())
    {
      fail_msg_writer() << tr("No outputs found, or daemon is not ready");
      return false;
    }

    // if we need to check for backlog, check the worst case tx
    if (m_wallet->confirm_backlog())
    {
      std::stringstream prompt;
      double worst_fee_per_byte = std::numeric_limits<double>::max();
      for (size_t n = 0; n < ptx_vector.size(); ++n)
      {
        const uint64_t blob_size = cryptonote::tx_to_blob(ptx_vector[n].tx).size();
        const double fee_per_byte = ptx_vector[n].fee / (double)blob_size;
        if (fee_per_byte < worst_fee_per_byte)
        {
          worst_fee_per_byte = fee_per_byte;
        }
      }
      try
      {
        std::vector<std::pair<uint64_t, uint64_t>> nblocks = m_wallet->estimate_backlog({std::make_pair(worst_fee_per_byte, worst_fee_per_byte)});
        if (nblocks.size() != 1)
        {
          prompt << "Internal error checking for backlog. " << tr("Is this okay anyway?");
        }
        else
        {
          if (nblocks[0].first > m_wallet->get_confirm_backlog_threshold())
            prompt << (boost::format(tr("There is currently a %u block backlog at that fee level. Is this okay?")) % nblocks[0].first).str();
        }
      }
      catch (const std::exception &e)
      {
        prompt << tr("Failed to check for backlog: ") << e.what() << ENDL << tr("Is this okay anyway?");
      }

      std::string prompt_str = prompt.str();
      if (!prompt_str.empty())
      {
        std::string accepted = input_line(prompt_str, true);
        if (std::cin.eof())
          return false;
        if (!command_line::is_yes(accepted))
        {
          fail_msg_writer() << tr("transaction cancelled.");

          return false; 
        }
      }
    }

    // if more than one tx necessary, prompt user to confirm
    if (m_wallet->always_confirm_transfers() || ptx_vector.size() > 1)
    {
        uint64_t total_sent = 0;
        uint64_t total_fee = 0;
        uint64_t dust_not_in_fee = 0;
        uint64_t dust_in_fee = 0;
        for (size_t n = 0; n < ptx_vector.size(); ++n)
        {
          total_fee += ptx_vector[n].fee;
          for (auto i: ptx_vector[n].selected_transfers)
            total_sent += m_wallet->get_transfer_details(i).amount();
          total_sent -= ptx_vector[n].change_dts.amount + ptx_vector[n].fee;

          if (ptx_vector[n].dust_added_to_fee)
            dust_in_fee += ptx_vector[n].dust;
          else
            dust_not_in_fee += ptx_vector[n].dust;
        }

        std::stringstream prompt;
        for (size_t n = 0; n < ptx_vector.size(); ++n)
        {
          prompt << tr("\nTransaction ") << (n + 1) << "/" << ptx_vector.size() << ":\n";
          subaddr_indices.clear();
          for (uint32_t i : ptx_vector[n].construction_data.subaddr_indices)
            subaddr_indices.insert(i);
          for (uint32_t i : subaddr_indices)
            prompt << boost::format(tr("Spending from address index %d\n")) % i;
          if (subaddr_indices.size() > 1)
            prompt << tr("WARNING: Outputs of multiple addresses are being used together, which might potentially compromise your privacy.\n");
        }
        prompt << boost::format(tr("Sending %s.  ")) % print_money(total_sent);
        if (ptx_vector.size() > 1)
        {
          prompt << boost::format(tr("Your transaction needs to be split into %llu transactions.  "
            "This will result in a transaction fee being applied to each transaction, for a total fee of %s")) %
            ((unsigned long long)ptx_vector.size()) % print_money(total_fee);
        }
        else
        {
          prompt << boost::format(tr("The transaction fee is %s")) %
            print_money(total_fee);
        }
        if (dust_in_fee != 0) prompt << boost::format(tr(", of which %s is dust from change")) % print_money(dust_in_fee);
        if (dust_not_in_fee != 0)  prompt << tr(".") << ENDL << boost::format(tr("A total of %s from dust change will be sent to dust address")) 
                                                   % print_money(dust_not_in_fee);
        if (transfer_type == TransferLocked)
        {
          float days = locked_blocks / 720.0f;
          prompt << boost::format(tr(".\nThis transaction will unlock on block %llu, in approximately %s days (assuming 2 minutes per block)")) % ((unsigned long long)unlock_block) % days;
        }
        if (m_wallet->print_ring_members())
        {
          if (!print_ring_members(ptx_vector, prompt))
            return false;
        }
        bool default_ring_size = true;
        for (const auto &ptx: ptx_vector)
        {
          for (const auto &vin: ptx.tx.vin)
          {
            if (vin.type() == typeid(txin_to_key))
            {
              const txin_to_key& in_to_key = boost::get<txin_to_key>(vin);
              if (in_to_key.key_offsets.size() != CRYPTONOTE_DEFAULT_TX_MIXIN + 1)
                default_ring_size = false;
            }
          }
        }
        if (m_wallet->confirm_non_default_ring_size() && !default_ring_size)
        {
          prompt << tr("WARNING: this is a non default ring size, which may harm your privacy. Default is recommended.");
        }
        prompt << ENDL << tr("Is this okay?");
        
        std::string accepted = input_line(prompt.str(), true);
        if (std::cin.eof())
          return false;
        if (!command_line::is_yes(accepted))
        {
          fail_msg_writer() << tr("transaction cancelled.");

          return false;
        }
    }

    // actually commit the transactions
    if (m_wallet->multisig() && called_by_mms)
    {
      std::string ciphertext = m_wallet->save_multisig_tx(ptx_vector);
      if (!ciphertext.empty())
      {
        get_message_store().process_wallet_created_data(get_multisig_wallet_state(), mms::message_type::partially_signed_tx, ciphertext);
        success_msg_writer(true) << tr("Unsigned transaction(s) successfully written to MMS");
      }
    }
    else if (m_wallet->multisig())
    {
      bool r = m_wallet->save_multisig_tx(ptx_vector, "multisig_loki_tx");
      if (!r)
      {
        fail_msg_writer() << tr("Failed to write transaction(s) to file");
        return false;
      }
      else
      {
        success_msg_writer(true) << tr("Unsigned transaction(s) successfully written to file: ") << "multisig_loki_tx";
      }
    }
    else if (m_wallet->get_account().get_device().has_tx_cold_sign())
    {
      try
      {
        tools::wallet2::signed_tx_set signed_tx;
        if (!cold_sign_tx(ptx_vector, signed_tx, dsts_info, [&](const tools::wallet2::signed_tx_set &tx){ return accept_loaded_tx(tx); })){
          fail_msg_writer() << tr("Failed to cold sign transaction with HW wallet");
          return false;
        }

        commit_or_save(signed_tx.ptx, m_do_not_relay);
      }
      catch (const std::exception& e)
      {
        handle_transfer_exception(std::current_exception(), m_wallet->is_trusted_daemon());
        return false;
      }
      catch (...)
      {
        LOG_ERROR("Unknown error");
        fail_msg_writer() << tr("unknown error");
        return false;
      }
    }
    else if (m_wallet->watch_only())
    {
      bool r = m_wallet->save_tx(ptx_vector, "unsigned_loki_tx");
      if (!r)
      {
        fail_msg_writer() << tr("Failed to write transaction(s) to file");
        return false;
      }
      else
      {
        success_msg_writer(true) << tr("Unsigned transaction(s) successfully written to file: ") << "unsigned_loki_tx";
      }
    }
    else
    {
      commit_or_save(ptx_vector, m_do_not_relay);
    }
  }
  catch (const std::exception &e)
  {
    handle_transfer_exception(std::current_exception(), m_wallet->is_trusted_daemon());
    return false;
  }
  catch (...)
  {
    LOG_ERROR("unknown error");
    fail_msg_writer() << tr("unknown error");
    return false;
  }

  return true;
}
//----------------------------------------------------------------------------------------------------
bool simple_wallet::transfer(const std::vector<std::string> &args_)
{
  transfer_main(Transfer, args_, false);
  return true;
}
//----------------------------------------------------------------------------------------------------
bool simple_wallet::locked_transfer(const std::vector<std::string> &args_)
{
  transfer_main(TransferLocked, args_, false);
  return true;
}
//----------------------------------------------------------------------------------------------------
bool simple_wallet::locked_sweep_all(const std::vector<std::string> &args_)
{
  return sweep_main(0, true, args_);
}
//----------------------------------------------------------------------------------------------------
bool simple_wallet::register_service_node(const std::vector<std::string> &args_)
{
  if (!try_connect_to_daemon())
    return true;

  SCOPED_WALLET_UNLOCK()
  tools::wallet2::register_service_node_result result = m_wallet->create_register_service_node_tx(args_, m_current_subaddress_account);
  if (result.status != tools::wallet2::register_service_node_result_status::success)
  {
    fail_msg_writer() << result.msg;
    if (result.status == tools::wallet2::register_service_node_result_status::insufficient_num_args ||
        result.status == tools::wallet2::register_service_node_result_status::service_node_key_parse_fail ||
        result.status == tools::wallet2::register_service_node_result_status::service_node_signature_parse_fail ||
        result.status == tools::wallet2::register_service_node_result_status::subaddr_indices_parse_fail ||
        result.status == tools::wallet2::register_service_node_result_status::convert_registration_args_failed)
    {
      fail_msg_writer() << USAGE_REGISTER_SERVICE_NODE;
    }
    return true;
  }

  address_parse_info info = {};
  info.address            = m_wallet->get_address();
  try
  {
    std::vector<tools::wallet2::pending_tx> ptx_vector = {result.ptx};
    if (!sweep_main_internal(sweep_type_t::register_stake, ptx_vector, info))
    {
      fail_msg_writer() << tr("Sending register transaction failed");
      return true;
    }
  }
  catch (const std::exception& e)
  {
    handle_transfer_exception(std::current_exception(), m_wallet->is_trusted_daemon());
  }
  catch (...)
  {
    LOG_ERROR("unknown error");
    fail_msg_writer() << tr("unknown error");
  }

  return true;
}
//----------------------------------------------------------------------------------------------------
bool simple_wallet::stake(const std::vector<std::string> &args_)
{
  if (!try_connect_to_daemon())
    return true;

  //
  // Parse Arguments from Args
  //
  crypto::public_key service_node_key = {};
  uint32_t priority = 0;
  std::set<uint32_t> subaddr_indices = {};
  uint64_t amount = 0;
  double amount_fraction = 0;
  {
    std::vector<std::string> local_args = args_;
    if (local_args.size() > 0 && local_args[0].substr(0, 6) == "index=")
    {
      std::string parse_subaddr_err;
      if (!tools::parse_subaddress_indices(local_args[0], subaddr_indices, &parse_subaddr_err))
      {
        fail_msg_writer() << parse_subaddr_err;
        return true;
      }
      local_args.erase(local_args.begin());
    }

    if (local_args.size() > 0 && tools::parse_priority(local_args[0], priority))
      local_args.erase(local_args.begin());
    priority = m_wallet->adjust_priority(priority);

    if (local_args.size() < 2)
    {
      fail_msg_writer() << tr(USAGE_STAKE);
      return true;
    }

    if (!epee::string_tools::hex_to_pod(local_args[0], service_node_key))
    {
      fail_msg_writer() << tr("failed to parse service node pubkey");
      return true;
    }

    if (local_args[1].back() == '%')
    {
      local_args[1].pop_back();
      amount = 0;
      try
      {
        amount_fraction = boost::lexical_cast<double>(local_args[2]) / 100.0;
      }
      catch (const std::exception &e)
      {
        fail_msg_writer() << tr("Invalid percentage");
        return true;
      }
      if (amount_fraction < 0 || amount_fraction > 1)
      {
        fail_msg_writer() << tr("Invalid percentage");
        return true;
      }
    }
    else
    {
      if (!cryptonote::parse_amount(amount, local_args[1]) || amount == 0)
      {
        fail_msg_writer() << tr("amount is wrong: ") << local_args[1] <<
          ", " << tr("expected number from ") << print_money(1) << " to " << print_money(std::numeric_limits<uint64_t>::max());
        return true;
      }
    }
  }

  //
  // Try Staking
  //
  SCOPED_WALLET_UNLOCK()
  {
    m_wallet->refresh(false);
    try
    {
      address_parse_info info = {};
      info.address            = m_wallet->get_address();

      time_t begin_construct_time = time(nullptr);

      tools::wallet2::stake_result stake_result = m_wallet->create_stake_tx(service_node_key, info, amount, amount_fraction, priority, m_current_subaddress_account, subaddr_indices);
      if (stake_result.status != tools::wallet2::stake_result_status::success)
      {
        fail_msg_writer() << stake_result.msg;
        return true;
      }

      if (!stake_result.msg.empty()) // i.e. warnings
        tools::msg_writer() << stake_result.msg;

      std::vector<tools::wallet2::pending_tx> ptx_vector = {stake_result.ptx};
      if (!sweep_main_internal(sweep_type_t::stake, ptx_vector, info))
      {
        fail_msg_writer() << tr("Sending stake transaction failed");
        return true;
      }

      time_t end_construct_time = time(nullptr);
      time_t construct_time     = end_construct_time - begin_construct_time;
      if (construct_time > (60 * 10))
      {
        fail_msg_writer() << tr("Staking command has timed out due to waiting longer than 10 mins. This prevents the staking transaction from becoming invalid due to blocks mined interim. Please try again");
        return true;
      }
    }
    catch (const std::exception& e)
    {
      handle_transfer_exception(std::current_exception(), m_wallet->is_trusted_daemon());
    }
    catch (...)
    {
      LOG_ERROR("unknown error");
      fail_msg_writer() << tr("unknown error");
    }
  }

  return true;
}
//----------------------------------------------------------------------------------------------------
bool simple_wallet::request_stake_unlock(const std::vector<std::string> &args_)
{
  if (!try_connect_to_daemon())
    return true;

  if (args_.size() != 1)
  {
    fail_msg_writer() << tr(USAGE_REQUEST_STAKE_UNLOCK);
    return true;
  }

  crypto::public_key snode_key;
  if (!epee::string_tools::hex_to_pod(args_[0], snode_key))
  {
    fail_msg_writer() << tr("failed to parse service node pubkey: ") << args_[0];
    return true;
  }

  SCOPED_WALLET_UNLOCK();
  tools::wallet2::request_stake_unlock_result unlock_result = m_wallet->can_request_stake_unlock(snode_key);
  if (unlock_result.success)
  {
    tools::msg_writer() << unlock_result.msg;
  }
  else
  {
    fail_msg_writer() << unlock_result.msg;
    return true;
  }

  if (!command_line::is_yes(input_line("Is this okay?", true)))
    return true;

  // TODO(doyle): INF_STAKING(doyle): Do we support staking in these modes?
  if (m_wallet->multisig())
  {
    fail_msg_writer() << tr("Multi sig request stake unlock is unsupported");
    return true;
  }

  std::vector<tools::wallet2::pending_tx> ptx_vector = {unlock_result.ptx};
  if (m_wallet->watch_only())
  {
    if (m_wallet->save_tx(ptx_vector, "unsigned_loki_tx"))
      success_msg_writer(true) << tr("Unsigned transaction(s) successfully written to file: ") << "unsigned_loki_tx";
    else
      fail_msg_writer() << tr("Failed to write transaction(s) to file");

    return true;
  }

  try
  {
    commit_or_save(ptx_vector, m_do_not_relay);
  }
  catch (const std::exception &e)
  {
    handle_transfer_exception(std::current_exception(), m_wallet->is_trusted_daemon());
  }
  catch (...)
  {
    LOG_ERROR("unknown error");
    fail_msg_writer() << tr("unknown error");
  }

  return true;
}
//----------------------------------------------------------------------------------------------------
bool simple_wallet::query_locked_stakes(bool print_result)
{
  if (!try_connect_to_daemon())
    return false;

  bool has_locked_stakes = false;
  std::string msg_buf;
  {
    using namespace cryptonote;
    boost::optional<std::string> failed;
    const std::vector<COMMAND_RPC_GET_SERVICE_NODES::response::entry> response = m_wallet->get_all_service_nodes(failed);
    if (failed)
    {
      fail_msg_writer() << *failed;
      return has_locked_stakes;
    }

    cryptonote::account_public_address const primary_address = m_wallet->get_address();
    for (COMMAND_RPC_GET_SERVICE_NODES::response::entry const &node_info : response)
    {
      bool only_once = true;
      for (COMMAND_RPC_GET_SERVICE_NODES::response::contributor const &contributor : node_info.contributors)
      {
        address_parse_info address_info = {};
        if (!cryptonote::get_account_address_from_str(address_info, m_wallet->nettype(), contributor.address))
        {
          fail_msg_writer() << tr("Failed to parse string representation of address: ") << contributor.address;
          continue;
        }

        if (primary_address != address_info.address)
          continue;

        for (size_t i = 0; i < contributor.locked_contributions.size(); ++i)
        {
          COMMAND_RPC_GET_SERVICE_NODES::response::contribution const &contribution = contributor.locked_contributions[i];
          has_locked_stakes = true;

          if (!print_result)
            continue;

          msg_buf.reserve(512);
          if (only_once)
          {
            only_once = false;
            msg_buf.append("Service Node: ");
            msg_buf.append(node_info.service_node_pubkey);
            msg_buf.append("\n");

            msg_buf.append("Unlock Height: ");
            if (node_info.requested_unlock_height == service_nodes::KEY_IMAGE_AWAITING_UNLOCK_HEIGHT)
                msg_buf.append("Unlock not requested yet");
            else
                msg_buf.append(std::to_string(node_info.requested_unlock_height));
            msg_buf.append("\n");

            msg_buf.append("Total Locked: ");
            msg_buf.append(cryptonote::print_money(contributor.amount));
            msg_buf.append("\n");

            msg_buf.append("Amount/Key Image: ");
          }

          msg_buf.append(cryptonote::print_money(contribution.amount));
          msg_buf.append("/");
          msg_buf.append(contribution.key_image);
          msg_buf.append("\n");

          if (i < (contributor.locked_contributions.size() - 1))
          {
            msg_buf.append("                  ");
          }
          else
          {
            msg_buf.append("\n");
          }
        }
      }
    }
  }

  {
    using namespace cryptonote;
    boost::optional<std::string> failed;
    const std::vector<cryptonote::COMMAND_RPC_GET_SERVICE_NODE_BLACKLISTED_KEY_IMAGES::entry> response = m_wallet->get_service_node_blacklisted_key_images(failed);
    if (failed)
    {
      fail_msg_writer() << *failed;
      return has_locked_stakes;
    }

    bool once_only = true;
    cryptonote::blobdata binary_buf;
    binary_buf.reserve(sizeof(crypto::key_image));
    for (size_t i = 0; i < response.size(); ++i)
    {
      COMMAND_RPC_GET_SERVICE_NODE_BLACKLISTED_KEY_IMAGES::entry const &entry = response[i];
      binary_buf.clear();
      if(!epee::string_tools::parse_hexstr_to_binbuff(entry.key_image, binary_buf) || binary_buf.size() != sizeof(crypto::key_image))
      {
        fail_msg_writer() << tr("Failed to parse hex representation of key image: ") << entry.key_image;
        continue;
      }

      if (!m_wallet->contains_key_image(*reinterpret_cast<const crypto::key_image*>(binary_buf.data())))
        continue;

      has_locked_stakes = true;
      if (!print_result)
        continue;

      msg_buf.reserve(512);
      if (once_only)
      {
        msg_buf.append("Blacklisted Stakes\n");
        once_only = false;
      }

      msg_buf.append("  Unlock Height/Key Image: ");
      msg_buf.append(std::to_string(entry.unlock_height));
      msg_buf.append("/");
      msg_buf.append(entry.key_image);
      msg_buf.append("\n");

      if (i < (response.size() - 1))
        msg_buf.append("\n");
    }
  }

  if (print_result)
  {
    if (has_locked_stakes)
    {
      tools::msg_writer() << msg_buf;
    }
    else
    {
      tools::msg_writer() << "No locked stakes known for this wallet on the network";
    }
  }

  return has_locked_stakes;
}
//----------------------------------------------------------------------------------------------------
bool simple_wallet::print_locked_stakes(const std::vector<std::string>& /*args*/)
{
  SCOPED_WALLET_UNLOCK();
  query_locked_stakes(true/*print_result*/);
  return true;
}
//----------------------------------------------------------------------------------------------------
bool simple_wallet::sweep_unmixable(const std::vector<std::string> &args_)
{
  if (!try_connect_to_daemon())
    return true;

  SCOPED_WALLET_UNLOCK();

  try
  {
    // figure out what tx will be necessary
    auto ptx_vector = m_wallet->create_unmixable_sweep_transactions();

    if (ptx_vector.empty())
    {
      fail_msg_writer() << tr("No unmixable outputs found");
      return true;
    }

    // give user total and fee, and prompt to confirm
    uint64_t total_fee = 0, total_unmixable = 0;
    for (size_t n = 0; n < ptx_vector.size(); ++n)
    {
      total_fee += ptx_vector[n].fee;
      for (auto i: ptx_vector[n].selected_transfers)
        total_unmixable += m_wallet->get_transfer_details(i).amount();
    }

    std::string prompt_str = tr("Sweeping ") + print_money(total_unmixable);
    if (ptx_vector.size() > 1) {
      prompt_str = (boost::format(tr("Sweeping %s in %llu transactions for a total fee of %s.  Is this okay?")) %
        print_money(total_unmixable) %
        ((unsigned long long)ptx_vector.size()) %
        print_money(total_fee)).str();
    }
    else {
      prompt_str = (boost::format(tr("Sweeping %s for a total fee of %s. Is this okay?")) %
        print_money(total_unmixable) %
        print_money(total_fee)).str();
    }
    std::string accepted = input_line(prompt_str, true);
    if (std::cin.eof())
      return true;
    if (!command_line::is_yes(accepted))
    {
      fail_msg_writer() << tr("transaction cancelled.");

      return true;
    }

    // actually commit the transactions
    if (m_wallet->multisig())
    {
      bool r = m_wallet->save_multisig_tx(ptx_vector, "multisig_loki_tx");
      if (!r)
      {
        fail_msg_writer() << tr("Failed to write transaction(s) to file");
      }
      else
      {
        success_msg_writer(true) << tr("Unsigned transaction(s) successfully written to file: ") << "multisig_loki_tx";
      }
    }
    else if (m_wallet->watch_only())
    {
      bool r = m_wallet->save_tx(ptx_vector, "unsigned_loki_tx");
      if (!r)
      {
        fail_msg_writer() << tr("Failed to write transaction(s) to file");
      }
      else
      {
        success_msg_writer(true) << tr("Unsigned transaction(s) successfully written to file: ") << "unsigned_loki_tx";
      }
    }
    else
    {
      commit_or_save(ptx_vector, m_do_not_relay);
    }
  }
  catch (const std::exception &e)
  {
    handle_transfer_exception(std::current_exception(), m_wallet->is_trusted_daemon());
  }
  catch (...)
  {
    LOG_ERROR("unknown error");
    fail_msg_writer() << tr("unknown error");
  }

  return true;
}
//----------------------------------------------------------------------------------------------------
bool simple_wallet::sweep_main_internal(sweep_type_t sweep_type, std::vector<tools::wallet2::pending_tx> &ptx_vector, cryptonote::address_parse_info const &dest)
{
  if ((sweep_type == sweep_type_t::stake || sweep_type == sweep_type_t::register_stake) && ptx_vector.size() > 1)
  {
    fail_msg_writer() << tr("Too many outputs. Please sweep_all first");
    return true;
  }

  if (sweep_type == sweep_type_t::single)
  {
    if (ptx_vector.size() > 1)
    {
      fail_msg_writer() << tr("Multiple transactions are created, which is not supposed to happen");
      return true;
    }

    if (ptx_vector[0].selected_transfers.size() != 1)
    {
      fail_msg_writer() << tr("The transaction uses multiple or no inputs, which is not supposed to happen");
      return true;
    }
  }

  if (ptx_vector.empty())
  {
    fail_msg_writer() << tr("No outputs found, or daemon is not ready");
    return false;
  }

  // give user total and fee, and prompt to confirm
  uint64_t total_fee = 0, total_sent = 0;
  for (size_t n = 0; n < ptx_vector.size(); ++n)
  {
    total_fee += ptx_vector[n].fee;
    for (auto i: ptx_vector[n].selected_transfers)
      total_sent += m_wallet->get_transfer_details(i).amount();

    if (sweep_type == sweep_type_t::stake || sweep_type == sweep_type_t::register_stake)
    {
      ptx_vector[n].tx.version = std::max((size_t)transaction::version_3_per_output_unlock_times, ptx_vector[n].tx.version);
      total_sent -= ptx_vector[n].change_dts.amount + ptx_vector[n].fee;
    }
  }

  std::ostringstream prompt;
  std::set<uint32_t> subaddr_indices;
  for (size_t n = 0; n < ptx_vector.size(); ++n)
  {
    prompt << tr("\nTransaction ") << (n + 1) << "/" << ptx_vector.size() << ":\n";
    subaddr_indices.clear();
    for (uint32_t i : ptx_vector[n].construction_data.subaddr_indices)
      subaddr_indices.insert(i);
    for (uint32_t i : subaddr_indices)
      prompt << boost::format(tr("Spending from address index %d\n")) % i;
    if (subaddr_indices.size() > 1)
      prompt << tr("WARNING: Outputs of multiple addresses are being used together, which might potentially compromise your privacy.\n");
  }
  if (m_wallet->print_ring_members() && !print_ring_members(ptx_vector, prompt))
  {
    fail_msg_writer() << tr("Error printing ring members");
    return false;
  }

  const char *label = (sweep_type == sweep_type_t::stake || sweep_type == sweep_type_t::register_stake) ? "Staking" : "Sweeping";
  if (ptx_vector.size() > 1) {
    prompt << boost::format(tr("%s %s in %llu transactions for a total fee of %s. Is this okay?")) %
      label %
      print_money(total_sent) %
      ((unsigned long long)ptx_vector.size()) %
      print_money(total_fee);
  }
  else {
    prompt << boost::format(tr("%s %s for a total fee of %s. Is this okay?")) %
      label %
      print_money(total_sent) %
      print_money(total_fee);
  }
  std::string accepted = input_line(prompt.str(), true);
  if (std::cin.eof())
    return false;
  if (!command_line::is_yes(accepted))
  {
    fail_msg_writer() << tr("transaction cancelled.");
    return false;
  }

  // actually commit the transactions
  bool submitted_to_network = false;
  if (m_wallet->multisig())
  {
    bool r = m_wallet->save_multisig_tx(ptx_vector, "multisig_loki_tx");
    if (!r)
    {
      fail_msg_writer() << tr("Failed to write transaction(s) to file");
    }
    else
    {
      success_msg_writer(true) << tr("Unsigned transaction(s) successfully written to file: ") << "multisig_loki_tx";
    }
  }
  else if (m_wallet->get_account().get_device().has_tx_cold_sign())
  {
    try
    {
      tools::wallet2::signed_tx_set signed_tx;
      std::vector<cryptonote::address_parse_info> dsts_info;
      dsts_info.push_back(dest);

      if (!cold_sign_tx(ptx_vector, signed_tx, dsts_info, [&](const tools::wallet2::signed_tx_set &tx){ return accept_loaded_tx(tx); })){
        fail_msg_writer() << tr("Failed to cold sign transaction with HW wallet");
        return true;
      }

      commit_or_save(signed_tx.ptx, m_do_not_relay);
    }
    catch (const std::exception& e)
    {
      handle_transfer_exception(std::current_exception(), m_wallet->is_trusted_daemon());
    }
    catch (...)
    {
      LOG_ERROR("Unknown error");
      fail_msg_writer() << tr("unknown error");
    }
  }
  else if (m_wallet->watch_only())
  {
    bool r = m_wallet->save_tx(ptx_vector, "unsigned_loki_tx");
    if (!r)
    {
      fail_msg_writer() << tr("Failed to write transaction(s) to file");
    }
    else
    {
      success_msg_writer(true) << tr("Unsigned transaction(s) successfully written to file: ") << "unsigned_loki_tx";
    }
  }
  else
  {
    commit_or_save(ptx_vector, m_do_not_relay);
    submitted_to_network = true;
  }

  if (sweep_type == sweep_type_t::register_stake && submitted_to_network)
  {
    success_msg_writer() << tr("Wait for transaction to be included in a block before registration is complete.\n")
                         << tr("Use the print_sn command in the daemon to check the status.");
  }

  return true;
}

bool simple_wallet::sweep_main(uint64_t below, bool locked, const std::vector<std::string> &args_, tools::wallet2::sweep_style_t sweep_style)
{
  auto print_usage = [below]()
  {
    if (below)
    {
      PRINT_USAGE(USAGE_SWEEP_BELOW);
    }
    else
    {
      PRINT_USAGE(USAGE_SWEEP_ALL);
    }
  };

  if (args_.size() == 0)
  {
    fail_msg_writer() << tr("No address given");
    print_usage();
    return true;
  }

  if (!try_connect_to_daemon())
    return true;

  std::vector<std::string> local_args = args_;

  std::set<uint32_t> subaddr_indices;
  if (local_args.size() > 0 && local_args[0].substr(0, 6) == "index=")
  {
    std::string parse_subaddr_err;
    if (!tools::parse_subaddress_indices(local_args[0], subaddr_indices, &parse_subaddr_err))
    {
      fail_msg_writer() << parse_subaddr_err;
      print_usage();
      return true;
    }
    local_args.erase(local_args.begin());
  }

  uint32_t priority = 0;
  if (local_args.size() > 0 && tools::parse_priority(local_args[0], priority))
    local_args.erase(local_args.begin());

  priority = m_wallet->adjust_priority(priority);
  uint64_t unlock_block = 0;
  if (locked) {
    uint64_t locked_blocks = 0;

    if (local_args.size() < 2) {
      fail_msg_writer() << tr("missing lockedblocks parameter");
      return true;
    }

    try
    {
      locked_blocks = boost::lexical_cast<uint64_t>(local_args[1]);
    }
    catch (const std::exception &e)
    {
      fail_msg_writer() << tr("bad locked_blocks parameter");
      return true;
    }
    if (locked_blocks > 1000000)
    {
      fail_msg_writer() << tr("Locked blocks too high, max 1000000 (˜4 yrs)");
      return true;
    }
    std::string err;
    uint64_t bc_height = get_daemon_blockchain_height(err);
    if (!err.empty())
    {
      fail_msg_writer() << tr("failed to get blockchain height: ") << err;
      return true;
    }
    unlock_block = bc_height + locked_blocks;

    local_args.erase(local_args.begin() + 1);
  }

  size_t outputs = 1;
  if (local_args.size() > 0 && local_args[0].substr(0, 8) == "outputs=")
  {
    if (!epee::string_tools::get_xtype_from_string(outputs, local_args[0].substr(8)))
    {
      fail_msg_writer() << tr("Failed to parse number of outputs");
      return true;
    }
    else if (outputs < 1)
    {
      fail_msg_writer() << tr("Amount of outputs should be greater than 0");
      return true;
    }
    else
    {
      local_args.erase(local_args.begin());
    }
  }

  std::vector<uint8_t> extra;
  bool payment_id_seen = false;
  if (local_args.size() >= 2)
  {
    std::string payment_id_str = local_args.back();

    crypto::hash payment_id;
    bool r = tools::wallet2::parse_long_payment_id(payment_id_str, payment_id);
    if(r)
    {
      LONG_PAYMENT_ID_SUPPORT_CHECK();

      std::string extra_nonce;
      set_payment_id_to_tx_extra_nonce(extra_nonce, payment_id);
      r = add_extra_nonce_to_tx_extra(extra, extra_nonce);
      payment_id_seen = true;
    }

    if(!r && local_args.size() == 3)
    {
      fail_msg_writer() << tr("payment id has invalid format, expected 16 or 64 character hex string: ") << payment_id_str;
      print_usage();
      return true;
    }
    if (payment_id_seen)
      local_args.pop_back();
  }

  cryptonote::address_parse_info info;
  if (!cryptonote::get_account_address_from_str_or_url(info, m_wallet->nettype(), local_args[0], oa_prompter))
  {
    fail_msg_writer() << tr("failed to parse address");
    print_usage();
    return true;
  }

  if (info.has_payment_id)
  {
    if (payment_id_seen)
    {
      fail_msg_writer() << tr("a single transaction cannot use more than one payment id: ") << local_args[0];
      return true;
    }

    std::string extra_nonce;
    set_encrypted_payment_id_to_tx_extra_nonce(extra_nonce, info.payment_id);
    bool r = add_extra_nonce_to_tx_extra(extra, extra_nonce);
    if(!r)
    {
      fail_msg_writer() << tr("failed to set up payment id, though it was decoded correctly");
      return true;
    }
    payment_id_seen = true;
  }

  // prompt is there is no payment id and confirmation is required
  if (m_long_payment_id_support && !payment_id_seen && m_wallet->confirm_missing_payment_id() && !info.is_subaddress)
  {
     std::string accepted = input_line(tr("No payment id is included with this transaction. Is this okay?"), true);
     if (std::cin.eof())
       return true;
     if (!command_line::is_yes(accepted))
     {
       fail_msg_writer() << tr("transaction cancelled.");

       return true; 
     }
  }

  SCOPED_WALLET_UNLOCK();
  try
  {
    auto ptx_vector = m_wallet->create_transactions_all(below, info.address, info.is_subaddress, outputs, CRYPTONOTE_DEFAULT_TX_MIXIN, unlock_block /* unlock_time */, priority, extra, m_current_subaddress_account, subaddr_indices, false, sweep_style);
    sweep_main_internal(sweep_type_t::all_or_below, ptx_vector, info);
  }
  catch (const std::exception &e)
  {
    handle_transfer_exception(std::current_exception(), m_wallet->is_trusted_daemon());
  }
  catch (...)
  {
    LOG_ERROR("unknown error");
    fail_msg_writer() << tr("unknown error");
  }

  return true;
}
//----------------------------------------------------------------------------------------------------
bool simple_wallet::sweep_single(const std::vector<std::string> &args_)
{
  if (!try_connect_to_daemon())
    return true;

  std::vector<std::string> local_args = args_;

  uint32_t priority = 0;
  if (local_args.size() > 0 && tools::parse_priority(local_args[0], priority))
    local_args.erase(local_args.begin());

  priority = m_wallet->adjust_priority(priority);

  size_t outputs = 1;
  if (local_args.size() > 0 && local_args[0].substr(0, 8) == "outputs=")
  {
    if (!epee::string_tools::get_xtype_from_string(outputs, local_args[0].substr(8)))
    {
      fail_msg_writer() << tr("Failed to parse number of outputs");
      return true;
    }
    else if (outputs < 1)
    {
      fail_msg_writer() << tr("Amount of outputs should be greater than 0");
      return true;
    }
    else
    {
      local_args.erase(local_args.begin());
    }
  }

  std::vector<uint8_t> extra;
  bool payment_id_seen = false;
  if (local_args.size() == 3)
  {
    crypto::hash payment_id;
    crypto::hash8 payment_id8;
    std::string extra_nonce;
    if (tools::wallet2::parse_long_payment_id(local_args.back(), payment_id))
    {
      LONG_PAYMENT_ID_SUPPORT_CHECK();
      set_payment_id_to_tx_extra_nonce(extra_nonce, payment_id);
    }
    else
    {
      fail_msg_writer() << tr("failed to parse Payment ID");
      return true;
    }

    if (!add_extra_nonce_to_tx_extra(extra, extra_nonce))
    {
      fail_msg_writer() << tr("failed to set up payment id, though it was decoded correctly");
      return true;
    }

    local_args.pop_back();
    payment_id_seen = true;
  }

  if (local_args.size() != 2)
  {
    PRINT_USAGE(USAGE_SWEEP_SINGLE);
    return true;
  }

  crypto::key_image ki;
  if (!epee::string_tools::hex_to_pod(local_args[0], ki))
  {
    fail_msg_writer() << tr("failed to parse key image");
    return true;
  }

  cryptonote::address_parse_info info;
  if (!cryptonote::get_account_address_from_str_or_url(info, m_wallet->nettype(), local_args[1], oa_prompter))
  {
    fail_msg_writer() << tr("failed to parse address");
    return true;
  }

  if (info.has_payment_id)
  {
    if (payment_id_seen)
    {
      fail_msg_writer() << tr("a single transaction cannot use more than one payment id: ") << local_args[0];
      return true;
    }

    std::string extra_nonce;
    set_encrypted_payment_id_to_tx_extra_nonce(extra_nonce, info.payment_id);
    if (!add_extra_nonce_to_tx_extra(extra, extra_nonce))
    {
      fail_msg_writer() << tr("failed to set up payment id, though it was decoded correctly");
      return true;
    }
    payment_id_seen = true;
  }

  // prompt if there is no payment id and confirmation is required
  if (m_long_payment_id_support && !payment_id_seen && m_wallet->confirm_missing_payment_id() && !info.is_subaddress)
  {
     std::string accepted = input_line(tr("No payment id is included with this transaction. Is this okay?"), true);
     if (std::cin.eof())
       return true;
     if (!command_line::is_yes(accepted))
     {
       fail_msg_writer() << tr("transaction cancelled.");

       // would like to return false, because no tx made, but everything else returns true
       // and I don't know what returning false might adversely affect.  *sigh*
       return true; 
     }
  }

  SCOPED_WALLET_UNLOCK();

  try
  {
    // figure out what tx will be necessary
    auto ptx_vector = m_wallet->create_transactions_single(ki, info.address, info.is_subaddress, outputs, CRYPTONOTE_DEFAULT_TX_MIXIN, 0 /* unlock_time */, priority, extra);
    sweep_main_internal(sweep_type_t::single, ptx_vector, info);
  }
  catch (const std::exception& e)
  {
    handle_transfer_exception(std::current_exception(), m_wallet->is_trusted_daemon());
  }
  catch (...)
  {
    LOG_ERROR("unknown error");
    fail_msg_writer() << tr("unknown error");
  }

  return true;
}
//----------------------------------------------------------------------------------------------------
bool simple_wallet::sweep_all(const std::vector<std::string> &args_)
{
  std::vector<std::string> copied_args = args_;

  tools::wallet2::sweep_style_t sweep_style = tools::wallet2::sweep_style_t::normal;
  if (args_.size() > 0)
  {
    std::string const &last_arg = copied_args.back();
    if (last_arg == "use_v1_tx")
    {
      sweep_style = tools::wallet2::sweep_style_t::use_v1_tx;
      copied_args.erase(copied_args.end() - 1);
    }
  }

  return sweep_main(0, false, copied_args, sweep_style);
}
//----------------------------------------------------------------------------------------------------
bool simple_wallet::sweep_below(const std::vector<std::string> &args_)
{
  uint64_t below = 0;
  if (args_.size() < 1)
  {
    fail_msg_writer() << tr("missing threshold amount");
    return true;
  }
  if (!cryptonote::parse_amount(below, args_[0]))
  {
    fail_msg_writer() << tr("invalid amount threshold");
    return true;
  }
  return sweep_main(below, false, std::vector<std::string>(++args_.begin(), args_.end()));
}
//----------------------------------------------------------------------------------------------------
bool simple_wallet::accept_loaded_tx(const std::function<size_t()> get_num_txes, const std::function<const tools::wallet2::tx_construction_data&(size_t)> &get_tx, const std::string &extra_message)
{
  // gather info to ask the user
  uint64_t amount = 0, amount_to_dests = 0, change = 0;
  size_t min_ring_size = ~0;
  std::unordered_map<cryptonote::account_public_address, std::pair<std::string, uint64_t>> dests;
  int first_known_non_zero_change_index = -1;
  std::string payment_id_string = "";
  for (size_t n = 0; n < get_num_txes(); ++n)
  {
    const tools::wallet2::tx_construction_data &cd = get_tx(n);

    std::vector<tx_extra_field> tx_extra_fields;
    bool has_encrypted_payment_id = false;
    crypto::hash8 payment_id8 = crypto::null_hash8;
    if (cryptonote::parse_tx_extra(cd.extra, tx_extra_fields))
    {
      tx_extra_nonce extra_nonce;
      if (find_tx_extra_field_by_type(tx_extra_fields, extra_nonce))
      {
        crypto::hash payment_id;
        if(get_encrypted_payment_id_from_tx_extra_nonce(extra_nonce.nonce, payment_id8))
        {
          if (!payment_id_string.empty())
            payment_id_string += ", ";

          // if none of the addresses are integrated addresses, it's a dummy one
          bool is_dummy = true;
          for (const auto &e: cd.dests)
            if (e.is_integrated)
              is_dummy = false;

          if (is_dummy)
          {
            payment_id_string += std::string("dummy encrypted payment ID");
          }
          else
          {
            payment_id_string += std::string("encrypted payment ID ") + epee::string_tools::pod_to_hex(payment_id8);
            has_encrypted_payment_id = true;
          }
        }
        else if (get_payment_id_from_tx_extra_nonce(extra_nonce.nonce, payment_id))
        {
          if (!payment_id_string.empty())
            payment_id_string += ", ";
          payment_id_string += std::string("unencrypted payment ID ") + epee::string_tools::pod_to_hex(payment_id);
          payment_id_string += " (OBSOLETE)";
        }
      }
    }

    for (size_t s = 0; s < cd.sources.size(); ++s)
    {
      amount += cd.sources[s].amount;
      size_t ring_size = cd.sources[s].outputs.size();
      if (ring_size < min_ring_size)
        min_ring_size = ring_size;
    }
    for (size_t d = 0; d < cd.splitted_dsts.size(); ++d)
    {
      const tx_destination_entry &entry = cd.splitted_dsts[d];
      std::string address, standard_address = get_account_address_as_str(m_wallet->nettype(), entry.is_subaddress, entry.addr);
      if (has_encrypted_payment_id && !entry.is_subaddress && standard_address != entry.original)
      {
        address = get_account_integrated_address_as_str(m_wallet->nettype(), entry.addr, payment_id8);
        address += std::string(" (" + standard_address + " with encrypted payment id " + epee::string_tools::pod_to_hex(payment_id8) + ")");
      }
      else
        address = standard_address;
      auto i = dests.find(entry.addr);
      if (i == dests.end())
        dests.insert(std::make_pair(entry.addr, std::make_pair(address, entry.amount)));
      else
        i->second.second += entry.amount;
      amount_to_dests += entry.amount;
    }
    if (cd.change_dts.amount > 0)
    {
      auto it = dests.find(cd.change_dts.addr);
      if (it == dests.end())
      {
        fail_msg_writer() << tr("Claimed change does not go to a paid address");
        return false;
      }
      if (it->second.second < cd.change_dts.amount)
      {
        fail_msg_writer() << tr("Claimed change is larger than payment to the change address");
        return false;
      }
      if (cd.change_dts.amount > 0)
      {
        if (first_known_non_zero_change_index == -1)
          first_known_non_zero_change_index = n;
        if (memcmp(&cd.change_dts.addr, &get_tx(first_known_non_zero_change_index).change_dts.addr, sizeof(cd.change_dts.addr)))
        {
          fail_msg_writer() << tr("Change goes to more than one address");
          return false;
        }
      }
      change += cd.change_dts.amount;
      it->second.second -= cd.change_dts.amount;
      if (it->second.second == 0)
        dests.erase(cd.change_dts.addr);
    }
  }

  if (payment_id_string.empty())
    payment_id_string = "no payment ID";

  std::string dest_string;
  size_t n_dummy_outputs = 0;
  for (auto i = dests.begin(); i != dests.end(); )
  {
    if (i->second.second > 0)
    {
      if (!dest_string.empty())
        dest_string += ", ";
      dest_string += (boost::format(tr("sending %s to %s")) % print_money(i->second.second) % i->second.first).str();
    }
    else
      ++n_dummy_outputs;
    ++i;
  }
  if (n_dummy_outputs > 0)
  {
    if (!dest_string.empty())
      dest_string += ", ";
    dest_string += std::to_string(n_dummy_outputs) + tr(" dummy output(s)");
  }
  if (dest_string.empty())
    dest_string = tr("with no destinations");

  std::string change_string;
  if (change > 0)
  {
    std::string address = get_account_address_as_str(m_wallet->nettype(), get_tx(0).subaddr_account > 0, get_tx(0).change_dts.addr);
    change_string += (boost::format(tr("%s change to %s")) % print_money(change) % address).str();
  }
  else
    change_string += tr("no change");

  uint64_t fee = amount - amount_to_dests;
  std::string prompt_str = (boost::format(tr("Loaded %lu transactions, for %s, fee %s, %s, %s, with min ring size %lu, %s. %sIs this okay?")) % (unsigned long)get_num_txes() % print_money(amount) % print_money(fee) % dest_string % change_string % (unsigned long)min_ring_size % payment_id_string % extra_message).str();
  return command_line::is_yes(input_line(prompt_str, true));
}
//----------------------------------------------------------------------------------------------------
bool simple_wallet::accept_loaded_tx(const tools::wallet2::unsigned_tx_set &txs)
{
  std::string extra_message;
  if (!txs.transfers.second.empty())
    extra_message = (boost::format("%u outputs to import. ") % (unsigned)txs.transfers.second.size()).str();
  return accept_loaded_tx([&txs](){return txs.txes.size();}, [&txs](size_t n)->const tools::wallet2::tx_construction_data&{return txs.txes[n];}, extra_message);
}
//----------------------------------------------------------------------------------------------------
bool simple_wallet::accept_loaded_tx(const tools::wallet2::signed_tx_set &txs)
{
  std::string extra_message;
  if (!txs.key_images.empty())
    extra_message = (boost::format("%u key images to import. ") % (unsigned)txs.key_images.size()).str();
  return accept_loaded_tx([&txs](){return txs.ptx.size();}, [&txs](size_t n)->const tools::wallet2::tx_construction_data&{return txs.ptx[n].construction_data;}, extra_message);
}
//----------------------------------------------------------------------------------------------------
bool simple_wallet::sign_transfer(const std::vector<std::string> &args_)
{
  if (m_wallet->key_on_device())
  {
    fail_msg_writer() << tr("command not supported by HW wallet");
    return true;
  }
  if(m_wallet->multisig())
  {
     fail_msg_writer() << tr("This is a multisig wallet, it can only sign with sign_multisig");
     return true;
  }
  if(m_wallet->watch_only())
  {
     fail_msg_writer() << tr("This is a watch only wallet");
     return true;
  }
  if (args_.size() > 1 || (args_.size() == 1 && args_[0] != "export_raw"))
  {
    PRINT_USAGE(USAGE_SIGN_TRANSFER);
    return true;
  }

  SCOPED_WALLET_UNLOCK();
  const bool export_raw = args_.size() == 1;

  std::vector<tools::wallet2::pending_tx> ptx;
  try
  {
    bool r = m_wallet->sign_tx("unsigned_loki_tx", "signed_loki_tx", ptx, [&](const tools::wallet2::unsigned_tx_set &tx){ return accept_loaded_tx(tx); }, export_raw);
    if (!r)
    {
      fail_msg_writer() << tr("Failed to sign transaction");
      return true;
    }
  }
  catch (const std::exception &e)
  {
    fail_msg_writer() << tr("Failed to sign transaction: ") << e.what();
    return true;
  }

  std::string txids_as_text;
  for (const auto &t: ptx)
  {
    if (!txids_as_text.empty())
      txids_as_text += (", ");
    txids_as_text += epee::string_tools::pod_to_hex(get_transaction_hash(t.tx));
  }
  success_msg_writer(true) << tr("Transaction successfully signed to file ") << "signed_loki_tx" << ", txid " << txids_as_text;
  if (export_raw)
  {
    std::string rawfiles_as_text;
    for (size_t i = 0; i < ptx.size(); ++i)
    {
      if (i > 0)
        rawfiles_as_text += ", ";
      rawfiles_as_text += "signed_loki_tx_raw" + (ptx.size() == 1 ? "" : ("_" + std::to_string(i)));
    }
    success_msg_writer(true) << tr("Transaction raw hex data exported to ") << rawfiles_as_text;
  }
  return true;
}
//----------------------------------------------------------------------------------------------------
bool simple_wallet::submit_transfer(const std::vector<std::string> &args_)
{
  if (m_wallet->key_on_device())
  {
    fail_msg_writer() << tr("command not supported by HW wallet");
    return true;
  }
  if (!try_connect_to_daemon())
    return true;

  try
  {
    std::vector<tools::wallet2::pending_tx> ptx_vector;
    bool r = m_wallet->load_tx("signed_loki_tx", ptx_vector, [&](const tools::wallet2::signed_tx_set &tx){ return accept_loaded_tx(tx); });
    if (!r)
    {
      fail_msg_writer() << tr("Failed to load transaction from file");
      return true;
    }

    commit_or_save(ptx_vector, false);
  }
  catch (const std::exception& e)
  {
    handle_transfer_exception(std::current_exception(), m_wallet->is_trusted_daemon());
  }
  catch (...)
  {
    LOG_ERROR("Unknown error");
    fail_msg_writer() << tr("unknown error");
  }

  return true;
}
//----------------------------------------------------------------------------------------------------
bool simple_wallet::get_tx_key(const std::vector<std::string> &args_)
{
  std::vector<std::string> local_args = args_;

  if (m_wallet->key_on_device() && m_wallet->get_account().get_device().get_type() != hw::device::TREZOR)
  {
    fail_msg_writer() << tr("command not supported by HW wallet");
    return true;
  }
  if(local_args.size() != 1) {
    PRINT_USAGE(USAGE_GET_TX_KEY);
    return true;
  }

  crypto::hash txid;
  if (!epee::string_tools::hex_to_pod(local_args[0], txid))
  {
    fail_msg_writer() << tr("failed to parse txid");
    return true;
  }

  SCOPED_WALLET_UNLOCK();

  crypto::secret_key tx_key;
  std::vector<crypto::secret_key> additional_tx_keys;

  bool found_tx_key = m_wallet->get_tx_key(txid, tx_key, additional_tx_keys);
  if (found_tx_key)
  {
    ostringstream oss;
    oss << epee::string_tools::pod_to_hex(tx_key);
    for (size_t i = 0; i < additional_tx_keys.size(); ++i)
      oss << epee::string_tools::pod_to_hex(additional_tx_keys[i]);
    success_msg_writer() << tr("Tx key: ") << oss.str();
    return true;
  }
  else
  {
    fail_msg_writer() << tr("no tx keys found for this txid");
    return true;
  }
}
//----------------------------------------------------------------------------------------------------
bool simple_wallet::set_tx_key(const std::vector<std::string> &args_)
{
  std::vector<std::string> local_args = args_;

  if(local_args.size() != 2) {
    PRINT_USAGE(USAGE_SET_TX_KEY);
    return true;
  }

  crypto::hash txid;
  if (!epee::string_tools::hex_to_pod(local_args[0], txid))
  {
    fail_msg_writer() << tr("failed to parse txid");
    return true;
  }

  crypto::secret_key tx_key;
  std::vector<crypto::secret_key> additional_tx_keys;
  try
  {
    if (!epee::string_tools::hex_to_pod(local_args[1].substr(0, 64), tx_key))
    {
      fail_msg_writer() << tr("failed to parse tx_key");
      return true;
    }
    while(true)
    {
      local_args[1] = local_args[1].substr(64);
      if (local_args[1].empty())
        break;
      additional_tx_keys.resize(additional_tx_keys.size() + 1);
      if (!epee::string_tools::hex_to_pod(local_args[1].substr(0, 64), additional_tx_keys.back()))
      {
        fail_msg_writer() << tr("failed to parse tx_key");
        return true;
      }
    }
  }
  catch (const std::out_of_range &e)
  {
    fail_msg_writer() << tr("failed to parse tx_key");
    return true;
  }

  LOCK_IDLE_SCOPE();

  try
  {
    m_wallet->set_tx_key(txid, tx_key, additional_tx_keys);
    success_msg_writer() << tr("Tx key successfully stored.");
  }
  catch (const std::exception &e)
  {
    fail_msg_writer() << tr("Failed to store tx key: ") << e.what();
  }
  return true;
}
//----------------------------------------------------------------------------------------------------
bool simple_wallet::get_tx_proof(const std::vector<std::string> &args)
{
  if (args.size() != 2 && args.size() != 3)
  {
    PRINT_USAGE(USAGE_GET_TX_PROOF);
    return true;
  }

  crypto::hash txid;
  if(!epee::string_tools::hex_to_pod(args[0], txid))
  {
    fail_msg_writer() << tr("failed to parse txid");
    return true;
  }

  cryptonote::address_parse_info info;
  if(!cryptonote::get_account_address_from_str_or_url(info, m_wallet->nettype(), args[1], oa_prompter))
  {
    fail_msg_writer() << tr("failed to parse address");
    return true;
  }

  SCOPED_WALLET_UNLOCK();

  try
  {
    std::string sig_str = m_wallet->get_tx_proof(txid, info.address, info.is_subaddress, args.size() == 3 ? args[2] : "");
    const std::string filename = "loki_tx_proof";
    if (epee::file_io_utils::save_string_to_file(filename, sig_str))
      success_msg_writer() << tr("signature file saved to: ") << filename;
    else
      fail_msg_writer() << tr("failed to save signature file");
  }
  catch (const std::exception &e)
  {
    fail_msg_writer() << tr("error: ") << e.what();
  }
  return true;
}
//----------------------------------------------------------------------------------------------------
bool simple_wallet::check_tx_key(const std::vector<std::string> &args_)
{
  std::vector<std::string> local_args = args_;

  if(local_args.size() != 3) {
    PRINT_USAGE(USAGE_CHECK_TX_KEY);
    return true;
  }

  if (!try_connect_to_daemon())
    return true;

  if (!m_wallet)
  {
    fail_msg_writer() << tr("wallet is null");
    return true;
  }
  crypto::hash txid;
  if(!epee::string_tools::hex_to_pod(local_args[0], txid))
  {
    fail_msg_writer() << tr("failed to parse txid");
    return true;
  }

  crypto::secret_key tx_key;
  std::vector<crypto::secret_key> additional_tx_keys;
  if(!epee::string_tools::hex_to_pod(local_args[1].substr(0, 64), tx_key))
  {
    fail_msg_writer() << tr("failed to parse tx key");
    return true;
  }
  local_args[1] = local_args[1].substr(64);
  while (!local_args[1].empty())
  {
    additional_tx_keys.resize(additional_tx_keys.size() + 1);
    if(!epee::string_tools::hex_to_pod(local_args[1].substr(0, 64), additional_tx_keys.back()))
    {
      fail_msg_writer() << tr("failed to parse tx key");
      return true;
    }
    local_args[1] = local_args[1].substr(64);
  }

  cryptonote::address_parse_info info;
  if(!cryptonote::get_account_address_from_str_or_url(info, m_wallet->nettype(), local_args[2], oa_prompter))
  {
    fail_msg_writer() << tr("failed to parse address");
    return true;
  }

  try
  {
    uint64_t received;
    bool in_pool;
    uint64_t confirmations;
    m_wallet->check_tx_key(txid, tx_key, additional_tx_keys, info.address, received, in_pool, confirmations);

    if (received > 0)
    {
      success_msg_writer() << get_account_address_as_str(m_wallet->nettype(), info.is_subaddress, info.address) << " " << tr("received") << " " << print_money(received) << " " << tr("in txid") << " " << txid;
      if (in_pool)
      {
        success_msg_writer() << tr("WARNING: this transaction is not yet included in the blockchain!");
      }
      else
      {
        if (confirmations != (uint64_t)-1)
        {
          success_msg_writer() << boost::format(tr("This transaction has %u confirmations")) % confirmations;
        }
        else
        {
          success_msg_writer() << tr("WARNING: failed to determine number of confirmations!");
        }
      }
    }
    else
    {
      fail_msg_writer() << get_account_address_as_str(m_wallet->nettype(), info.is_subaddress, info.address) << " " << tr("received nothing in txid") << " " << txid;
    }
  }
  catch (const std::exception &e)
  {
    fail_msg_writer() << tr("error: ") << e.what();
  }
  return true;
}
//----------------------------------------------------------------------------------------------------
bool simple_wallet::check_tx_proof(const std::vector<std::string> &args)
{
  if(args.size() != 3 && args.size() != 4) {
    PRINT_USAGE(USAGE_CHECK_TX_PROOF);
    return true;
  }

  if (!try_connect_to_daemon())
    return true;

  // parse txid
  crypto::hash txid;
  if(!epee::string_tools::hex_to_pod(args[0], txid))
  {
    fail_msg_writer() << tr("failed to parse txid");
    return true;
  }

  // parse address
  cryptonote::address_parse_info info;
  if(!cryptonote::get_account_address_from_str_or_url(info, m_wallet->nettype(), args[1], oa_prompter))
  {
    fail_msg_writer() << tr("failed to parse address");
    return true;
  }

  // read signature file
  std::string sig_str;
  if (!epee::file_io_utils::load_file_to_string(args[2], sig_str))
  {
    fail_msg_writer() << tr("failed to load signature file");
    return true;
  }

  try
  {
    uint64_t received;
    bool in_pool;
    uint64_t confirmations;
    if (m_wallet->check_tx_proof(txid, info.address, info.is_subaddress, args.size() == 4 ? args[3] : "", sig_str, received, in_pool, confirmations))
    {
      success_msg_writer() << tr("Good signature");
      if (received > 0)
      {
        success_msg_writer() << get_account_address_as_str(m_wallet->nettype(), info.is_subaddress, info.address) << " " << tr("received") << " " << print_money(received) << " " << tr("in txid") << " " << txid;
        if (in_pool)
        {
          success_msg_writer() << tr("WARNING: this transaction is not yet included in the blockchain!");
        }
        else
        {
          if (confirmations != (uint64_t)-1)
          {
            success_msg_writer() << boost::format(tr("This transaction has %u confirmations")) % confirmations;
          }
          else
          {
            success_msg_writer() << tr("WARNING: failed to determine number of confirmations!");
          }
        }
      }
      else
      {
        fail_msg_writer() << get_account_address_as_str(m_wallet->nettype(), info.is_subaddress, info.address) << " " << tr("received nothing in txid") << " " << txid;
      }
    }
    else
    {
      fail_msg_writer() << tr("Bad signature");
    }
  }
  catch (const std::exception &e)
  {
    fail_msg_writer() << tr("error: ") << e.what();
  }
  return true;
}
//----------------------------------------------------------------------------------------------------
bool simple_wallet::get_spend_proof(const std::vector<std::string> &args)
{
  if (m_wallet->key_on_device())
  {
    fail_msg_writer() << tr("command not supported by HW wallet");
    return true;
  }
  if(args.size() != 1 && args.size() != 2) {
    PRINT_USAGE(USAGE_GET_SPEND_PROOF);
    return true;
  }

  if (m_wallet->watch_only())
  {
    fail_msg_writer() << tr("wallet is watch-only and cannot generate the proof");
    return true;
  }

  crypto::hash txid;
  if (!epee::string_tools::hex_to_pod(args[0], txid))
  {
    fail_msg_writer() << tr("failed to parse txid");
    return true;
  }

  if (!try_connect_to_daemon())
    return true;

  SCOPED_WALLET_UNLOCK();

  try
  {
    const std::string sig_str = m_wallet->get_spend_proof(txid, args.size() == 2 ? args[1] : "");
    const std::string filename = "loki_spend_proof";
    if (epee::file_io_utils::save_string_to_file(filename, sig_str))
      success_msg_writer() << tr("signature file saved to: ") << filename;
    else
      fail_msg_writer() << tr("failed to save signature file");
  }
  catch (const std::exception &e)
  {
    fail_msg_writer() << e.what();
  }
  return true;
}
//----------------------------------------------------------------------------------------------------
bool simple_wallet::check_spend_proof(const std::vector<std::string> &args)
{
  if(args.size() != 2 && args.size() != 3) {
    PRINT_USAGE(USAGE_CHECK_SPEND_PROOF);
    return true;
  }

  crypto::hash txid;
  if (!epee::string_tools::hex_to_pod(args[0], txid))
  {
    fail_msg_writer() << tr("failed to parse txid");
    return true;
  }

  if (!try_connect_to_daemon())
    return true;

  std::string sig_str;
  if (!epee::file_io_utils::load_file_to_string(args[1], sig_str))
  {
    fail_msg_writer() << tr("failed to load signature file");
    return true;
  }

  try
  {
    if (m_wallet->check_spend_proof(txid, args.size() == 3 ? args[2] : "", sig_str))
      success_msg_writer() << tr("Good signature");
    else
      fail_msg_writer() << tr("Bad signature");
  }
  catch (const std::exception& e)
  {
    fail_msg_writer() << e.what();
  }
  return true;
}
//----------------------------------------------------------------------------------------------------
bool simple_wallet::get_reserve_proof(const std::vector<std::string> &args)
{
  if (m_wallet->key_on_device())
  {
    fail_msg_writer() << tr("command not supported by HW wallet");
    return true;
  }
  if(args.size() != 1 && args.size() != 2) {
    PRINT_USAGE(USAGE_GET_RESERVE_PROOF);
    return true;
  }

  if (m_wallet->watch_only() || m_wallet->multisig())
  {
    fail_msg_writer() << tr("The reserve proof can be generated only by a full wallet");
    return true;
  }

  boost::optional<std::pair<uint32_t, uint64_t>> account_minreserve;
  if (args[0] != "all")
  {
    account_minreserve = std::pair<uint32_t, uint64_t>();
    account_minreserve->first = m_current_subaddress_account;
    if (!cryptonote::parse_amount(account_minreserve->second, args[0]))
    {
      fail_msg_writer() << tr("amount is wrong: ") << args[0];
      return true;
    }
  }

  if (!try_connect_to_daemon())
    return true;

  SCOPED_WALLET_UNLOCK();

  try
  {
    const std::string sig_str = m_wallet->get_reserve_proof(account_minreserve, args.size() == 2 ? args[1] : "");
    const std::string filename = "loki_reserve_proof";
    if (epee::file_io_utils::save_string_to_file(filename, sig_str))
      success_msg_writer() << tr("signature file saved to: ") << filename;
    else
      fail_msg_writer() << tr("failed to save signature file");
  }
  catch (const std::exception &e)
  {
    fail_msg_writer() << e.what();
  }
  return true;
}
//----------------------------------------------------------------------------------------------------
bool simple_wallet::check_reserve_proof(const std::vector<std::string> &args)
{
  if(args.size() != 2 && args.size() != 3) {
    PRINT_USAGE(USAGE_CHECK_RESERVE_PROOF);
    return true;
  }

  if (!try_connect_to_daemon())
    return true;

  cryptonote::address_parse_info info;
  if(!cryptonote::get_account_address_from_str_or_url(info, m_wallet->nettype(), args[0], oa_prompter))
  {
    fail_msg_writer() << tr("failed to parse address");
    return true;
  }
  if (info.is_subaddress)
  {
    fail_msg_writer() << tr("Address must not be a subaddress");
    return true;
  }

  std::string sig_str;
  if (!epee::file_io_utils::load_file_to_string(args[1], sig_str))
  {
    fail_msg_writer() << tr("failed to load signature file");
    return true;
  }

  LOCK_IDLE_SCOPE();

  try
  {
    uint64_t total, spent;
    if (m_wallet->check_reserve_proof(info.address, args.size() == 3 ? args[2] : "", sig_str, total, spent))
    {
      success_msg_writer() << boost::format(tr("Good signature -- total: %s, spent: %s, unspent: %s")) % print_money(total) % print_money(spent) % print_money(total - spent);
    }
    else
    {
      fail_msg_writer() << tr("Bad signature");
    }
  }
  catch (const std::exception& e)
  {
    fail_msg_writer() << e.what();
  }
  return true;
}
//----------------------------------------------------------------------------------------------------
// mutates local_args as it parses and consumes arguments
bool simple_wallet::get_transfers(std::vector<std::string>& local_args, std::vector<transfer_view>& transfers)
{
  bool in = true;
  bool out = true;
  bool pending = true;
  bool failed = true;
  bool pool = true;
  bool coinbase = true;
  uint64_t min_height = 0;
  uint64_t max_height = (uint64_t)-1;

  // optional in/out selector
  if (local_args.size() > 0) {
    if (local_args[0] == "in" || local_args[0] == "incoming") {
      out = pending = failed = false;
      local_args.erase(local_args.begin());
    }
    else if (local_args[0] == "out" || local_args[0] == "outgoing") {
      in = pool = coinbase = false;
      local_args.erase(local_args.begin());
    }
    else if (local_args[0] == "pending") {
      in = out = failed = coinbase = false;
      local_args.erase(local_args.begin());
    }
    else if (local_args[0] == "failed") {
      in = out = pending = pool = coinbase = false;
      local_args.erase(local_args.begin());
    }
    else if (local_args[0] == "pool") {
      in = out = pending = failed = coinbase = false;
      local_args.erase(local_args.begin());
    }
    else if (local_args[0] == "coinbase") {
      in = out = pending = failed = pool = false;
      coinbase = true;
      local_args.erase(local_args.begin());
    }
    else if (local_args[0] == "all" || local_args[0] == "both") {
      local_args.erase(local_args.begin());
    }
  }

  // subaddr_index
  std::set<uint32_t> subaddr_indices;
  if (local_args.size() > 0 && local_args[0].substr(0, 6) == "index=")
  {
    std::string parse_subaddr_err;
    if (!tools::parse_subaddress_indices(local_args[0], subaddr_indices, &parse_subaddr_err))
    {
      fail_msg_writer() << parse_subaddr_err;
      return true;
    }
    local_args.erase(local_args.begin());
  }

  // min height
  if (local_args.size() > 0 && local_args[0].find('=') == std::string::npos) {
    try {
      min_height = boost::lexical_cast<uint64_t>(local_args[0]);
    }
    catch (const boost::bad_lexical_cast &) {
      fail_msg_writer() << tr("bad min_height parameter:") << " " << local_args[0];
      return false;
    }
    local_args.erase(local_args.begin());
  }

  // max height
  if (local_args.size() > 0 && local_args[0].find('=') == std::string::npos) {
    try {
      max_height = boost::lexical_cast<uint64_t>(local_args[0]);
    }
    catch (const boost::bad_lexical_cast &) {
      fail_msg_writer() << tr("bad max_height parameter:") << " " << local_args[0];
      return false;
    }
    local_args.erase(local_args.begin());
  }

  if (in || coinbase) {
    std::list<std::pair<crypto::hash, tools::wallet2::payment_details>> payments;
    m_wallet->get_payments(payments, min_height, max_height, m_current_subaddress_account, subaddr_indices);

    for (std::list<std::pair<crypto::hash, tools::wallet2::payment_details>>::const_iterator i = payments.begin(); i != payments.end(); ++i) {
      const tools::wallet2::payment_details &pd = i->second;
      if (!pd.is_coinbase() && !in)
        continue;
      std::string payment_id = string_tools::pod_to_hex(i->first);
      if (payment_id.substr(16).find_first_not_of('0') == std::string::npos)
        payment_id = payment_id.substr(0,16);
      std::string note = m_wallet->get_tx_note(pd.m_tx_hash);

      std::string destination = m_wallet->get_subaddress_as_str({m_current_subaddress_account, pd.m_subaddr_index.minor});
      transfers.push_back({
        pd.m_block_height,
        pd.m_timestamp,
        pd.m_type,
        true, // confirmed
        pd.m_amount,
        pd.m_tx_hash,
        payment_id,
        0,
        {{destination, pd.m_amount, pd.m_unlock_time}},
        {pd.m_subaddr_index.minor},
        note,
        m_wallet->is_transfer_unlocked(pd.m_unlock_time, pd.m_block_height),
      });
    }
  }

  if (out) {
    std::list<std::pair<crypto::hash, tools::wallet2::confirmed_transfer_details>> payments;
    m_wallet->get_payments_out(payments, min_height, max_height, m_current_subaddress_account, subaddr_indices);
    for (std::list<std::pair<crypto::hash, tools::wallet2::confirmed_transfer_details>>::const_iterator i = payments.begin(); i != payments.end(); ++i) {
      const tools::wallet2::confirmed_transfer_details &pd = i->second;
      uint64_t change = pd.m_change == (uint64_t)-1 ? 0 : pd.m_change; // change may not be known
      uint64_t fee = pd.m_amount_in - pd.m_amount_out;

      std::vector<transfer_view::dest_output> destinations(pd.m_dests.size());
      for (size_t dest_index  = 0; dest_index < pd.m_dests.size(); ++dest_index)
      {
        const tx_destination_entry &dest   = pd.m_dests[dest_index];
        transfer_view::dest_output &output = destinations[dest_index];
        output.wallet_addr                 = get_account_address_as_str(m_wallet->nettype(), dest.is_subaddress, dest.addr);
        output.amount                      = dest.amount;
        output.unlock_time                 = (dest_index < pd.m_unlock_times.size()) ? pd.m_unlock_times[dest_index] : 0;
      }

      // TODO(doyle): Broken lock time isnt used anymore.
      // NOTE(loki): Technically we don't allow custom unlock times per output
      // yet. So if we detect _any_ output that has the staking lock time, then
      // we can assume it's a staking transfer
      const uint64_t staking_duration = service_nodes::staking_num_lock_blocks(m_wallet->nettype());
      bool locked = false;

      tools::pay_type type = tools::pay_type::out;
      for (size_t unlock_index = 0; unlock_index < pd.m_unlock_times.size() && type != tools::pay_type::stake; ++unlock_index)
      {
        uint64_t unlock_time = pd.m_unlock_times[unlock_index];
        if (unlock_time < pd.m_block_height)
          continue;

        // NOTE: If any output is locked at all, consider the transfer locked.
        uint64_t lock_duration = unlock_time - pd.m_block_height;
        locked |= (!m_wallet->is_transfer_unlocked(unlock_time, pd.m_block_height));
        if (lock_duration >= staking_duration) type = tools::pay_type::stake;
      }

      std::string payment_id = string_tools::pod_to_hex(i->second.m_payment_id);
      if (payment_id.substr(16).find_first_not_of('0') == std::string::npos)
        payment_id = payment_id.substr(0,16);
      std::string note = m_wallet->get_tx_note(i->first);

      transfers.push_back({
        pd.m_block_height,
        pd.m_timestamp,
        type,
        true, // confirmed
        pd.m_amount_in - change - fee,
        i->first,
        payment_id,
        fee,
        destinations,
        pd.m_subaddr_indices,
        note,
        !locked,
      });
    }
  }

  if (pool) {
    try
    {
      m_in_manual_refresh.store(true, std::memory_order_relaxed);
      epee::misc_utils::auto_scope_leave_caller scope_exit_handler = epee::misc_utils::create_scope_leave_handler([&](){m_in_manual_refresh.store(false, std::memory_order_relaxed);});

      m_wallet->update_pool_state();
      std::list<std::pair<crypto::hash, tools::wallet2::pool_payment_details>> payments;
      m_wallet->get_unconfirmed_payments(payments, m_current_subaddress_account, subaddr_indices);
      for (std::list<std::pair<crypto::hash, tools::wallet2::pool_payment_details>>::const_iterator i = payments.begin(); i != payments.end(); ++i) {
        const tools::wallet2::payment_details &pd = i->second.m_pd;
        std::string payment_id = string_tools::pod_to_hex(i->first);
        if (payment_id.substr(16).find_first_not_of('0') == std::string::npos)
          payment_id = payment_id.substr(0,16);
        std::string note = m_wallet->get_tx_note(pd.m_tx_hash);
        std::string destination = m_wallet->get_subaddress_as_str({m_current_subaddress_account, pd.m_subaddr_index.minor});
        std::string double_spend_note;
        if (i->second.m_double_spend_seen)
          double_spend_note = tr("[Double spend seen on the network: this transaction may or may not end up being mined] ");

        transfers.push_back({
          "pool",
          pd.m_timestamp,
          tools::pay_type::in,
          false, // confirmed
          pd.m_amount,
          pd.m_tx_hash,
          payment_id,
          0,
          {{destination, pd.m_amount}},
          {pd.m_subaddr_index.minor},
          note + double_spend_note,
          false, // unlocked
        });
      }
    }
    catch (const std::exception& e)
    {
      fail_msg_writer() << "Failed to get pool state:" << e.what();
    }
  }

  // print unconfirmed last
  if (pending || failed) {
    std::list<std::pair<crypto::hash, tools::wallet2::unconfirmed_transfer_details>> upayments;
    m_wallet->get_unconfirmed_payments_out(upayments, m_current_subaddress_account, subaddr_indices);
    for (std::list<std::pair<crypto::hash, tools::wallet2::unconfirmed_transfer_details>>::const_iterator i = upayments.begin(); i != upayments.end(); ++i) {
      const tools::wallet2::unconfirmed_transfer_details &pd = i->second;
      uint64_t amount = pd.m_amount_in;
      uint64_t fee = amount - pd.m_amount_out;

      std::vector<transfer_view::dest_output> destinations(pd.m_dests.size());
      for (size_t dest_index  = 0; dest_index < pd.m_dests.size(); ++dest_index)
      {
        const tx_destination_entry &dest   = pd.m_dests[dest_index];
        transfer_view::dest_output &output = destinations[dest_index];
        output.wallet_addr                 = get_account_address_as_str(m_wallet->nettype(), dest.is_subaddress, dest.addr);
        output.amount                      = dest.amount;
      }

      std::string payment_id = string_tools::pod_to_hex(i->second.m_payment_id);
      if (payment_id.substr(16).find_first_not_of('0') == std::string::npos)
        payment_id = payment_id.substr(0,16);
      std::string note = m_wallet->get_tx_note(i->first);
      bool is_failed = pd.m_state == tools::wallet2::unconfirmed_transfer_details::failed;
      if ((failed && is_failed) || (!is_failed && pending)) {
        transfers.push_back({
          (is_failed ? "failed" : "pending"),
          pd.m_timestamp,
          tools::pay_type::out,
          false, // confirmed
          amount - pd.m_change - fee,
          i->first,
          payment_id,
          fee,
          destinations,
          pd.m_subaddr_indices,
          note,
          false, // unlocked
        });
      }
    }
  }
  // sort by block, then by timestamp (unconfirmed last)
  std::sort(transfers.begin(), transfers.end(), [](const transfer_view& a, const transfer_view& b) -> bool {
    if (a.confirmed && !b.confirmed)
      return true;
    if (a.block == b.block)
      return a.timestamp < b.timestamp;
    return a.block < b.block;
  });

  return true;
}
//----------------------------------------------------------------------------------------------------
bool simple_wallet::show_transfers(const std::vector<std::string> &args_)
{
  std::vector<std::string> local_args = args_;

  if(local_args.size() > 4)
  {
    PRINT_USAGE(USAGE_SHOW_TRANSFERS);
    return true;
  }

  LOCK_IDLE_SCOPE();

  std::vector<transfer_view> all_transfers;

  if (!get_transfers(local_args, all_transfers))
    return true;

  PAUSE_READLINE();
  for (const auto& transfer : all_transfers)
  {
    enum console_colors color = console_color_white;
    if (transfer.confirmed)
    {
      switch (transfer.type)
      {
        case tools::pay_type::in:           color = console_color_green; break;
        case tools::pay_type::out:          color = console_color_yellow; break;
        case tools::pay_type::miner:        color = console_color_cyan; break;
        case tools::pay_type::governance:   color = console_color_cyan; break;
        case tools::pay_type::stake:        color = console_color_blue; break;
        case tools::pay_type::service_node: color = console_color_cyan; break;
        default:                            color = console_color_magenta; break;
      }
    }

    if (transfer.block.type() == typeid(std::string))
    {
      const std::string& block_str = boost::get<std::string>(transfer.block);
      if (block_str == "failed") color = console_color_red;
    }

    std::string destinations = "-";
    if (!transfer.outputs.empty())
    {
      destinations = "";
      for (const auto& output : transfer.outputs)
      {
        if (!destinations.empty())
          destinations += ", ";

        if (transfer.type == tools::pay_type::in ||
            transfer.type == tools::pay_type::governance ||
            transfer.type == tools::pay_type::service_node ||
            transfer.type == tools::pay_type::miner)
          destinations += output.wallet_addr.substr(0, 6);
        else
          destinations += output.wallet_addr;

        destinations += ":" + print_money(output.amount);
      }
    }
    
    auto formatter = boost::format("%8.8llu %6.6s %8.8s %16.16s %20.20s %s %s %14.14s %s %s - %s");

    char const *lock_str = (transfer.unlocked) ? "unlocked" : "locked";
    message_writer(color, false) << formatter
      % transfer.block
      % tools::pay_type_string(transfer.type)
      % lock_str
      % tools::get_human_readable_timestamp(transfer.timestamp)
      % print_money(transfer.amount)
      % string_tools::pod_to_hex(transfer.hash)
      % transfer.payment_id
      % print_money(transfer.fee)
      % destinations
      % boost::algorithm::join(transfer.index | boost::adaptors::transformed([](uint32_t i) { return std::to_string(i); }), ", ")
      % transfer.note;
  }

  return true;
}
//----------------------------------------------------------------------------------------------------
bool simple_wallet::export_transfers(const std::vector<std::string>& args_)
{
  std::vector<std::string> local_args = args_;

  if(local_args.size() > 5)
  {
    PRINT_USAGE(USAGE_EXPORT_TRANSFERS);
    return true;
  }

  LOCK_IDLE_SCOPE();
  
  std::vector<transfer_view> all_transfers;

  // might consumes arguments in local_args
  if (!get_transfers(local_args, all_transfers))
    return true;

  // output filename
  std::string filename = (boost::format("output%u.csv") % m_current_subaddress_account).str();
  if (local_args.size() > 0 && local_args[0].substr(0, 7) == "output=")
  {
    filename = local_args[0].substr(7, -1);
    local_args.erase(local_args.begin());
  }

  std::ofstream file(filename);

  // header
  file <<
      boost::format("%8.8s,%9.9s,%8.8s,%16.16s,%20.20s,%20.20s,%64.64s,%16.16s,%14.14s,%100.100s,%20.20s,%s,%s") %
      tr("block") % tr("type") % tr("lock") % tr("timestamp") % tr("amount") % tr("running balance") % tr("hash") % tr("payment ID") % tr("fee") % tr("destination") % tr("amount") % tr("index") % tr("note")
      << std::endl;

  uint64_t running_balance = 0;
  auto formatter = boost::format("%8.8llu,%9.9s,%8.8s,%16.16s,%20.20s,%20.20s,%64.64s,%16.16s,%14.14s,%100.100s,%20.20s,\"%s\",%s");

  for (const auto& transfer : all_transfers)
  {
    // ignore unconfirmed transfers in running balance
    if (transfer.confirmed)
    {
      switch (transfer.type)
      {
        case tools::pay_type::in:
        case tools::pay_type::miner:
        case tools::pay_type::service_node:
        case tools::pay_type::governance:
          running_balance += transfer.amount;
          break;
        case tools::pay_type::stake:
          running_balance -= transfer.fee;
          break;
        case tools::pay_type::out:
          running_balance -= transfer.amount + transfer.fee;
          break;
        default:
          fail_msg_writer() << tr("Warning: Unhandled pay type, this is most likely a developer error, please report it to the Loki developers.");
          break;
      }
    }

    char const UNLOCKED[] = "unlocked";
    char const LOCKED[]   = "locked";
    char const *lock_str = (transfer.unlocked) ? UNLOCKED : LOCKED;

    file << formatter
      % transfer.block
      % tools::pay_type_string(transfer.type)
      % lock_str
      % tools::get_human_readable_timestamp(transfer.timestamp)
      % print_money(transfer.amount)
      % print_money(running_balance)
      % string_tools::pod_to_hex(transfer.hash)
      % transfer.payment_id
      % print_money(transfer.fee)
      % (transfer.outputs.size() ? transfer.outputs[0].wallet_addr : "-")
      % (transfer.outputs.size() ? print_money(transfer.outputs[0].amount) : "")
      % boost::algorithm::join(transfer.index | boost::adaptors::transformed([](uint32_t i) { return std::to_string(i); }), ", ")
      % transfer.note
      << std::endl;

    for (size_t i = 1; i < transfer.outputs.size(); ++i)
    {
      file << formatter
        % ""
        % ""
        % ""
        % ""
        % ""
        % ""
        % ""
        % ""
        % transfer.outputs[i].wallet_addr
        % print_money(transfer.outputs[i].amount)
        % ""
        % ""
        << std::endl;
    }
  }
  file.close();

  success_msg_writer() << tr("CSV exported to ") << filename;

  return true;
}
//----------------------------------------------------------------------------------------------------
bool simple_wallet::unspent_outputs(const std::vector<std::string> &args_)
{
  if(args_.size() > 3)
  {
    PRINT_USAGE(USAGE_UNSPENT_OUTPUTS);
    return true;
  }
  auto local_args = args_;

  std::set<uint32_t> subaddr_indices;
  if (local_args.size() > 0 && local_args[0].substr(0, 6) == "index=")
  {
    std::string parse_subaddr_err;
    if (!tools::parse_subaddress_indices(local_args[0], subaddr_indices, &parse_subaddr_err))
    {
      fail_msg_writer() << parse_subaddr_err;
      return true;
    }
    local_args.erase(local_args.begin());
  }

  uint64_t min_amount = 0;
  uint64_t max_amount = std::numeric_limits<uint64_t>::max();
  if (local_args.size() > 0)
  {
    if (!cryptonote::parse_amount(min_amount, local_args[0]))
    {
      fail_msg_writer() << tr("amount is wrong: ") << local_args[0];
      return true;
    }
    local_args.erase(local_args.begin());
    if (local_args.size() > 0)
    {
      if (!cryptonote::parse_amount(max_amount, local_args[0]))
      {
        fail_msg_writer() << tr("amount is wrong: ") << local_args[0];
        return true;
      }
      local_args.erase(local_args.begin());
    }
    if (min_amount > max_amount)
    {
      fail_msg_writer() << tr("<min_amount> should be smaller than <max_amount>");
      return true;
    }
  }
  tools::wallet2::transfer_container transfers;
  m_wallet->get_transfers(transfers);
  std::map<uint64_t, tools::wallet2::transfer_container> amount_to_tds;
  uint64_t min_height = std::numeric_limits<uint64_t>::max();
  uint64_t max_height = 0;
  uint64_t found_min_amount = std::numeric_limits<uint64_t>::max();
  uint64_t found_max_amount = 0;
  uint64_t count = 0;
  for (const auto& td : transfers)
  {
    uint64_t amount = td.amount();
    if (td.m_spent || amount < min_amount || amount > max_amount || td.m_subaddr_index.major != m_current_subaddress_account || (subaddr_indices.count(td.m_subaddr_index.minor) == 0 && !subaddr_indices.empty()))
      continue;
    amount_to_tds[amount].push_back(td);
    if (min_height > td.m_block_height) min_height = td.m_block_height;
    if (max_height < td.m_block_height) max_height = td.m_block_height;
    if (found_min_amount > amount) found_min_amount = amount;
    if (found_max_amount < amount) found_max_amount = amount;
    ++count;
  }
  if (amount_to_tds.empty())
  {
    success_msg_writer() << tr("There is no unspent output in the specified address");
    return true;
  }
  for (const auto& amount_tds : amount_to_tds)
  {
    auto& tds = amount_tds.second;
    success_msg_writer() << tr("\nAmount: ") << print_money(amount_tds.first) << tr(", number of keys: ") << tds.size();
    for (size_t i = 0; i < tds.size(); )
    {
      std::ostringstream oss;
      for (size_t j = 0; j < 8 && i < tds.size(); ++i, ++j)
        oss << tds[i].m_block_height << tr(" ");
      success_msg_writer() << oss.str();
    }
  }
  success_msg_writer()
    << tr("\nMin block height: ") << min_height
    << tr("\nMax block height: ") << max_height
    << tr("\nMin amount found: ") << print_money(found_min_amount)
    << tr("\nMax amount found: ") << print_money(found_max_amount)
    << tr("\nTotal count: ") << count;
  const size_t histogram_height = 10;
  const size_t histogram_width  = 50;
  double bin_size = (max_height - min_height + 1.0) / histogram_width;
  size_t max_bin_count = 0;
  std::vector<size_t> histogram(histogram_width, 0);
  for (const auto& amount_tds : amount_to_tds)
  {
    for (auto& td : amount_tds.second)
    {
      uint64_t bin_index = (td.m_block_height - min_height + 1) / bin_size;
      if (bin_index >= histogram_width)
        bin_index = histogram_width - 1;
      histogram[bin_index]++;
      if (max_bin_count < histogram[bin_index])
        max_bin_count = histogram[bin_index];
    }
  }
  for (size_t x = 0; x < histogram_width; ++x)
  {
    double bin_count = histogram[x];
    if (max_bin_count > histogram_height)
      bin_count *= histogram_height / (double)max_bin_count;
    if (histogram[x] > 0 && bin_count < 1.0)
      bin_count = 1.0;
    histogram[x] = bin_count;
  }
  std::vector<std::string> histogram_line(histogram_height, std::string(histogram_width, ' '));
  for (size_t y = 0; y < histogram_height; ++y)
  {
    for (size_t x = 0; x < histogram_width; ++x)
    {
      if (y < histogram[x])
        histogram_line[y][x] = '*';
    }
  }
  double count_per_star = max_bin_count / (double)histogram_height;
  if (count_per_star < 1)
    count_per_star = 1;
  success_msg_writer()
    << tr("\nBin size: ") << bin_size
    << tr("\nOutputs per *: ") << count_per_star;
  ostringstream histogram_str;
  histogram_str << tr("count\n  ^\n");
  for (size_t y = histogram_height; y > 0; --y)
    histogram_str << tr("  |") << histogram_line[y - 1] << tr("|\n");
  histogram_str
    << tr("  +") << std::string(histogram_width, '-') << tr("+--> block height\n")
    << tr("   ^") << std::string(histogram_width - 2, ' ') << tr("^\n")
    << tr("  ") << min_height << std::string(histogram_width - 8, ' ') << max_height;
  success_msg_writer() << histogram_str.str();
  return true;
}
//----------------------------------------------------------------------------------------------------
bool simple_wallet::rescan_blockchain(const std::vector<std::string> &args_)
{
  uint64_t start_height = 0;
  ResetType reset_type = ResetSoft;

  if (!args_.empty())
  {
    if (args_[0] == "hard")
    {
      reset_type = ResetHard;
    }
    else if (args_[0] == "soft")
    {
      reset_type = ResetSoft;
    }
    else if (args_[0] == "keep_ki")
    {
      reset_type = ResetSoftKeepKI;
    }
    else
    {
      PRINT_USAGE(USAGE_RESCAN_BC);
      return true;
    }

    if (args_.size() > 1)
    {
      try
      {
        start_height = boost::lexical_cast<uint64_t>( args_[1] );
      }
      catch(const boost::bad_lexical_cast &)
      {
        start_height = 0;
      }
    }
  }

  if (reset_type == ResetHard)
  {
    message_writer() << tr("Warning: this will lose any information which can not be recovered from the blockchain.");
    message_writer() << tr("This includes destination addresses, tx secret keys, tx notes, etc");
    std::string confirm = input_line(tr("Rescan anyway?"), true);
    if(!std::cin.eof())
    {
      if (!command_line::is_yes(confirm))
        return true;
    }
  }

  const uint64_t wallet_from_height = m_wallet->get_refresh_from_block_height();
  if (start_height > wallet_from_height)
  {
    message_writer() << tr("Warning: your restore height is higher than wallet restore height: ") << wallet_from_height;
    std::string confirm = input_line(tr("Rescan anyway ? (Y/Yes/N/No): "));
    if(!std::cin.eof())
    {
      if (!command_line::is_yes(confirm))
        return true;
    }
  }

  return refresh_main(start_height, reset_type, true);
}
//----------------------------------------------------------------------------------------------------
void simple_wallet::check_for_messages()
{
  try
  {
    std::vector<mms::message> new_messages;
    bool new_message = get_message_store().check_for_messages(get_multisig_wallet_state(), new_messages);
    if (new_message)
    {
      message_writer(console_color_magenta, true) << tr("MMS received new message");
      list_mms_messages(new_messages);
      m_cmd_binder.print_prompt();
    }
  }
  catch(...) {}
}
//----------------------------------------------------------------------------------------------------
void simple_wallet::wallet_idle_thread()
{
  while (true)
  {
    boost::unique_lock<boost::mutex> lock(m_idle_mutex);
    if (!m_idle_run.load(std::memory_order_relaxed))
      break;

    // auto refresh
    if (m_auto_refresh_enabled)
    {
      m_auto_refresh_refreshing = true;
      try
      {
        uint64_t fetched_blocks;
        bool received_money;
        if (try_connect_to_daemon(true))
          m_wallet->refresh(m_wallet->is_trusted_daemon(), 0, fetched_blocks, received_money, false); // don't check the pool in background mode
      }
      catch(...) {}
      m_auto_refresh_refreshing = false;
    }

    // Check for new MMS messages;
    // For simplicity auto message check is ALSO controlled by "m_auto_refresh_enabled" and has no
    // separate thread either; thread syncing is tricky enough with only this one idle thread here
    if (m_auto_refresh_enabled && get_message_store().get_active())
    {
      check_for_messages();
    }

    if (!m_idle_run.load(std::memory_order_relaxed))
      break;
    m_idle_cond.wait_for(lock, boost::chrono::seconds(90));
  }
}
//----------------------------------------------------------------------------------------------------
std::string simple_wallet::get_prompt() const
{
  std::string addr_start = m_wallet->get_subaddress_as_str({m_current_subaddress_account, 0}).substr(0, 6);
  std::string prompt = std::string("[") + tr("wallet") + " " + addr_start;
  if (!m_wallet->check_connection(NULL))
    prompt += tr(" (no daemon)");
  else
  {
    if (m_wallet->is_synced())
    {
      if (m_has_locked_key_images)
      {
        prompt += tr(" (has locked stakes)");
      }
    }
    else
    {
      prompt += tr(" (out of sync)");
    }
  }
  prompt += "]: ";

  return prompt;
}
//----------------------------------------------------------------------------------------------------

#if defined(LOKI_ENABLE_INTEGRATION_TEST_HOOKS)
#include <thread>
#endif

bool simple_wallet::run()
{
  // check and display warning, but go on anyway
  try_connect_to_daemon();

  refresh_main(0, ResetNone, true);

  m_auto_refresh_enabled = m_wallet->auto_refresh();
  m_idle_thread = boost::thread([&]{wallet_idle_thread();});

  message_writer(console_color_green, false) << "Background refresh thread started";

#if defined(LOKI_ENABLE_INTEGRATION_TEST_HOOKS)
  for (;;)
  {
    loki::fixed_buffer const input = loki::read_from_stdin_shared_mem();
    std::vector<std::string> args  = loki::separate_stdin_to_space_delim_args(&input);
    {
      boost::unique_lock<boost::mutex> scoped_lock(loki::integration_test_mutex);
      loki::use_standard_cout();
      std::cout << input.data << std::endl;
      loki::use_redirected_cout();
    }

    this->process_command(args);
    if (args.size() == 1 && args[0] == "exit")
    {
      loki::deinit_integration_test_context();
      return true;
    }

    loki::write_redirected_stdout_to_shared_mem();
  }
#endif

  return m_cmd_binder.run_handling([this]() {return get_prompt(); }, "");
}
//----------------------------------------------------------------------------------------------------
void simple_wallet::stop()
{
  m_cmd_binder.stop_handling();
}
//----------------------------------------------------------------------------------------------------
bool simple_wallet::account(const std::vector<std::string> &args/* = std::vector<std::string>()*/)
{
  // Usage:
  //   account
  //   account new <label text with white spaces allowed>
  //   account switch <index>
  //   account label <index> <label text with white spaces allowed>
  //   account tag <tag_name> <account_index_1> [<account_index_2> ...]
  //   account untag <account_index_1> [<account_index_2> ...]
  //   account tag_description <tag_name> <description>

  if (args.empty())
  {
    // print all the existing accounts
    LOCK_IDLE_SCOPE();
    print_accounts();
    return true;
  }

  std::vector<std::string> local_args = args;
  std::string command = local_args[0];
  local_args.erase(local_args.begin());
  if (command == "new")
  {
    // create a new account and switch to it
    std::string label = boost::join(local_args, " ");
    if (label.empty())
      label = tr("(Untitled account)");
    m_wallet->add_subaddress_account(label);
    m_current_subaddress_account = m_wallet->get_num_subaddress_accounts() - 1;
    // update_prompt();
    LOCK_IDLE_SCOPE();
    print_accounts();
  }
  else if (command == "switch" && local_args.size() == 1)
  {
    // switch to the specified account
    uint32_t index_major;
    if (!epee::string_tools::get_xtype_from_string(index_major, local_args[0]))
    {
      fail_msg_writer() << tr("failed to parse index: ") << local_args[0];
      return true;
    }
    if (index_major >= m_wallet->get_num_subaddress_accounts())
    {
      fail_msg_writer() << tr("specify an index between 0 and ") << (m_wallet->get_num_subaddress_accounts() - 1);
      return true;
    }
    m_current_subaddress_account = index_major;
    // update_prompt();
    show_balance();
  }
  else if (command == "label" && local_args.size() >= 1)
  {
    // set label of the specified account
    uint32_t index_major;
    if (!epee::string_tools::get_xtype_from_string(index_major, local_args[0]))
    {
      fail_msg_writer() << tr("failed to parse index: ") << local_args[0];
      return true;
    }
    local_args.erase(local_args.begin());
    std::string label = boost::join(local_args, " ");
    try
    {
      m_wallet->set_subaddress_label({index_major, 0}, label);
      LOCK_IDLE_SCOPE();
      print_accounts();
    }
    catch (const std::exception& e)
    {
      fail_msg_writer() << e.what();
    }
  }
  else if (command == "tag" && local_args.size() >= 2)
  {
    const std::string tag = local_args[0];
    std::set<uint32_t> account_indices;
    for (size_t i = 1; i < local_args.size(); ++i)
    {
      uint32_t account_index;
      if (!epee::string_tools::get_xtype_from_string(account_index, local_args[i]))
      {
        fail_msg_writer() << tr("failed to parse index: ") << local_args[i];
        return true;
      }
      account_indices.insert(account_index);
    }
    try
    {
      m_wallet->set_account_tag(account_indices, tag);
      print_accounts(tag);
    }
    catch (const std::exception& e)
    {
      fail_msg_writer() << e.what();
    }
  }
  else if (command == "untag" && local_args.size() >= 1)
  {
    std::set<uint32_t> account_indices;
    for (size_t i = 0; i < local_args.size(); ++i)
    {
      uint32_t account_index;
      if (!epee::string_tools::get_xtype_from_string(account_index, local_args[i]))
      {
        fail_msg_writer() << tr("failed to parse index: ") << local_args[i];
        return true;
      }
      account_indices.insert(account_index);
    }
    try
    {
      m_wallet->set_account_tag(account_indices, "");
      print_accounts();
    }
    catch (const std::exception& e)
    {
      fail_msg_writer() << e.what();
    }
  }
  else if (command == "tag_description" && local_args.size() >= 1)
  {
    const std::string tag = local_args[0];
    std::string description;
    if (local_args.size() > 1)
    {
      local_args.erase(local_args.begin());
      description = boost::join(local_args, " ");
    }
    try
    {
      m_wallet->set_account_tag_description(tag, description);
      print_accounts(tag);
    }
    catch (const std::exception& e)
    {
      fail_msg_writer() << e.what();
    }
  }
  else
  {
    PRINT_USAGE(USAGE_ACCOUNT);
  }
  return true;
}
//----------------------------------------------------------------------------------------------------
void simple_wallet::print_accounts()
{
  const std::pair<std::map<std::string, std::string>, std::vector<std::string>>& account_tags = m_wallet->get_account_tags();
  size_t num_untagged_accounts = m_wallet->get_num_subaddress_accounts();
  for (const std::pair<std::string, std::string>& p : account_tags.first)
  {
    const std::string& tag = p.first;
    print_accounts(tag);
    num_untagged_accounts -= std::count(account_tags.second.begin(), account_tags.second.end(), tag);
    success_msg_writer() << "";
  }

  if (num_untagged_accounts > 0)
    print_accounts("");

  if (num_untagged_accounts < m_wallet->get_num_subaddress_accounts())
    success_msg_writer() << tr("\nGrand total:\n  Balance: ") << print_money(m_wallet->balance_all()) << tr(", unlocked balance: ") << print_money(m_wallet->unlocked_balance_all());
}
//----------------------------------------------------------------------------------------------------
void simple_wallet::print_accounts(const std::string& tag)
{
  const std::pair<std::map<std::string, std::string>, std::vector<std::string>>& account_tags = m_wallet->get_account_tags();
  if (tag.empty())
  {
    success_msg_writer() << tr("Untagged accounts:");
  }
  else
  {
    if (account_tags.first.count(tag) == 0)
    {
      fail_msg_writer() << boost::format(tr("Tag %s is unregistered.")) % tag;
      return;
    }
    success_msg_writer() << tr("Accounts with tag: ") << tag;
    success_msg_writer() << tr("Tag's description: ") << account_tags.first.find(tag)->second;
  }
  success_msg_writer() << boost::format("  %15s %21s %21s %21s") % tr("Account") % tr("Balance") % tr("Unlocked balance") % tr("Label");
  uint64_t total_balance = 0, total_unlocked_balance = 0;
  for (uint32_t account_index = 0; account_index < m_wallet->get_num_subaddress_accounts(); ++account_index)
  {
    if (account_tags.second[account_index] != tag)
      continue;
    success_msg_writer() << boost::format(tr(" %c%8u %6s %21s %21s %21s"))
      % (m_current_subaddress_account == account_index ? '*' : ' ')
      % account_index
      % m_wallet->get_subaddress_as_str({account_index, 0}).substr(0, 6)
      % print_money(m_wallet->balance(account_index))
      % print_money(m_wallet->unlocked_balance(account_index))
      % m_wallet->get_subaddress_label({account_index, 0});
    total_balance += m_wallet->balance(account_index);
    total_unlocked_balance += m_wallet->unlocked_balance(account_index);
  }
  success_msg_writer() << tr("----------------------------------------------------------------------------------");
  success_msg_writer() << boost::format(tr("%15s %21s %21s")) % "Total" % print_money(total_balance) % print_money(total_unlocked_balance);
}
//----------------------------------------------------------------------------------------------------
bool simple_wallet::print_address(const std::vector<std::string> &args/* = std::vector<std::string>()*/)
{
  // Usage:
  //  address
  //  address new <label text with white spaces allowed>
  //  address all
  //  address <index_min> [<index_max>]
  //  address label <index> <label text with white spaces allowed>

  std::vector<std::string> local_args = args;
  tools::wallet2::transfer_container transfers;
  m_wallet->get_transfers(transfers);

  auto print_address_sub = [this, &transfers](uint32_t index)
  {
    bool used = std::find_if(
      transfers.begin(), transfers.end(),
      [this, &index](const tools::wallet2::transfer_details& td) {
        return td.m_subaddr_index == cryptonote::subaddress_index{ m_current_subaddress_account, index };
      }) != transfers.end();
    success_msg_writer() << index << "  " << m_wallet->get_subaddress_as_str({m_current_subaddress_account, index}) << "  " << (index == 0 ? tr("Primary address") : m_wallet->get_subaddress_label({m_current_subaddress_account, index})) << " " << (used ? tr("(used)") : "");
  };

  uint32_t index = 0;
  if (local_args.empty())
  {
    print_address_sub(index);
  }
  else if (local_args.size() == 1 && local_args[0] == "all")
  {
    local_args.erase(local_args.begin());
    for (; index < m_wallet->get_num_subaddresses(m_current_subaddress_account); ++index)
      print_address_sub(index);
  }
  else if (local_args[0] == "new")
  {
    local_args.erase(local_args.begin());
    std::string label;
    if (local_args.size() > 0)
      label = boost::join(local_args, " ");
    if (label.empty())
      label = tr("(Untitled address)");
    m_wallet->add_subaddress(m_current_subaddress_account, label);
    print_address_sub(m_wallet->get_num_subaddresses(m_current_subaddress_account) - 1);
  }
  else if (local_args.size() >= 2 && local_args[0] == "label")
  {
    if (!epee::string_tools::get_xtype_from_string(index, local_args[1]))
    {
      fail_msg_writer() << tr("failed to parse index: ") << local_args[1];
      return true;
    }
    if (index >= m_wallet->get_num_subaddresses(m_current_subaddress_account))
    {
      fail_msg_writer() << tr("specify an index between 0 and ") << (m_wallet->get_num_subaddresses(m_current_subaddress_account) - 1);
      return true;
    }
    local_args.erase(local_args.begin());
    local_args.erase(local_args.begin());
    std::string label = boost::join(local_args, " ");
    m_wallet->set_subaddress_label({m_current_subaddress_account, index}, label);
    print_address_sub(index);
  }
  else if (local_args.size() <= 2 && epee::string_tools::get_xtype_from_string(index, local_args[0]))
  {
    local_args.erase(local_args.begin());
    uint32_t index_min = index;
    uint32_t index_max = index_min;
    if (local_args.size() > 0)
    {
      if (!epee::string_tools::get_xtype_from_string(index_max, local_args[0]))
      {
        fail_msg_writer() << tr("failed to parse index: ") << local_args[0];
        return true;
      }
      local_args.erase(local_args.begin());
    }
    if (index_max < index_min)
      std::swap(index_min, index_max);
    if (index_min >= m_wallet->get_num_subaddresses(m_current_subaddress_account))
    {
      fail_msg_writer() << tr("<index_min> is already out of bound");
      return true;
    }
    if (index_max >= m_wallet->get_num_subaddresses(m_current_subaddress_account))
    {
      message_writer() << tr("<index_max> exceeds the bound");
      index_max = m_wallet->get_num_subaddresses(m_current_subaddress_account) - 1;
    }
    for (index = index_min; index <= index_max; ++index)
      print_address_sub(index);
  }
  else
  {
    PRINT_USAGE(USAGE_ADDRESS);
  }

  return true;
}
//----------------------------------------------------------------------------------------------------
bool simple_wallet::print_integrated_address(const std::vector<std::string> &args/* = std::vector<std::string>()*/)
{
  crypto::hash8 payment_id;
  if (args.size() > 1)
  {
    PRINT_USAGE(USAGE_INTEGRATED_ADDRESS);
    return true;
  }
  if (args.size() == 0)
  {
    if (m_current_subaddress_account != 0)
    {
      fail_msg_writer() << tr("Integrated addresses can only be created for account 0");
      return true;
    }
    payment_id = crypto::rand<crypto::hash8>();
    success_msg_writer() << tr("Random payment ID: ") << payment_id;
    success_msg_writer() << tr("Matching integrated address: ") << m_wallet->get_account().get_public_integrated_address_str(payment_id, m_wallet->nettype());
    return true;
  }
  if(tools::wallet2::parse_short_payment_id(args.back(), payment_id))
  {
    if (m_current_subaddress_account != 0)
    {
      fail_msg_writer() << tr("Integrated addresses can only be created for account 0");
      return true;
    }
    success_msg_writer() << m_wallet->get_account().get_public_integrated_address_str(payment_id, m_wallet->nettype());
    return true;
  }
  else {
    address_parse_info info;
    if(get_account_address_from_str(info, m_wallet->nettype(), args.back()))
    {
      if (info.has_payment_id)
      {
        success_msg_writer() << boost::format(tr("Integrated address: %s, payment ID: %s")) %
          get_account_address_as_str(m_wallet->nettype(), false, info.address) % epee::string_tools::pod_to_hex(info.payment_id);
      }
      else
      {
        success_msg_writer() << (info.is_subaddress ? tr("Subaddress: ") : tr("Standard address: ")) << get_account_address_as_str(m_wallet->nettype(), info.is_subaddress, info.address);
      }
      return true;
    }
  }
  fail_msg_writer() << tr("failed to parse payment ID or address");
  return true;
}
//----------------------------------------------------------------------------------------------------
bool simple_wallet::address_book(const std::vector<std::string> &args/* = std::vector<std::string>()*/)
{
  if (args.size() == 0)
  {
  }
  else if (args.size() == 1 || (args[0] != "add" && args[0] != "delete"))
  {
    PRINT_USAGE(USAGE_ADDRESS_BOOK);
    return true;
  }
  else if (args[0] == "add")
  {
    cryptonote::address_parse_info info;
    if(!cryptonote::get_account_address_from_str_or_url(info, m_wallet->nettype(), args[1], oa_prompter))
    {
      fail_msg_writer() << tr("failed to parse address");
      return true;
    }
    crypto::hash payment_id = crypto::null_hash;
    size_t description_start = 2;
    if (info.has_payment_id)
    {
      memcpy(payment_id.data, info.payment_id.data, 8);
    }
    else if (!info.has_payment_id && args.size() >= 4 && args[2] == "pid")
    {
      if (tools::wallet2::parse_long_payment_id(args[3], payment_id))
      {
        LONG_PAYMENT_ID_SUPPORT_CHECK();
        description_start += 2;
      }
      else if (tools::wallet2::parse_short_payment_id(args[3], info.payment_id))
      {
        fail_msg_writer() << tr("Short payment IDs are to be used within an integrated address only");
        return true;
      }
      else
      {
        fail_msg_writer() << tr("failed to parse payment ID");
        return true;
      }
    }
    std::string description;
    for (size_t i = description_start; i < args.size(); ++i)
    {
      if (i > description_start)
        description += " ";
      description += args[i];
    }
    m_wallet->add_address_book_row(info.address, payment_id, description, info.is_subaddress);
  }
  else
  {
    size_t row_id;
    if(!epee::string_tools::get_xtype_from_string(row_id, args[1]))
    {
      fail_msg_writer() << tr("failed to parse index");
      return true;
    }
    m_wallet->delete_address_book_row(row_id);
  }
  auto address_book = m_wallet->get_address_book();
  if (address_book.empty())
  {
    success_msg_writer() << tr("Address book is empty.");
  }
  else
  {
    for (size_t i = 0; i < address_book.size(); ++i) {
      auto& row = address_book[i];
      success_msg_writer() << tr("Index: ") << i;
      success_msg_writer() << tr("Address: ") << get_account_address_as_str(m_wallet->nettype(), row.m_is_subaddress, row.m_address);
      success_msg_writer() << tr("Payment ID: ") << row.m_payment_id << " (OBSOLETE)";
      success_msg_writer() << tr("Description: ") << row.m_description << "\n";
    }
  }
  return true;
}
//----------------------------------------------------------------------------------------------------
bool simple_wallet::set_tx_note(const std::vector<std::string> &args)
{
  if (args.size() == 0)
  {
    PRINT_USAGE(USAGE_SET_TX_NOTE);
    return true;
  }

  cryptonote::blobdata txid_data;
  if(!epee::string_tools::parse_hexstr_to_binbuff(args.front(), txid_data) || txid_data.size() != sizeof(crypto::hash))
  {
    fail_msg_writer() << tr("failed to parse txid");
    return true;
  }
  crypto::hash txid = *reinterpret_cast<const crypto::hash*>(txid_data.data());

  std::string note = "";
  for (size_t n = 1; n < args.size(); ++n)
  {
    if (n > 1)
      note += " ";
    note += args[n];
  }
  m_wallet->set_tx_note(txid, note);

  return true;
}
//----------------------------------------------------------------------------------------------------
bool simple_wallet::get_tx_note(const std::vector<std::string> &args)
{
  if (args.size() != 1)
  {
    PRINT_USAGE(USAGE_GET_TX_NOTE);
    return true;
  }

  cryptonote::blobdata txid_data;
  if(!epee::string_tools::parse_hexstr_to_binbuff(args.front(), txid_data) || txid_data.size() != sizeof(crypto::hash))
  {
    fail_msg_writer() << tr("failed to parse txid");
    return true;
  }
  crypto::hash txid = *reinterpret_cast<const crypto::hash*>(txid_data.data());

  std::string note = m_wallet->get_tx_note(txid);
  if (note.empty())
    success_msg_writer() << "no note found";
  else
    success_msg_writer() << "note found: " << note;

  return true;
}
//----------------------------------------------------------------------------------------------------
bool simple_wallet::set_description(const std::vector<std::string> &args)
{
  // 0 arguments allowed, for setting the description to empty string

  std::string description = "";
  for (size_t n = 0; n < args.size(); ++n)
  {
    if (n > 0)
      description += " ";
    description += args[n];
  }
  m_wallet->set_description(description);

  return true;
}
//----------------------------------------------------------------------------------------------------
bool simple_wallet::get_description(const std::vector<std::string> &args)
{
  if (args.size() != 0)
  {
    PRINT_USAGE(USAGE_GET_DESCRIPTION);
    return true;
  }

  std::string description = m_wallet->get_description();
  if (description.empty())
    success_msg_writer() << tr("no description found");
  else
    success_msg_writer() << tr("description found: ") << description;

  return true;
}
//----------------------------------------------------------------------------------------------------
bool simple_wallet::status(const std::vector<std::string> &args)
{
  uint64_t local_height = m_wallet->get_blockchain_current_height();
  uint32_t version = 0;
  bool ssl = false;
  if (!m_wallet->check_connection(&version, &ssl))
  {
    success_msg_writer() << "Refreshed " << local_height << "/?, no daemon connected";
    return true;
  }

  std::string err;
  uint64_t bc_height = get_daemon_blockchain_height(err);
  if (err.empty())
  {
    bool synced = local_height == bc_height;
    success_msg_writer() << "Refreshed " << local_height << "/" << bc_height << ", " << (synced ? "synced" : "syncing")
        << ", daemon RPC v" << get_version_string(version) << ", " << (ssl ? "SSL" : "no SSL");
  }
  else
  {
    fail_msg_writer() << "Refreshed " << local_height << "/?, daemon connection error";
  }
  return true;
}
//----------------------------------------------------------------------------------------------------
bool simple_wallet::wallet_info(const std::vector<std::string> &args)
{
  bool ready;
  uint32_t threshold, total;
  std::string description = m_wallet->get_description();
  if (description.empty())
  {
    description = "<Not set>"; 
  }
  message_writer() << tr("Filename: ") << m_wallet->get_wallet_file();
  message_writer() << tr("Description: ") << description;
  message_writer() << tr("Address: ") << m_wallet->get_account().get_public_address_str(m_wallet->nettype());
  std::string type;
  if (m_wallet->watch_only())
    type = tr("Watch only");
  else if (m_wallet->multisig(&ready, &threshold, &total))
    type = (boost::format(tr("%u/%u multisig%s")) % threshold % total % (ready ? "" : " (not yet finalized)")).str();
  else
    type = tr("Normal");
  message_writer() << tr("Type: ") << type;
  message_writer() << tr("Network type: ") << (
    m_wallet->nettype() == cryptonote::TESTNET ? tr("Testnet") :
    m_wallet->nettype() == cryptonote::STAGENET ? tr("Stagenet") : tr("Mainnet"));
  return true;
}
//----------------------------------------------------------------------------------------------------
bool simple_wallet::sign(const std::vector<std::string> &args)
{
  if (m_wallet->key_on_device())
  {
    fail_msg_writer() << tr("command not supported by HW wallet");
    return true;
  }
  if (args.size() != 1)
  {
    PRINT_USAGE(USAGE_SIGN);
    return true;
  }
  if (m_wallet->watch_only())
  {
    fail_msg_writer() << tr("wallet is watch-only and cannot sign");
    return true;
  }
  if (m_wallet->multisig())
  {
    fail_msg_writer() << tr("This wallet is multisig and cannot sign");
    return true;
  }

  std::string filename = args[0];
  std::string data;
  bool r = epee::file_io_utils::load_file_to_string(filename, data);
  if (!r)
  {
    fail_msg_writer() << tr("failed to read file ") << filename;
    return true;
  }

  SCOPED_WALLET_UNLOCK();

  std::string signature = m_wallet->sign(data);
  success_msg_writer() << signature;
  return true;
}
//----------------------------------------------------------------------------------------------------
bool simple_wallet::verify(const std::vector<std::string> &args)
{
  if (args.size() != 3)
  {
    PRINT_USAGE(USAGE_VERIFY);
    return true;
  }
  std::string filename = args[0];
  std::string address_string = args[1];
  std::string signature= args[2];

  std::string data;
  bool r = epee::file_io_utils::load_file_to_string(filename, data);
  if (!r)
  {
    fail_msg_writer() << tr("failed to read file ") << filename;
    return true;
  }

  cryptonote::address_parse_info info;
  if(!cryptonote::get_account_address_from_str_or_url(info, m_wallet->nettype(), address_string, oa_prompter))
  {
    fail_msg_writer() << tr("failed to parse address");
    return true;
  }

  r = m_wallet->verify(data, info.address, signature);
  if (!r)
  {
    fail_msg_writer() << tr("Bad signature from ") << address_string;
  }
  else
  {
    success_msg_writer() << tr("Good signature from ") << address_string;
  }
  return true;
}
//----------------------------------------------------------------------------------------------------
bool simple_wallet::export_key_images(const std::vector<std::string> &args)
{
  if (m_wallet->key_on_device())
  {
    fail_msg_writer() << tr("command not supported by HW wallet");
    return true;
  }
  if (args.size() != 1 && args.size() != 2)
  {
    PRINT_USAGE(USAGE_EXPORT_KEY_IMAGES);
    return true;
  }
  if (m_wallet->watch_only())
  {
    fail_msg_writer() << tr("wallet is watch-only and cannot export key images");
    return true;
  }

  std::string filename = args[0];
  if (m_wallet->confirm_export_overwrite() && !check_file_overwrite(filename))
    return true;

  SCOPED_WALLET_UNLOCK();

  try
  {
    /// whether to export requested key images only
    bool requested_only = (args.size() == 2 && args[1] == "requested-only");
    if (!m_wallet->export_key_images(filename, requested_only))
    {
      fail_msg_writer() << tr("failed to save file ") << filename;
      return true;
    }
  }
  catch (const std::exception &e)
  {
    LOG_ERROR("Error exporting key images: " << e.what());
    fail_msg_writer() << "Error exporting key images: " << e.what();
    return true;
  }

  success_msg_writer() << tr("Signed key images exported to ") << filename;
  return true;
}
//----------------------------------------------------------------------------------------------------
bool simple_wallet::import_key_images(const std::vector<std::string> &args)
{
  if (m_wallet->key_on_device())
  {
    fail_msg_writer() << tr("command not supported by HW wallet");
    return true;
  }
  if (!m_wallet->is_trusted_daemon())
  {
    fail_msg_writer() << tr("this command requires a trusted daemon. Enable with --trusted-daemon");
    return true;
  }

  if (args.size() != 1)
  {
    PRINT_USAGE(USAGE_IMPORT_KEY_IMAGES);
    return true;
  }
  std::string filename = args[0];

  LOCK_IDLE_SCOPE();
  try
  {
    uint64_t spent = 0, unspent = 0;
    uint64_t height = m_wallet->import_key_images(filename, spent, unspent);
    success_msg_writer() << "Signed key images imported to height " << height << ", "
        << print_money(spent) << " spent, " << print_money(unspent) << " unspent"; 
  }
  catch (const std::exception &e)
  {
    fail_msg_writer() << "Failed to import key images: " << e.what();
    return true;
  }

  return true;
}
//----------------------------------------------------------------------------------------------------
bool simple_wallet::hw_key_images_sync(const std::vector<std::string> &args)
{
  if (!m_wallet->key_on_device())
  {
    fail_msg_writer() << tr("command only supported by HW wallet");
    return true;
  }
  if (!m_wallet->get_account().get_device().has_ki_cold_sync())
  {
    fail_msg_writer() << tr("hw wallet does not support cold KI sync");
    return true;
  }

  LOCK_IDLE_SCOPE();
  key_images_sync_intern();
  return true;
}
//----------------------------------------------------------------------------------------------------
void simple_wallet::key_images_sync_intern(){
  try
  {
    message_writer(console_color_white, false) << tr("Please confirm the key image sync on the device");

    uint64_t spent = 0, unspent = 0;
    uint64_t height = m_wallet->cold_key_image_sync(spent, unspent);
    if (height > 0)
    {
      success_msg_writer() << tr("Key images synchronized to height ") << height;
      if (!m_wallet->is_trusted_daemon())
      {
        message_writer() << tr("Running untrusted daemon, cannot determine which transaction output is spent. Use a trusted daemon with --trusted-daemon and run rescan_spent");
      } else
      {
        success_msg_writer() << print_money(spent) << tr(" spent, ") << print_money(unspent) << tr(" unspent");
      }
    }
    else {
      fail_msg_writer() << tr("Failed to import key images");
    }
  }
  catch (const std::exception &e)
  {
    fail_msg_writer() << tr("Failed to import key images: ") << e.what();
  }
}
//----------------------------------------------------------------------------------------------------
bool simple_wallet::hw_reconnect(const std::vector<std::string> &args)
{
  if (!m_wallet->key_on_device())
  {
    fail_msg_writer() << tr("command only supported by HW wallet");
    return true;
  }

  LOCK_IDLE_SCOPE();
  try
  {
    bool r = m_wallet->reconnect_device();
    if (!r){
      fail_msg_writer() << tr("Failed to reconnect device");
    }
  }
  catch (const std::exception &e)
  {
    fail_msg_writer() << tr("Failed to reconnect device: ") << tr(e.what());
    return true;
  }

  return true;
}
//----------------------------------------------------------------------------------------------------
bool simple_wallet::export_outputs(const std::vector<std::string> &args)
{
  if (m_wallet->key_on_device())
  {
    fail_msg_writer() << tr("command not supported by HW wallet");
    return true;
  }
  if (args.size() != 1)
  {
    PRINT_USAGE(USAGE_EXPORT_OUTPUTS);
    return true;
  }

  std::string filename = args[0];
  if (m_wallet->confirm_export_overwrite() && !check_file_overwrite(filename))
    return true;

  SCOPED_WALLET_UNLOCK();

  try
  {
    std::string data = m_wallet->export_outputs_to_str();
    bool r = epee::file_io_utils::save_string_to_file(filename, data);
    if (!r)
    {
      fail_msg_writer() << tr("failed to save file ") << filename;
      return true;
    }
  }
  catch (const std::exception &e)
  {
    LOG_ERROR("Error exporting outputs: " << e.what());
    fail_msg_writer() << "Error exporting outputs: " << e.what();
    return true;
  }

  success_msg_writer() << tr("Outputs exported to ") << filename;
  return true;
}
//----------------------------------------------------------------------------------------------------
bool simple_wallet::import_outputs(const std::vector<std::string> &args)
{
  if (m_wallet->key_on_device())
  {
    fail_msg_writer() << tr("command not supported by HW wallet");
    return true;
  }
  if (args.size() != 1)
  {
    PRINT_USAGE(USAGE_IMPORT_OUTPUTS);
    return true;
  }
  std::string filename = args[0];

  std::string data;
  bool r = epee::file_io_utils::load_file_to_string(filename, data);
  if (!r)
  {
    fail_msg_writer() << tr("failed to read file ") << filename;
    return true;
  }

  try
  {
    SCOPED_WALLET_UNLOCK();
    size_t n_outputs = m_wallet->import_outputs_from_str(data);
    success_msg_writer() << boost::lexical_cast<std::string>(n_outputs) << " outputs imported";
  }
  catch (const std::exception &e)
  {
    fail_msg_writer() << "Failed to import outputs " << filename << ": " << e.what();
    return true;
  }

  return true;
}
//----------------------------------------------------------------------------------------------------
bool simple_wallet::show_transfer(const std::vector<std::string> &args)
{
  if (args.size() != 1)
  {
    PRINT_USAGE(USAGE_SHOW_TRANSFER);
    return true;
  }

  cryptonote::blobdata txid_data;
  if(!epee::string_tools::parse_hexstr_to_binbuff(args.front(), txid_data) || txid_data.size() != sizeof(crypto::hash))
  {
    fail_msg_writer() << tr("failed to parse txid");
    return true;
  }
  crypto::hash txid = *reinterpret_cast<const crypto::hash*>(txid_data.data());

  const uint64_t last_block_height = m_wallet->get_blockchain_current_height();

  std::list<std::pair<crypto::hash, tools::wallet2::payment_details>> payments;
  m_wallet->get_payments(payments, 0, (uint64_t)-1, m_current_subaddress_account);
  for (std::list<std::pair<crypto::hash, tools::wallet2::payment_details>>::const_iterator i = payments.begin(); i != payments.end(); ++i) {
    const tools::wallet2::payment_details &pd = i->second;
    if (pd.m_tx_hash == txid) {
      std::string payment_id = string_tools::pod_to_hex(i->first);
      if (payment_id.substr(16).find_first_not_of('0') == std::string::npos)
        payment_id = payment_id.substr(0,16);
      success_msg_writer() << "Incoming transaction found";
      success_msg_writer() << "txid: " << txid;
      success_msg_writer() << "Height: " << pd.m_block_height;
      success_msg_writer() << "Timestamp: " << tools::get_human_readable_timestamp(pd.m_timestamp);
      success_msg_writer() << "Amount: " << print_money(pd.m_amount);
      success_msg_writer() << "Payment ID: " << payment_id;
      if (pd.m_unlock_time < CRYPTONOTE_MAX_BLOCK_NUMBER)
      {
        uint64_t bh = std::max(pd.m_unlock_time, pd.m_block_height + CRYPTONOTE_DEFAULT_TX_SPENDABLE_AGE);
        uint64_t last_block_reward = m_wallet->get_last_block_reward();
        uint64_t suggested_threshold = last_block_reward ? (pd.m_amount + last_block_reward - 1) / last_block_reward : 0;
        if (bh >= last_block_height)
          success_msg_writer() << "Locked: " << (bh - last_block_height) << " blocks to unlock";
        else if (suggested_threshold > 0)
          success_msg_writer() << std::to_string(last_block_height - bh) << " confirmations (" << suggested_threshold << " suggested threshold)";
        else
          success_msg_writer() << std::to_string(last_block_height - bh) << " confirmations";
      }
      else
      {
        uint64_t current_time = static_cast<uint64_t>(time(NULL));
        uint64_t threshold = current_time + CRYPTONOTE_LOCKED_TX_ALLOWED_DELTA_SECONDS_V2;
        if (threshold >= pd.m_unlock_time)
          success_msg_writer() << "unlocked for " << tools::get_human_readable_timespan(std::chrono::seconds(threshold - pd.m_unlock_time));
        else
          success_msg_writer() << "locked for " << tools::get_human_readable_timespan(std::chrono::seconds(pd.m_unlock_time - threshold));
      }
      success_msg_writer() << "Address index: " << pd.m_subaddr_index.minor;
      success_msg_writer() << "Note: " << m_wallet->get_tx_note(txid);
      return true;
    }
  }

  std::list<std::pair<crypto::hash, tools::wallet2::confirmed_transfer_details>> payments_out;
  m_wallet->get_payments_out(payments_out, 0, (uint64_t)-1, m_current_subaddress_account);
  for (std::list<std::pair<crypto::hash, tools::wallet2::confirmed_transfer_details>>::const_iterator i = payments_out.begin(); i != payments_out.end(); ++i) {
    if (i->first == txid)
    {
      const tools::wallet2::confirmed_transfer_details &pd = i->second;
      uint64_t change = pd.m_change == (uint64_t)-1 ? 0 : pd.m_change; // change may not be known
      uint64_t fee = pd.m_amount_in - pd.m_amount_out;
      std::string dests;
      for (const auto &d: pd.m_dests) {
        if (!dests.empty())
          dests += ", ";
        dests +=  get_account_address_as_str(m_wallet->nettype(), d.is_subaddress, d.addr) + ": " + print_money(d.amount);
      }
      std::string payment_id = string_tools::pod_to_hex(i->second.m_payment_id);
      if (payment_id.substr(16).find_first_not_of('0') == std::string::npos)
        payment_id = payment_id.substr(0,16);
      success_msg_writer() << "Outgoing transaction found";
      success_msg_writer() << "txid: " << txid;
      success_msg_writer() << "Height: " << pd.m_block_height;
      success_msg_writer() << "Timestamp: " << tools::get_human_readable_timestamp(pd.m_timestamp);
      success_msg_writer() << "Amount: " << print_money(pd.m_amount_in - change - fee);
      success_msg_writer() << "Payment ID: " << payment_id;
      success_msg_writer() << "Change: " << print_money(change);
      success_msg_writer() << "Fee: " << print_money(fee);
      success_msg_writer() << "Destinations: " << dests;
      if (pd.m_unlock_time < CRYPTONOTE_MAX_BLOCK_NUMBER)
      {
        uint64_t bh = std::max(pd.m_unlock_time, pd.m_block_height + CRYPTONOTE_DEFAULT_TX_SPENDABLE_AGE);
        if (bh >= last_block_height)
          success_msg_writer() << "Locked: " << (bh - last_block_height) << " blocks to unlock";
        else
          success_msg_writer() << std::to_string(last_block_height - bh) << " confirmations";
      }
      else
      {
        uint64_t current_time = static_cast<uint64_t>(time(NULL));
        uint64_t threshold = current_time + CRYPTONOTE_LOCKED_TX_ALLOWED_DELTA_SECONDS_V2;
        if (threshold >= pd.m_unlock_time)
          success_msg_writer() << "unlocked for " << tools::get_human_readable_timespan(std::chrono::seconds(threshold - pd.m_unlock_time));
        else
          success_msg_writer() << "locked for " << tools::get_human_readable_timespan(std::chrono::seconds(pd.m_unlock_time - threshold));
      }
      success_msg_writer() << "Note: " << m_wallet->get_tx_note(txid);
      return true;
    }
  }

  try
  {
    m_wallet->update_pool_state();
    std::list<std::pair<crypto::hash, tools::wallet2::pool_payment_details>> pool_payments;
    m_wallet->get_unconfirmed_payments(pool_payments, m_current_subaddress_account);
    for (std::list<std::pair<crypto::hash, tools::wallet2::pool_payment_details>>::const_iterator i = pool_payments.begin(); i != pool_payments.end(); ++i) {
      const tools::wallet2::payment_details &pd = i->second.m_pd;
      if (pd.m_tx_hash == txid)
      {
        std::string payment_id = string_tools::pod_to_hex(i->first);
        if (payment_id.substr(16).find_first_not_of('0') == std::string::npos)
          payment_id = payment_id.substr(0,16);
        success_msg_writer() << "Unconfirmed incoming transaction found in the txpool";
        success_msg_writer() << "txid: " << txid;
        success_msg_writer() << "Timestamp: " << tools::get_human_readable_timestamp(pd.m_timestamp);
        success_msg_writer() << "Amount: " << print_money(pd.m_amount);
        success_msg_writer() << "Payment ID: " << payment_id;
        success_msg_writer() << "Address index: " << pd.m_subaddr_index.minor;
        success_msg_writer() << "Note: " << m_wallet->get_tx_note(txid);
        if (i->second.m_double_spend_seen)
          success_msg_writer() << tr("Double spend seen on the network: this transaction may or may not end up being mined");
        return true;
      }
    }
  }
  catch (...)
  {
    fail_msg_writer() << "Failed to get pool state";
  }

  std::list<std::pair<crypto::hash, tools::wallet2::unconfirmed_transfer_details>> upayments;
  m_wallet->get_unconfirmed_payments_out(upayments, m_current_subaddress_account);
  for (std::list<std::pair<crypto::hash, tools::wallet2::unconfirmed_transfer_details>>::const_iterator i = upayments.begin(); i != upayments.end(); ++i) {
    if (i->first == txid)
    {
      const tools::wallet2::unconfirmed_transfer_details &pd = i->second;
      uint64_t amount = pd.m_amount_in;
      uint64_t fee = amount - pd.m_amount_out;
      std::string payment_id = string_tools::pod_to_hex(i->second.m_payment_id);
      if (payment_id.substr(16).find_first_not_of('0') == std::string::npos)
        payment_id = payment_id.substr(0,16);
      bool is_failed = pd.m_state == tools::wallet2::unconfirmed_transfer_details::failed;

      success_msg_writer() << (is_failed ? "Failed" : "Pending") << " outgoing transaction found";
      success_msg_writer() << "txid: " << txid;
      success_msg_writer() << "Timestamp: " << tools::get_human_readable_timestamp(pd.m_timestamp);
      success_msg_writer() << "Amount: " << print_money(amount - pd.m_change - fee);
      success_msg_writer() << "Payment ID: " << payment_id;
      success_msg_writer() << "Change: " << print_money(pd.m_change);
      success_msg_writer() << "Fee: " << print_money(fee);
      success_msg_writer() << "Note: " << m_wallet->get_tx_note(txid);
      return true;
    }
  }

  fail_msg_writer() << tr("Transaction ID not found");
  return true;
}
//----------------------------------------------------------------------------------------------------
bool simple_wallet::process_command(const std::vector<std::string> &args)
{
  return m_cmd_binder.process_command_vec(args);
}
//----------------------------------------------------------------------------------------------------
void simple_wallet::interrupt()
{
  if (m_in_manual_refresh.load(std::memory_order_relaxed))
  {
    m_wallet->stop();
  }
  else
  {
    stop();
  }
}
//----------------------------------------------------------------------------------------------------
void simple_wallet::commit_or_save(std::vector<tools::wallet2::pending_tx>& ptx_vector, bool do_not_relay)
{
  size_t i = 0;
  std::string msg_buf; // NOTE(loki): Buffer output so integration tests read the entire output
  msg_buf.reserve(128);

  while (!ptx_vector.empty())
  {
    msg_buf.clear();
    auto & ptx = ptx_vector.back();
    const crypto::hash txid = get_transaction_hash(ptx.tx);
    if (do_not_relay)
    {
      cryptonote::blobdata blob;
      tx_to_blob(ptx.tx, blob);
      const std::string blob_hex = epee::string_tools::buff_to_hex_nodelimer(blob);
      const std::string filename = "raw_loki_tx" + (ptx_vector.size() == 1 ? "" : ("_" + std::to_string(i++)));
      bool success = epee::file_io_utils::save_string_to_file(filename, blob_hex);

      if (success) msg_buf += tr("Transaction successfully saved to ");
      else         msg_buf += tr("Failed to save transaction to ");

      msg_buf += filename;
      msg_buf += tr(", txid <");
      msg_buf += epee::string_tools::pod_to_hex(txid);
      msg_buf += ">";

      if (success) success_msg_writer(true) << msg_buf;
      else         fail_msg_writer()        << msg_buf;
    }
    else
    {
      m_wallet->commit_tx(ptx);
      msg_buf += tr("Transaction successfully submitted, transaction <");
      msg_buf += epee::string_tools::pod_to_hex(txid);
      msg_buf += ">\n";
      msg_buf += tr("You can check its status by using the `show_transfers` command.");
      success_msg_writer(true) << msg_buf;
    }
    // if no exception, remove element from vector
    ptx_vector.pop_back();
  }
}
//----------------------------------------------------------------------------------------------------
int main(int argc, char* argv[])
{
  TRY_ENTRY();

#ifdef WIN32
  // Activate UTF-8 support for Boost filesystem classes on Windows
  std::locale::global(boost::locale::generator().generate(""));
  boost::filesystem::path::imbue(std::locale());
#endif

  po::options_description desc_params(wallet_args::tr("Wallet options"));
  tools::wallet2::init_options(desc_params);
  command_line::add_arg(desc_params, arg_wallet_file);
  command_line::add_arg(desc_params, arg_generate_new_wallet);
  command_line::add_arg(desc_params, arg_generate_from_device);
  command_line::add_arg(desc_params, arg_generate_from_view_key);
  command_line::add_arg(desc_params, arg_generate_from_spend_key);
  command_line::add_arg(desc_params, arg_generate_from_keys);
  command_line::add_arg(desc_params, arg_generate_from_multisig_keys);
  command_line::add_arg(desc_params, arg_generate_from_json);
  command_line::add_arg(desc_params, arg_mnemonic_language);
  command_line::add_arg(desc_params, arg_command);

  command_line::add_arg(desc_params, arg_restore_deterministic_wallet );
  command_line::add_arg(desc_params, arg_restore_multisig_wallet );
  command_line::add_arg(desc_params, arg_non_deterministic );
  command_line::add_arg(desc_params, arg_electrum_seed );
  command_line::add_arg(desc_params, arg_allow_mismatched_daemon_version);
  command_line::add_arg(desc_params, arg_restore_height);
  command_line::add_arg(desc_params, arg_restore_date);
  command_line::add_arg(desc_params, arg_do_not_relay);
  command_line::add_arg(desc_params, arg_create_address_file);
  command_line::add_arg(desc_params, arg_subaddress_lookahead);
  command_line::add_arg(desc_params, arg_use_english_language_names);
  command_line::add_arg(desc_params, arg_long_payment_id_support);

  po::positional_options_description positional_options;
  positional_options.add(arg_command.name, -1);

  boost::optional<po::variables_map> vm;
  bool should_terminate = false;
  std::tie(vm, should_terminate) = wallet_args::main(
   argc, argv,
   "loki-wallet-cli [--wallet-file=<filename>|--generate-new-wallet=<filename>] [<COMMAND>]",
    sw::tr("This is the command line Loki wallet. It needs to connect to a Loki\ndaemon to work correctly.\n\nWARNING: Do not reuse your Loki keys on a contentious fork, doing so will harm your privacy.\n Only consider reusing your key on a contentious fork if the fork has key reuse mitigations built in."),
    desc_params,
    positional_options,
    [](const std::string &s, bool emphasis){ tools::scoped_message_writer(emphasis ? epee::console_color_white : epee::console_color_default, true) << s; },
    "loki-wallet-cli.log"
  );

  if (!vm)
  {
    return 1;
  }

  if (should_terminate)
  {
    return 0;
  }

  cryptonote::simple_wallet w;
  const bool r = w.init(*vm);
  CHECK_AND_ASSERT_MES(r, 1, sw::tr("Failed to initialize wallet"));

  std::vector<std::string> command = command_line::get_arg(*vm, arg_command);
  if (!command.empty())
  {
    if (!w.process_command(command))
      fail_msg_writer() << sw::tr("Unknown command: ") << command.front();
    w.stop();
    w.deinit();
  }
  else
  {
    tools::signal_handler::install([&w](int type) {
      if (tools::password_container::is_prompting.load())
      {
        // must be prompting for password so return and let the signal stop prompt
        return;
      }
#ifdef WIN32
      if (type == CTRL_C_EVENT)
#else
      if (type == SIGINT)
#endif
      {
        // if we're pressing ^C when refreshing, just stop refreshing
        w.interrupt();
      }
      else
      {
        w.stop();
      }
    });
    w.run();

    w.deinit();
  }
  return 0;
  CATCH_ENTRY_L0("main", 1);
}

// MMS ---------------------------------------------------------------------------------------------------

// Access to the message store, or more exactly to the list of the messages that can be changed
// by the idle thread, is guarded by the same mutex-based mechanism as access to the wallet
// as a whole and thus e.g. uses the "LOCK_IDLE_SCOPE" macro. This is a little over-cautious, but
// simple and safe. Care has to be taken however where MMS methods call other simplewallet methods
// that use "LOCK_IDLE_SCOPE" as this cannot be nested!

// Methods for commands like "export_multisig_info" usually read data from file(s) or write data
// to files. The MMS calls now those methods as well, to produce data for messages and to process data
// from messages. As it would be quite inconvenient for the MMS to write data for such methods to files
// first or get data out of result files after the call, those methods detect a call from the MMS and
// expect data as arguments instead of files and give back data by calling 'process_wallet_created_data'.

bool simple_wallet::user_confirms(const std::string &question)
{
   std::string answer = input_line(question + tr(" (Y/Yes/N/No): "));
   return !std::cin.eof() && command_line::is_yes(answer);
}

bool simple_wallet::get_number_from_arg(const std::string &arg, uint32_t &number, const uint32_t lower_bound, const uint32_t upper_bound)
{
  bool valid = false;
  try
  {
    number = boost::lexical_cast<uint32_t>(arg);
    valid = (number >= lower_bound) && (number <= upper_bound);
  }
  catch(const boost::bad_lexical_cast &)
  {
  }
  return valid;
}

bool simple_wallet::choose_mms_processing(const std::vector<mms::processing_data> &data_list, uint32_t &choice)
{
  size_t choices = data_list.size();
  if (choices == 1)
  {
    choice = 0;
    return true;
  }
  mms::message_store& ms = m_wallet->get_message_store();
  message_writer() << tr("Choose processing:");
  std::string text;
  for (size_t i = 0; i < choices; ++i)
  {
    const mms::processing_data &data = data_list[i];
    text = std::to_string(i+1) + ": ";
    switch (data.processing)
    {
    case mms::message_processing::sign_tx:
      text += tr("Sign tx");
      break;
    case mms::message_processing::send_tx:
    {
      mms::message m;
      ms.get_message_by_id(data.message_ids[0], m);
      if (m.type == mms::message_type::fully_signed_tx)
      {
        text += tr("Send the tx for submission to ");
      }
      else
      {
        text += tr("Send the tx for signing to ");
      }
      mms::authorized_signer signer = ms.get_signer(data.receiving_signer_index);
      text += ms.signer_to_string(signer, 50);
      break;
    }
    case mms::message_processing::submit_tx:
      text += tr("Submit tx");
      break;
    default:
      text += tr("unknown");
      break;
    }
    message_writer() << text;
  }

  std::string line = input_line(tr("Choice: "));
  if (std::cin.eof() || line.empty())
  {
    return false;
  }
  bool choice_ok = get_number_from_arg(line, choice, 1, choices);
  if (choice_ok)
  {
    choice--;
  }
  else
  {
    fail_msg_writer() << tr("Wrong choice");
  }
  return choice_ok;
}

void simple_wallet::list_mms_messages(const std::vector<mms::message> &messages)
{
  message_writer() << boost::format("%4s %-4s %-30s %-21s %7s %3s %-15s %-40s") % tr("Id") % tr("I/O") % tr("Authorized Signer")
          % tr("Message Type") % tr("Height") % tr("R") % tr("Message State") % tr("Since");
  mms::message_store& ms = m_wallet->get_message_store();
  uint64_t now = (uint64_t)time(NULL);
  for (size_t i = 0; i < messages.size(); ++i)
  {
    const mms::message &m = messages[i];
    const mms::authorized_signer &signer = ms.get_signer(m.signer_index);
    bool highlight = (m.state == mms::message_state::ready_to_send) || (m.state == mms::message_state::waiting);
    message_writer(m.direction == mms::message_direction::out ? console_color_green : console_color_magenta, highlight) <<
            boost::format("%4s %-4s %-30s %-21s %7s %3s %-15s %-40s") %
            m.id %
            ms.message_direction_to_string(m.direction) %
            ms.signer_to_string(signer, 30) %
            ms.message_type_to_string(m.type) %
            m.wallet_height %
            m.round %
            ms.message_state_to_string(m.state) %
            (tools::get_human_readable_timestamp(m.modified) + ", " + tools::get_human_readable_timespan(std::chrono::seconds(now - m.modified)) + tr(" ago"));
  }
}

void simple_wallet::list_signers(const std::vector<mms::authorized_signer> &signers)
{
  message_writer() << boost::format("%2s %-20s %-s") % tr("#") % tr("Label") % tr("Transport Address");
  message_writer() << boost::format("%2s %-20s %-s") % "" % tr("Auto-Config Token") % tr("Loki Address");
  for (size_t i = 0; i < signers.size(); ++i)
  {
    const mms::authorized_signer &signer = signers[i];
    std::string label = signer.label.empty() ? tr("<not set>") : signer.label;
    std::string monero_address;
    if (signer.monero_address_known)
    {
      monero_address = get_account_address_as_str(m_wallet->nettype(), false, signer.monero_address);
    }
    else
    {
      monero_address = tr("<not set>");
    }
    std::string transport_address = signer.transport_address.empty() ? tr("<not set>") : signer.transport_address;
    message_writer() << boost::format("%2s %-20s %-s") % (i + 1) % label % transport_address;
    message_writer() << boost::format("%2s %-20s %-s") % "" % signer.auto_config_token % monero_address;
    message_writer() << "";
  }
}

void simple_wallet::add_signer_config_messages()
{
  mms::message_store& ms = m_wallet->get_message_store();
  std::string signer_config;
  ms.get_signer_config(signer_config);

  const std::vector<mms::authorized_signer> signers = ms.get_all_signers();
  mms::multisig_wallet_state state = get_multisig_wallet_state();
  uint32_t num_authorized_signers = ms.get_num_authorized_signers();
  for (uint32_t i = 1 /* without me */; i < num_authorized_signers; ++i)
  {
    ms.add_message(state, i, mms::message_type::signer_config, mms::message_direction::out, signer_config);
  }
}

void simple_wallet::show_message(const mms::message &m)
{
  mms::message_store& ms = m_wallet->get_message_store();
  const mms::authorized_signer &signer = ms.get_signer(m.signer_index);
  bool display_content;
  std::string sanitized_text;
  switch (m.type)
  {
  case mms::message_type::key_set:
  case mms::message_type::additional_key_set:
  case mms::message_type::note:
    display_content = true;
    ms.get_sanitized_message_text(m, sanitized_text);
    break;
  default:
    display_content = false;
  }
  uint64_t now = (uint64_t)time(NULL);
  message_writer() << "";
  message_writer() << tr("Message ") << m.id;
  message_writer() << tr("In/out: ") << ms.message_direction_to_string(m.direction);
  message_writer() << tr("Type: ") << ms.message_type_to_string(m.type);
  message_writer() << tr("State: ") << boost::format(tr("%s since %s, %s ago")) %
          ms.message_state_to_string(m.state) % tools::get_human_readable_timestamp(m.modified) % tools::get_human_readable_timespan(std::chrono::seconds(now - m.modified));
  if (m.sent == 0)
  {
    message_writer() << tr("Sent: Never");
  }
  else
  {
    message_writer() << boost::format(tr("Sent: %s, %s ago")) %
            tools::get_human_readable_timestamp(m.sent) % tools::get_human_readable_timespan(std::chrono::seconds(now - m.sent));
  }
  message_writer() << tr("Authorized signer: ") << ms.signer_to_string(signer, 100);
  message_writer() << tr("Content size: ") << m.content.length() << tr(" bytes");
  message_writer() << tr("Content: ") << (display_content ? sanitized_text : tr("(binary data)"));

  if (m.type == mms::message_type::note)
  {
    // Showing a note and read its text is "processing" it: Set the state accordingly
    // which will also delete it from Bitmessage as a side effect
    // (Without this little "twist" it would never change the state, and never get deleted)
    ms.set_message_processed_or_sent(m.id);
  }
}

void simple_wallet::ask_send_all_ready_messages()
{
  mms::message_store& ms = m_wallet->get_message_store();
  std::vector<mms::message> ready_messages;
  const std::vector<mms::message> &messages = ms.get_all_messages();
  for (size_t i = 0; i < messages.size(); ++i)
  {
    const mms::message &m = messages[i];
    if (m.state == mms::message_state::ready_to_send)
    {
      ready_messages.push_back(m);
    }
  }
  if (ready_messages.size() != 0)
  {
    list_mms_messages(ready_messages);
    bool send = ms.get_auto_send();
    if (!send)
    {
      send = user_confirms(tr("Send these messages now?"));
    }
    if (send)
    {
      mms::multisig_wallet_state state = get_multisig_wallet_state();
      for (size_t i = 0; i < ready_messages.size(); ++i)
      {
        ms.send_message(state, ready_messages[i].id);
        ms.set_message_processed_or_sent(ready_messages[i].id);
      }
      success_msg_writer() << tr("Queued for sending.");
    }
  }
}

bool simple_wallet::get_message_from_arg(const std::string &arg, mms::message &m)
{
  mms::message_store& ms = m_wallet->get_message_store();
  bool valid_id = false;
  uint32_t id;
  try
  {
    id = (uint32_t)boost::lexical_cast<uint32_t>(arg);
    valid_id = ms.get_message_by_id(id, m);
  }
  catch (const boost::bad_lexical_cast &)
  {
  }
  if (!valid_id)
  {
    fail_msg_writer() << tr("Invalid message id");
  }
  return valid_id;
}

void simple_wallet::mms_init(const std::vector<std::string> &args)
{
  if (args.size() != 3)
  {
    fail_msg_writer() << tr("usage: mms init <required_signers>/<authorized_signers> <own_label> <own_transport_address>");
    return;
  }
  mms::message_store& ms = m_wallet->get_message_store();
  if (ms.get_active())
  {
    if (!user_confirms(tr("The MMS is already initialized. Re-initialize by deleting all signer info and messages?")))
    {
      return;
    }
  }
  uint32_t num_required_signers;
  uint32_t num_authorized_signers;
  const std::string &mn = args[0];
  std::vector<std::string> numbers;
  boost::split(numbers, mn, boost::is_any_of("/"));
  bool mn_ok = (numbers.size() == 2)
               && get_number_from_arg(numbers[1], num_authorized_signers, 2, 100)
               && get_number_from_arg(numbers[0], num_required_signers, 2, num_authorized_signers);
  if (!mn_ok)
  {
    fail_msg_writer() << tr("Error in the number of required signers and/or authorized signers");
    return;
  }
  LOCK_IDLE_SCOPE();
  ms.init(get_multisig_wallet_state(), args[1], args[2], num_authorized_signers, num_required_signers);
}

void simple_wallet::mms_info(const std::vector<std::string> &args)
{
  mms::message_store& ms = m_wallet->get_message_store();
  if (ms.get_active())
  {
    message_writer() << boost::format("The MMS is active for %s/%s multisig.")
            % ms.get_num_required_signers() % ms.get_num_authorized_signers();
  }
  else
  {
    message_writer() << tr("The MMS is not active.");
  }
}

void simple_wallet::mms_signer(const std::vector<std::string> &args)
{
  mms::message_store& ms = m_wallet->get_message_store();
  const std::vector<mms::authorized_signer> &signers = ms.get_all_signers();
  if (args.size() == 0)
  {
    // Without further parameters list all defined signers
    list_signers(signers);
    return;
  }

  uint32_t index;
  bool index_valid = get_number_from_arg(args[0], index, 1, ms.get_num_authorized_signers());
  if (index_valid)
  {
    index--;
  }
  else
  {
    fail_msg_writer() << tr("Invalid signer number ") + args[0];
    return;
  }
  if ((args.size() < 2) || (args.size() > 4))
  {
    fail_msg_writer() << tr("mms signer [<number> <label> [<transport_address> [<loki_address>]]]");
    return;
  }

  boost::optional<string> label = args[1];
  boost::optional<string> transport_address;
  if (args.size() >= 3)
  {
    transport_address = args[2];
  }
  boost::optional<cryptonote::account_public_address> monero_address;
  LOCK_IDLE_SCOPE();
  mms::multisig_wallet_state state = get_multisig_wallet_state();
  if (args.size() == 4)
  {
    cryptonote::address_parse_info info;
    bool ok = cryptonote::get_account_address_from_str_or_url(info, m_wallet->nettype(), args[3], oa_prompter);
    if (!ok)
    {
      fail_msg_writer() << tr("Invalid Loki address");
      return;
    }
    monero_address = info.address;
    const std::vector<mms::message> &messages = ms.get_all_messages();
    if ((messages.size() > 0) || state.multisig)
    {
      fail_msg_writer() << tr("Wallet state does not allow changing Loki addresses anymore");
      return;
    }
  }
  ms.set_signer(state, index, label, transport_address, monero_address);
}

void simple_wallet::mms_list(const std::vector<std::string> &args)
{
  mms::message_store& ms = m_wallet->get_message_store();
  if (args.size() != 0)
  {
    fail_msg_writer() << tr("Usage: mms list");
    return;
  }
  LOCK_IDLE_SCOPE();
  const std::vector<mms::message> &messages = ms.get_all_messages();
  list_mms_messages(messages);
}

void simple_wallet::mms_next(const std::vector<std::string> &args)
{
  mms::message_store& ms = m_wallet->get_message_store();
  if ((args.size() > 1) || ((args.size() == 1) && (args[0] != "sync")))
  {
    fail_msg_writer() << tr("Usage: mms next [sync]");
    return;
  }
  bool avail = false;
  std::vector<mms::processing_data> data_list;
  bool force_sync = false;
  uint32_t choice = 0;
  {
    LOCK_IDLE_SCOPE();
    if ((args.size() == 1) && (args[0] == "sync"))
    {
      // Force the MMS to process any waiting sync info although on its own it would just ignore
      // those messages because no need to process them can be seen
      force_sync = true;
    }
    string wait_reason;
    {
      avail = ms.get_processable_messages(get_multisig_wallet_state(), force_sync, data_list, wait_reason);
    }
    if (avail)
    {
      avail = choose_mms_processing(data_list, choice);
    }
    else if (!wait_reason.empty())
    {
      message_writer() << tr("No next step: ") << wait_reason;
    }
  }
  if (avail)
  {
    mms::processing_data data = data_list[choice];
    bool command_successful = false;
    switch(data.processing)
    {
    case mms::message_processing::prepare_multisig:
      message_writer() << tr("prepare_multisig");
      command_successful = prepare_multisig_main(std::vector<std::string>(), true);
      break;

    case mms::message_processing::make_multisig:
    {
      message_writer() << tr("make_multisig");
      size_t number_of_key_sets = data.message_ids.size();
      std::vector<std::string> sig_args(number_of_key_sets + 1);
      sig_args[0] = std::to_string(ms.get_num_required_signers());
      for (size_t i = 0; i < number_of_key_sets; ++i)
      {
        mms::message m = ms.get_message_by_id(data.message_ids[i]);
        sig_args[i+1] = m.content;
      }
      command_successful = make_multisig_main(sig_args, true);
      break;
    }

    case mms::message_processing::exchange_multisig_keys:
    {
      message_writer() << tr("exchange_multisig_keys");
      size_t number_of_key_sets = data.message_ids.size();
      // Other than "make_multisig" only the key sets as parameters, no num_required_signers
      std::vector<std::string> sig_args(number_of_key_sets);
      for (size_t i = 0; i < number_of_key_sets; ++i)
      {
        mms::message m = ms.get_message_by_id(data.message_ids[i]);
        sig_args[i] = m.content;
      }
      command_successful = exchange_multisig_keys_main(sig_args, true);
      break;
    }

    case mms::message_processing::create_sync_data:
    {
      message_writer() << tr("export_multisig_info");
      std::vector<std::string> export_args;
      export_args.push_back("MMS");  // dummy filename
      command_successful = export_multisig_main(export_args, true);
      break;
    }

    case mms::message_processing::process_sync_data:
    {
      message_writer() << tr("import_multisig_info");
      std::vector<std::string> import_args;
      for (size_t i = 0; i < data.message_ids.size(); ++i)
      {
        mms::message m = ms.get_message_by_id(data.message_ids[i]);
        import_args.push_back(m.content);
      }
      command_successful = import_multisig_main(import_args, true);
      break;
    }

    case mms::message_processing::sign_tx:
    {
      message_writer() << tr("sign_multisig");
      std::vector<std::string> sign_args;
      mms::message m = ms.get_message_by_id(data.message_ids[0]);
      sign_args.push_back(m.content);
      command_successful = sign_multisig_main(sign_args, true);
      break;
    }

    case mms::message_processing::submit_tx:
    {
      message_writer() << tr("submit_multisig");
      std::vector<std::string> submit_args;
      mms::message m = ms.get_message_by_id(data.message_ids[0]);
      submit_args.push_back(m.content);
      command_successful = submit_multisig_main(submit_args, true);
      break;
    }

    case mms::message_processing::send_tx:
    {
      message_writer() << tr("Send tx");
      mms::message m = ms.get_message_by_id(data.message_ids[0]);
      LOCK_IDLE_SCOPE();
      ms.add_message(get_multisig_wallet_state(), data.receiving_signer_index, m.type, mms::message_direction::out,
                     m.content);
      command_successful = true;
      break;
    }

    case mms::message_processing::process_signer_config:
    {
      message_writer() << tr("Process signer config");
      LOCK_IDLE_SCOPE();
      mms::message m = ms.get_message_by_id(data.message_ids[0]);
      mms::authorized_signer me = ms.get_signer(0);
      mms::multisig_wallet_state state = get_multisig_wallet_state();
      if (!me.auto_config_running)
      {
        // If no auto-config is running, the config sent may be unsolicited or problematic
        // so show what arrived and ask for confirmation before taking it in
        std::vector<mms::authorized_signer> signers;
        ms.unpack_signer_config(state, m.content, signers);
        list_signers(signers);
        if (!user_confirms(tr("Replace current signer config with the one displayed above?")))
        {
          break;
        }
      }
      ms.process_signer_config(state, m.content);
      ms.stop_auto_config();
      list_signers(ms.get_all_signers());
      command_successful = true;
      break;
    }

    case mms::message_processing::process_auto_config_data:
    {
      message_writer() << tr("Process auto config data");
      LOCK_IDLE_SCOPE();
      for (size_t i = 0; i < data.message_ids.size(); ++i)
      {
        ms.process_auto_config_data_message(data.message_ids[i]);
      }
      ms.stop_auto_config();
      list_signers(ms.get_all_signers());
      add_signer_config_messages();
      command_successful = true;
      break;
    }

    default:
      message_writer() << tr("Nothing ready to process");
      break;
    }

    if (command_successful)
    {
      {
        LOCK_IDLE_SCOPE();
        ms.set_messages_processed(data);
        ask_send_all_ready_messages();
      }
    }
  }
}

void simple_wallet::mms_sync(const std::vector<std::string> &args)
{
  mms::message_store& ms = m_wallet->get_message_store();
  if (args.size() != 0)
  {
    fail_msg_writer() << tr("Usage: mms sync");
    return;
  }
  // Force the start of a new sync round, for exceptional cases where something went wrong
  // Can e.g. solve the problem "This signature was made with stale data" after trying to
  // create 2 transactions in a row somehow
  // Code is identical to the code for 'message_processing::create_sync_data'
  message_writer() << tr("export_multisig_info");
  std::vector<std::string> export_args;
  export_args.push_back("MMS");  // dummy filename
  export_multisig_main(export_args, true);
  ask_send_all_ready_messages();
}

void simple_wallet::mms_transfer(const std::vector<std::string> &args)
{
  // It's too complicated to check any arguments here, just let 'transfer_main' do the whole job
  transfer_main(Transfer, args, true);
}

void simple_wallet::mms_delete(const std::vector<std::string> &args)
{
  if (args.size() != 1)
  {
    fail_msg_writer() << tr("Usage: mms delete (<message_id> | all)");
    return;
  }
  LOCK_IDLE_SCOPE();
  mms::message_store& ms = m_wallet->get_message_store();
  if (args[0] == "all")
  {
    if (user_confirms(tr("Delete all messages?")))
    {
      ms.delete_all_messages();
    }
  }
  else
  {
    mms::message m;
    bool valid_id = get_message_from_arg(args[0], m);
    if (valid_id)
    {
      // If only a single message and not all delete even if unsent / unprocessed
      ms.delete_message(m.id);
    }
  }
}

void simple_wallet::mms_send(const std::vector<std::string> &args)
{
  if (args.size() == 0)
  {
    ask_send_all_ready_messages();
    return;
  }
  else if (args.size() != 1)
  {
    fail_msg_writer() << tr("Usage: mms send [<message_id>]");
    return;
  }
  LOCK_IDLE_SCOPE();
  mms::message_store& ms = m_wallet->get_message_store();
  mms::message m;
  bool valid_id = get_message_from_arg(args[0], m);
  if (valid_id)
  {
    ms.send_message(get_multisig_wallet_state(), m.id);
  }
}

void simple_wallet::mms_receive(const std::vector<std::string> &args)
{
  if (args.size() != 0)
  {
    fail_msg_writer() << tr("Usage: mms receive");
    return;
  }
  std::vector<mms::message> new_messages;
  LOCK_IDLE_SCOPE();
  mms::message_store& ms = m_wallet->get_message_store();
  bool avail = ms.check_for_messages(get_multisig_wallet_state(), new_messages);
  if (avail)
  {
    list_mms_messages(new_messages);
  }
}

void simple_wallet::mms_export(const std::vector<std::string> &args)
{
  if (args.size() != 1)
  {
    fail_msg_writer() << tr("Usage: mms export <message_id>");
    return;
  }
  LOCK_IDLE_SCOPE();
  mms::message_store& ms = m_wallet->get_message_store();
  mms::message m;
  bool valid_id = get_message_from_arg(args[0], m);
  if (valid_id)
  {
    const std::string filename = "mms_message_content";
    if (epee::file_io_utils::save_string_to_file(filename, m.content))
    {
      success_msg_writer() << tr("Message content saved to: ") << filename;
    }
    else
    {
      fail_msg_writer() << tr("Failed to to save message content");
    }
  }
}

void simple_wallet::mms_note(const std::vector<std::string> &args)
{
  mms::message_store& ms = m_wallet->get_message_store();
  if (args.size() == 0)
  {
    LOCK_IDLE_SCOPE();
    const std::vector<mms::message> &messages = ms.get_all_messages();
    for (size_t i = 0; i < messages.size(); ++i)
    {
      const mms::message &m = messages[i];
      if ((m.type == mms::message_type::note) && (m.state == mms::message_state::waiting))
      {
        show_message(m);
      }
    }
    return;
  }
  if (args.size() < 2)
  {
    fail_msg_writer() << tr("Usage: mms note [<label> <text>]");
    return;
  }
  uint32_t signer_index;
  bool found = ms.get_signer_index_by_label(args[0], signer_index);
  if (!found)
  {
    fail_msg_writer() << tr("No signer found with label ") << args[0];
    return;
  }
  std::string note = "";
  for (size_t n = 1; n < args.size(); ++n)
  {
    if (n > 1)
    {
      note += " ";
    }
    note += args[n];
  }
  LOCK_IDLE_SCOPE();
  ms.add_message(get_multisig_wallet_state(), signer_index, mms::message_type::note,
                 mms::message_direction::out, note);
  ask_send_all_ready_messages();
}

void simple_wallet::mms_show(const std::vector<std::string> &args)
{
  if (args.size() != 1)
  {
    fail_msg_writer() << tr("Usage: mms show <message_id>");
    return;
  }
  LOCK_IDLE_SCOPE();
  mms::message_store& ms = m_wallet->get_message_store();
  mms::message m;
  bool valid_id = get_message_from_arg(args[0], m);
  if (valid_id)
  {
    show_message(m);
  }
}

void simple_wallet::mms_set(const std::vector<std::string> &args)
{
  bool set = args.size() == 2;
  bool query = args.size() == 1;
  if (!set && !query)
  {
    fail_msg_writer() << tr("Usage: mms set <option_name> [<option_value>]");
    return;
  }
  mms::message_store& ms = m_wallet->get_message_store();
  LOCK_IDLE_SCOPE();
  if (args[0] == "auto-send")
  {
    if (set)
    {
      bool result;
      bool ok = parse_bool(args[1], result);
      if (ok)
      {
        ms.set_auto_send(result);
      }
      else
      {
        fail_msg_writer() << tr("Wrong option value");
      }
    }
    else
    {
      message_writer() << (ms.get_auto_send() ? tr("Auto-send is on") : tr("Auto-send is off"));
    }
  }
  else
  {
    fail_msg_writer() << tr("Unknown option");
  }
}

void simple_wallet::mms_help(const std::vector<std::string> &args)
{
  if (args.size() > 1)
  {
    fail_msg_writer() << tr("Usage: mms help [<subcommand>]");
    return;
  }
  std::vector<std::string> help_args;
  help_args.push_back("mms");
  if (args.size() == 1)
  {
    help_args.push_back(args[0]);
  }
  help(help_args);
}

void simple_wallet::mms_send_signer_config(const std::vector<std::string> &args)
{
  if (args.size() != 0)
  {
    fail_msg_writer() << tr("Usage: mms send_signer_config");
    return;
  }
  mms::message_store& ms = m_wallet->get_message_store();
  if (!ms.signer_config_complete())
  {
    fail_msg_writer() << tr("Signer config not yet complete");
    return;
  }
  LOCK_IDLE_SCOPE();
  add_signer_config_messages();
  ask_send_all_ready_messages();
}

void simple_wallet::mms_start_auto_config(const std::vector<std::string> &args)
{
  mms::message_store& ms = m_wallet->get_message_store();
  uint32_t other_signers = ms.get_num_authorized_signers() - 1;
  size_t args_size = args.size();
  if ((args_size != 0) && (args_size != other_signers))
  {
    fail_msg_writer() << tr("Usage: mms start_auto_config [<label> <label> ...]");
    return;
  }
  if ((args_size == 0) && !ms.signer_labels_complete())
  {
    fail_msg_writer() << tr("There are signers without a label set. Complete labels before auto-config or specify them as parameters here.");
    return;
  }
  mms::authorized_signer me = ms.get_signer(0);
  if (me.auto_config_running)
  {
    if (!user_confirms(tr("Auto-config is already running. Cancel and restart?")))
    {
      return;
    }
  }
  LOCK_IDLE_SCOPE();
  mms::multisig_wallet_state state = get_multisig_wallet_state();
  if (args_size != 0)
  {
    // Set (or overwrite) all the labels except "me" from the arguments
    for (uint32_t i = 1; i < (other_signers + 1); ++i)
    {
      ms.set_signer(state, i, args[i - 1], boost::none, boost::none);
    }
  }
  ms.start_auto_config(state);
  // List the signers to show the generated auto-config tokens
  list_signers(ms.get_all_signers());
}

void simple_wallet::mms_stop_auto_config(const std::vector<std::string> &args)
{
  if (args.size() != 0)
  {
    fail_msg_writer() << tr("Usage: mms stop_auto_config");
    return;
  }
  if (!user_confirms(tr("Delete any auto-config tokens and stop auto-config?")))
  {
    return;
  }
  mms::message_store& ms = m_wallet->get_message_store();
  LOCK_IDLE_SCOPE();
  ms.stop_auto_config();
}

void simple_wallet::mms_auto_config(const std::vector<std::string> &args)
{
  if (args.size() != 1)
  {
    fail_msg_writer() << tr("Usage: mms auto_config <auto_config_token>");
    return;
  }
  mms::message_store& ms = m_wallet->get_message_store();
  std::string adjusted_token;
  if (!ms.check_auto_config_token(args[0], adjusted_token))
  {
    fail_msg_writer() << tr("Invalid auto-config token");
    return;
  }
  mms::authorized_signer me = ms.get_signer(0);
  if (me.auto_config_running)
  {
    if (!user_confirms(tr("Auto-config already running. Cancel and restart?")))
    {
      return;
    }
  }
  LOCK_IDLE_SCOPE();
  ms.add_auto_config_data_message(get_multisig_wallet_state(), adjusted_token);
  ask_send_all_ready_messages();
}

bool simple_wallet::mms(const std::vector<std::string> &args)
{
  try
  {
    m_wallet->get_multisig_wallet_state();
  }
  catch(const std::exception &e)
  {
    fail_msg_writer() << tr("MMS not available in this wallet");
    return true;
  }

  try
  {
    mms::message_store& ms = m_wallet->get_message_store();
    if (args.size() == 0)
    {
      mms_info(args);
      return true;
    }

    const std::string &sub_command = args[0];
    std::vector<std::string> mms_args = args;
    mms_args.erase(mms_args.begin());

    if (sub_command == "init")
    {
      mms_init(mms_args);
      return true;
    }
    if (!ms.get_active())
    {
      fail_msg_writer() << tr("The MMS is not active. Activate using the \"mms init\" command");
      return true;
    }
    else if (sub_command == "info")
    {
      mms_info(mms_args);
    }
    else if (sub_command == "signer")
    {
      mms_signer(mms_args);
    }
    else if (sub_command == "list")
    {
      mms_list(mms_args);
    }
    else if (sub_command == "next")
    {
      mms_next(mms_args);
    }
    else if (sub_command == "sync")
    {
      mms_sync(mms_args);
    }
    else if (sub_command == "transfer")
    {
      mms_transfer(mms_args);
    }
    else if (sub_command == "delete")
    {
      mms_delete(mms_args);
    }
    else if (sub_command == "send")
    {
      mms_send(mms_args);
    }
    else if (sub_command == "receive")
    {
      mms_receive(mms_args);
    }
    else if (sub_command == "export")
    {
      mms_export(mms_args);
    }
    else if (sub_command == "note")
    {
      mms_note(mms_args);
    }
    else if (sub_command == "show")
    {
      mms_show(mms_args);
    }
    else if (sub_command == "set")
    {
      mms_set(mms_args);
    }
    else if (sub_command == "help")
    {
      mms_help(mms_args);
    }
    else if (sub_command == "send_signer_config")
    {
      mms_send_signer_config(mms_args);
    }
    else if (sub_command == "start_auto_config")
    {
      mms_start_auto_config(mms_args);
    }
    else if (sub_command == "stop_auto_config")
    {
      mms_stop_auto_config(mms_args);
    }
    else if (sub_command == "auto_config")
    {
      mms_auto_config(mms_args);
    }
    else
    {
      fail_msg_writer() << tr("Invalid MMS subcommand");
    }
  }
  catch (const tools::error::no_connection_to_daemon &e)
  {
    fail_msg_writer() << tr("Error in MMS command: ") << e.what() << " " << e.request();
  }
  catch (const std::exception &e)
  {
    fail_msg_writer() << tr("Error in MMS command: ") << e.what();
    PRINT_USAGE(USAGE_MMS);
    return true;
  }
  return true;
}
// End MMS ------------------------------------------------------------------------------------------------<|MERGE_RESOLUTION|>--- conflicted
+++ resolved
@@ -3155,11 +3155,7 @@
   m_cmd_binder.set_handler("welcome",
                            boost::bind(&simple_wallet::welcome, this, _1),
                            tr(USAGE_WELCOME),
-<<<<<<< HEAD
-                           "Display the welcome message for the wallet");
-=======
-                           tr("Prints basic info about Monero for first time users"));
->>>>>>> 98f4c8af
+                           tr("Display the welcome message for the wallet"));
   m_cmd_binder.set_handler("version",
                            boost::bind(&simple_wallet::version, this, _1),
                            tr(USAGE_VERSION),
@@ -5048,12 +5044,7 @@
   LOCK_IDLE_SCOPE();
 
   crypto::hash transfer_hash_pre{};
-<<<<<<< HEAD
   uint64_t height_pre = 0, height_post = 0;
-
-=======
-  uint64_t height_pre = 0, height_post;
->>>>>>> 98f4c8af
   if (reset != ResetNone)
   {
     if (reset == ResetSoftKeepKI)
