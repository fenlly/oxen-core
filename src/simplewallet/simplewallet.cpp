// Copyright (c) 2014-2018, The Monero Project
// Copyright (c)      2018, The Loki Project
// 
// All rights reserved.
// 
// Redistribution and use in source and binary forms, with or without modification, are
// permitted provided that the following conditions are met:
// 
// 1. Redistributions of source code must retain the above copyright notice, this list of
//    conditions and the following disclaimer.
// 
// 2. Redistributions in binary form must reproduce the above copyright notice, this list
//    of conditions and the following disclaimer in the documentation and/or other
//    materials provided with the distribution.
// 
// 3. Neither the name of the copyright holder nor the names of its contributors may be
//    used to endorse or promote products derived from this software without specific
//    prior written permission.
// 
// THIS SOFTWARE IS PROVIDED BY THE COPYRIGHT HOLDERS AND CONTRIBUTORS "AS IS" AND ANY
// EXPRESS OR IMPLIED WARRANTIES, INCLUDING, BUT NOT LIMITED TO, THE IMPLIED WARRANTIES OF
// MERCHANTABILITY AND FITNESS FOR A PARTICULAR PURPOSE ARE DISCLAIMED. IN NO EVENT SHALL
// THE COPYRIGHT HOLDER OR CONTRIBUTORS BE LIABLE FOR ANY DIRECT, INDIRECT, INCIDENTAL,
// SPECIAL, EXEMPLARY, OR CONSEQUENTIAL DAMAGES (INCLUDING, BUT NOT LIMITED TO,
// PROCUREMENT OF SUBSTITUTE GOODS OR SERVICES; LOSS OF USE, DATA, OR PROFITS; OR BUSINESS
// INTERRUPTION) HOWEVER CAUSED AND ON ANY THEORY OF LIABILITY, WHETHER IN CONTRACT,
// STRICT LIABILITY, OR TORT (INCLUDING NEGLIGENCE OR OTHERWISE) ARISING IN ANY WAY OUT OF
// THE USE OF THIS SOFTWARE, EVEN IF ADVISED OF THE POSSIBILITY OF SUCH DAMAGE.
// 
// Parts of this file are originally copyright (c) 2012-2013 The Cryptonote developers

/*!
 * \file simplewallet.cpp
 * 
 * \brief Source file that defines simple_wallet class.
 */

#ifdef _WIN32
 #define __STDC_FORMAT_MACROS // NOTE(loki): Explicitly define the PRIu64 macro on Mingw
#endif

#include <thread>
#include <iostream>
#include <sstream>
#include <fstream>
#include <ctype.h>
#include <boost/lexical_cast.hpp>
#include <boost/program_options.hpp>
#include <boost/algorithm/string.hpp>
#include <boost/format.hpp>
#include <boost/regex.hpp>
#include <boost/range/adaptor/transformed.hpp>
#include "include_base_utils.h"
#include "common/i18n.h"
#include "common/command_line.h"
#include "common/util.h"
#include "common/dns_utils.h"
#include "common/base58.h"
#include "common/scoped_message_writer.h"
#include "common/loki_integration_test_hooks.h"
#include "cryptonote_protocol/cryptonote_protocol_handler.h"
#include "cryptonote_core/service_node_deregister.h"
#include "cryptonote_core/service_node_list.h"
#include "simplewallet.h"
#include "cryptonote_basic/cryptonote_format_utils.h"
#include "storages/http_abstract_invoke.h"
#include "rpc/core_rpc_server_commands_defs.h"
#include "crypto/crypto.h"  // for crypto::secret_key definition
#include "mnemonics/electrum-words.h"
#include "rapidjson/document.h"
#include "common/json_util.h"
#include "ringct/rctSigs.h"
#include "multisig/multisig.h"
#include "wallet/wallet_args.h"
#include "version.h"
#include <stdexcept>
#include "int-util.h"
#include "wallet/message_store.h"

#ifdef WIN32
#include <boost/locale.hpp>
#include <boost/filesystem.hpp>
#endif

#ifdef HAVE_READLINE
  #include "readline_buffer.h"
  #define PAUSE_READLINE() \
    rdln::suspend_readline pause_readline; 
#else
  #define PAUSE_READLINE()
#endif

using namespace std;
using namespace epee;
using namespace cryptonote;
using boost::lexical_cast;
namespace po = boost::program_options;
typedef cryptonote::simple_wallet sw;

#undef LOKI_DEFAULT_LOG_CATEGORY
#define LOKI_DEFAULT_LOG_CATEGORY "wallet.simplewallet"

#define EXTENDED_LOGS_FILE "wallet_details.log"

#define OUTPUT_EXPORT_FILE_MAGIC "Loki output export\003"

#define LOCK_IDLE_SCOPE() \
  bool auto_refresh_enabled = m_auto_refresh_enabled.load(std::memory_order_relaxed); \
  m_auto_refresh_enabled.store(false, std::memory_order_relaxed); \
  /* stop any background refresh, and take over */ \
  m_wallet->stop(); \
  boost::unique_lock<boost::mutex> lock(m_idle_mutex); \
  m_idle_cond.notify_all(); \
  epee::misc_utils::auto_scope_leave_caller scope_exit_handler = epee::misc_utils::create_scope_leave_handler([&](){ \
    m_auto_refresh_enabled.store(auto_refresh_enabled, std::memory_order_relaxed); \
  })

#define SCOPED_WALLET_UNLOCK_ON_BAD_PASSWORD(code) \
  LOCK_IDLE_SCOPE(); \
  boost::optional<tools::password_container> pwd_container = boost::none; \
  if (m_wallet->ask_password() && !(pwd_container = get_and_verify_password())) { code; } \
  tools::wallet_keys_unlocker unlocker(*m_wallet, pwd_container);

#define SCOPED_WALLET_UNLOCK() SCOPED_WALLET_UNLOCK_ON_BAD_PASSWORD(return true;)

#define PRINT_USAGE(usage_help) fail_msg_writer() << boost::format(tr("usage: %s")) % usage_help;

#define LONG_PAYMENT_ID_SUPPORT_CHECK() \
  do { \
    if (!m_long_payment_id_support) { \
      fail_msg_writer() << tr("Long payment IDs are obsolete. Use --long-payment-id-support if you really must use one."); \
      return true; \
    } \
  } while(0)

enum TransferType {
  Transfer,
  TransferLocked,
};

namespace
{
  const std::array<const char* const, 5> allowed_priority_strings = {{"default", "unimportant", "normal", "elevated", "priority"}};
  const auto arg_wallet_file = wallet_args::arg_wallet_file();
  const command_line::arg_descriptor<std::string> arg_generate_new_wallet = {"generate-new-wallet", sw::tr("Generate new wallet and save it to <arg>"), ""};
  const command_line::arg_descriptor<std::string> arg_generate_from_device = {"generate-from-device", sw::tr("Generate new wallet from device and save it to <arg>"), ""};
  const command_line::arg_descriptor<std::string> arg_generate_from_view_key = {"generate-from-view-key", sw::tr("Generate incoming-only wallet from view key"), ""};
  const command_line::arg_descriptor<std::string> arg_generate_from_spend_key = {"generate-from-spend-key", sw::tr("Generate deterministic wallet from spend key"), ""};
  const command_line::arg_descriptor<std::string> arg_generate_from_keys = {"generate-from-keys", sw::tr("Generate wallet from private keys"), ""};
  const command_line::arg_descriptor<std::string> arg_generate_from_multisig_keys = {"generate-from-multisig-keys", sw::tr("Generate a master wallet from multisig wallet keys"), ""};
  const auto arg_generate_from_json = wallet_args::arg_generate_from_json();
  const command_line::arg_descriptor<std::string> arg_mnemonic_language = {"mnemonic-language", sw::tr("Language for mnemonic"), ""};
  const command_line::arg_descriptor<std::string> arg_electrum_seed = {"electrum-seed", sw::tr("Specify Electrum seed for wallet recovery/creation"), ""};
  const command_line::arg_descriptor<bool> arg_restore_deterministic_wallet = {"restore-deterministic-wallet", sw::tr("Recover wallet using Electrum-style mnemonic seed"), false};
  const command_line::arg_descriptor<bool> arg_restore_multisig_wallet = {"restore-multisig-wallet", sw::tr("Recover multisig wallet using Electrum-style mnemonic seed"), false};
  const command_line::arg_descriptor<bool> arg_non_deterministic = {"non-deterministic", sw::tr("Generate non-deterministic view and spend keys"), false};
  const command_line::arg_descriptor<bool> arg_allow_mismatched_daemon_version = {"allow-mismatched-daemon-version", sw::tr("Allow communicating with a daemon that uses a different RPC version"), false};
  const command_line::arg_descriptor<uint64_t> arg_restore_height = {"restore-height", sw::tr("Restore from specific blockchain height"), 0};
  const command_line::arg_descriptor<std::string> arg_restore_date = {"restore-date", sw::tr("Restore from estimated blockchain height on specified date"), ""};
  const command_line::arg_descriptor<bool> arg_do_not_relay = {"do-not-relay", sw::tr("The newly created transaction will not be relayed to the loki network"), false};
  const command_line::arg_descriptor<bool> arg_create_address_file = {"create-address-file", sw::tr("Create an address file for new wallets"), false};
  const command_line::arg_descriptor<std::string> arg_subaddress_lookahead = {"subaddress-lookahead", tools::wallet2::tr("Set subaddress lookahead sizes to <major>:<minor>"), ""};
  const command_line::arg_descriptor<bool> arg_use_english_language_names = {"use-english-language-names", sw::tr("Display English language names"), false};
  const command_line::arg_descriptor<bool> arg_long_payment_id_support = {"long-payment-id-support", sw::tr("Support obsolete long (unencrypted) payment ids"), false};
  const command_line::arg_descriptor< std::vector<std::string> > arg_command = {"command", ""};

  const char* USAGE_START_MINING("start_mining [<number_of_threads>] [bg_mining] [ignore_battery]");
  const char* USAGE_SET_DAEMON("set_daemon <host>[:<port>] [trusted|untrusted]");
  const char* USAGE_SHOW_BALANCE("balance [detail]");
  const char* USAGE_INCOMING_TRANSFERS("incoming_transfers [available|unavailable] [verbose] [uses] [index=<N1>[,<N2>[,...]]]");
  const char* USAGE_PAYMENTS("payments <PID_1> [<PID_2> ... <PID_N>]");
  const char* USAGE_PAYMENT_ID("payment_id");
  const char* USAGE_TRANSFER("transfer [index=<N1>[,<N2>,...]] [<priority>] (<URI> | <address> <amount>) [<payment_id>]");
  const char* USAGE_LOCKED_TRANSFER("locked_transfer [index=<N1>[,<N2>,...]] [<priority>] (<URI> | <addr> <amount>) <lockblocks> [<payment_id (obsolete)>]");
  const char* USAGE_LOCKED_SWEEP_ALL("locked_sweep_all [index=<N1>[,<N2>,...]] [<priority>] <address> <lockblocks> [<payment_id (obsolete)>]");
  const char* USAGE_SWEEP_ALL("sweep_all [index=<N1>[,<N2>,...]] [<priority>] [outputs=<N>] <address> [<payment_id (obsolete)>]");
  const char* USAGE_SWEEP_BELOW("sweep_below <amount_threshold> [index=<N1>[,<N2>,...]] [<priority>] <address> [<payment_id (obsolete)>]");
  const char* USAGE_SWEEP_SINGLE("sweep_single [<priority>] [outputs=<N>] <key_image> <address> [<payment_id (obsolete)>]");
  const char* USAGE_SIGN_TRANSFER("sign_transfer [export_raw]");
  const char* USAGE_SET_LOG("set_log <level>|{+,-,}<categories>");
  const char* USAGE_ACCOUNT("account\n"
                            "  account new <label text with white spaces allowed>\n"
                            "  account switch <index> \n"
                            "  account label <index> <label text with white spaces allowed>\n"
                            "  account tag <tag_name> <account_index_1> [<account_index_2> ...]\n"
                            "  account untag <account_index_1> [<account_index_2> ...]\n"
                            "  account tag_description <tag_name> <description>");
  const char* USAGE_ADDRESS("address [ new <label text with white spaces allowed> | all | <index_min> [<index_max>] | label <index> <label text with white spaces allowed>]");
  const char* USAGE_INTEGRATED_ADDRESS("integrated_address [<payment_id> | <address>]");
  const char* USAGE_ADDRESS_BOOK("address_book [(add ((<address> [pid <id>])|<integrated address>) [<description possibly with whitespaces>])|(delete <index>)]");
  const char* USAGE_SET_VARIABLE("set <option> [<value>]");
  const char* USAGE_GET_TX_KEY("get_tx_key <txid>");
  const char* USAGE_SET_TX_KEY("set_tx_key <txid> <tx_key>");
  const char* USAGE_CHECK_TX_KEY("check_tx_key <txid> <txkey> <address>");
  const char* USAGE_GET_TX_PROOF("get_tx_proof <txid> <address> [<message>]");
  const char* USAGE_CHECK_TX_PROOF("check_tx_proof <txid> <address> <signature_file> [<message>]");
  const char* USAGE_GET_SPEND_PROOF("get_spend_proof <txid> [<message>]");
  const char* USAGE_CHECK_SPEND_PROOF("check_spend_proof <txid> <signature_file> [<message>]");
  const char* USAGE_GET_RESERVE_PROOF("get_reserve_proof (all|<amount>) [<message>]");
  const char* USAGE_CHECK_RESERVE_PROOF("check_reserve_proof <address> <signature_file> [<message>]");
  const char* USAGE_SHOW_TRANSFERS("show_transfers [in|out|all|pending|failed|coinbase] [index=<N1>[,<N2>,...]] [<min_height> [<max_height>]]");
  const char* USAGE_EXPORT_TRANSFERS("export_transfers [in|out|all|pending|failed] [index=<N1>[,<N2>,...]] [<min_height> [<max_height>]] [output=<path>]");
  const char* USAGE_UNSPENT_OUTPUTS("unspent_outputs [index=<N1>[,<N2>,...]] [<min_amount> [<max_amount>]]");
  const char* USAGE_RESCAN_BC("rescan_bc [hard]");
  const char* USAGE_SET_TX_NOTE("set_tx_note <txid> [free text note]");
  const char* USAGE_GET_TX_NOTE("get_tx_note <txid>");
  const char* USAGE_GET_DESCRIPTION("get_description");
  const char* USAGE_SET_DESCRIPTION("set_description [free text note]");
  const char* USAGE_SIGN("sign <filename>");
  const char* USAGE_VERIFY("verify <filename> <address> <signature>");
  const char* USAGE_EXPORT_KEY_IMAGES("export_key_images <filename> [requested-only]");
  const char* USAGE_IMPORT_KEY_IMAGES("import_key_images <filename>");
  const char* USAGE_HW_KEY_IMAGES_SYNC("hw_key_images_sync");
  const char* USAGE_HW_RECONNECT("hw_reconnect");
  const char* USAGE_EXPORT_OUTPUTS("export_outputs <filename>");
  const char* USAGE_IMPORT_OUTPUTS("import_outputs <filename>");
  const char* USAGE_SHOW_TRANSFER("show_transfer <txid>");
  const char* USAGE_MAKE_MULTISIG("make_multisig <threshold> <string1> [<string>...]");
  const char* USAGE_FINALIZE_MULTISIG("finalize_multisig <string> [<string>...]");
  const char* USAGE_EXCHANGE_MULTISIG_KEYS("exchange_multisig_keys <string> [<string>...]");
  const char* USAGE_EXPORT_MULTISIG_INFO("export_multisig_info <filename>");
  const char* USAGE_IMPORT_MULTISIG_INFO("import_multisig_info <filename> [<filename>...]");
  const char* USAGE_SIGN_MULTISIG("sign_multisig <filename>");
  const char* USAGE_SUBMIT_MULTISIG("submit_multisig <filename>");
  const char* USAGE_EXPORT_RAW_MULTISIG_TX("export_raw_multisig_tx <filename>");
  const char* USAGE_MMS("mms [<subcommand> [<subcommand_parameters>]]");
  const char* USAGE_MMS_INIT("mms init <required_signers>/<authorized_signers> <own_label> <own_transport_address>");
  const char* USAGE_MMS_INFO("mms info");
  const char* USAGE_MMS_SIGNER("mms signer [<number> <label> [<transport_address> [<loki_address>]]]");
  const char* USAGE_MMS_LIST("mms list");
  const char* USAGE_MMS_NEXT("mms next [sync]");
  const char* USAGE_MMS_SYNC("mms sync");
  const char* USAGE_MMS_TRANSFER("mms transfer <transfer_command_arguments>");
  const char* USAGE_MMS_DELETE("mms delete (<message_id> | all)");
  const char* USAGE_MMS_SEND("mms send [<message_id>]");
  const char* USAGE_MMS_RECEIVE("mms receive");
  const char* USAGE_MMS_EXPORT("mms export <message_id>");
  const char* USAGE_MMS_NOTE("mms note [<label> <text>]");
  const char* USAGE_MMS_SHOW("mms show <message_id>");
  const char* USAGE_MMS_SET("mms set <option_name> [<option_value>]");
  const char* USAGE_MMS_SEND_SIGNER_CONFIG("mms send_signer_config");
  const char* USAGE_MMS_START_AUTO_CONFIG("mms start_auto_config [<label> <label> ...]");
  const char* USAGE_MMS_STOP_AUTO_CONFIG("mms stop_auto_config");
  const char* USAGE_MMS_AUTO_CONFIG("mms auto_config <auto_config_token>");
  const char* USAGE_PRINT_RING("print_ring <key_image> | <txid>");
  const char* USAGE_SET_RING("set_ring <filename> | ( <key_image> absolute|relative <index> [<index>...] )");
  const char* USAGE_SAVE_KNOWN_RINGS("save_known_rings");
  const char* USAGE_MARK_OUTPUT_SPENT("mark_output_spent <amount>/<offset> | <filename> [add]");
  const char* USAGE_MARK_OUTPUT_UNSPENT("mark_output_unspent <amount>/<offset>");
  const char* USAGE_IS_OUTPUT_SPENT("is_output_spent <amount>/<offset>");
  const char* USAGE_VERSION("version");
  const char* USAGE_HELP("help [<command>]");

  //
  // Loki
  //
  const char* USAGE_REGISTER_SERVICE_NODE("register_service_node [index=<N1>[,<N2>,...]] [priority] <operator cut> <address1> <fraction1> [<address2> <fraction2> [...]] <expiration timestamp> <pubkey> <signature>");
  const char* USAGE_STAKE("stake [index=<N1>[,<N2>,...]] [priority] <service node pubkey> <amount|percent%>");
  const char* USAGE_REQUEST_STAKE_UNLOCK("request_stake_unlock <service_node_pubkey>");

#if defined (LOKI_ENABLE_INTEGRATION_TEST_HOOKS)
  std::string input_line(const std::string& prompt, bool yesno = false)
  {
    std::string buf;
    if (yesno) std::cout << prompt << " (Y/Yes/N/No): ";
    else       std::cout << prompt << ": ";
    loki::write_redirected_stdout_to_shared_mem();
    loki::fixed_buffer buffer = loki::read_from_stdin_shared_mem();
    buf.reserve(buffer.len);
    buf = buffer.data;
    return epee::string_tools::trim(buf);
  }
#else // LOKI_ENABLE_INTEGRATION_TEST_HOOKS
  std::string input_line(const std::string& prompt, bool yesno = false)
  {
    std::string buf;

#ifdef HAVE_READLINE
    rdln::suspend_readline pause_readline;
#endif
    std::cout << prompt;
    if (yesno)
      std::cout << " (Y/Yes/N/No)";
    std::cout << ": " << std::flush;

#ifdef _WIN32
    buf = tools::input_line_win();
#else
    std::getline(std::cin, buf);
#endif

    return epee::string_tools::trim(buf);
  }
#endif // LOKI_ENABLE_INTEGRATION_TEST_HOOKS

  epee::wipeable_string input_secure_line(const char *prompt)
  {
#if defined (LOKI_ENABLE_INTEGRATION_TEST_HOOKS)
    std::cout << prompt;
    loki::write_redirected_stdout_to_shared_mem();
    loki::fixed_buffer buffer = loki::read_from_stdin_shared_mem();
    epee::wipeable_string buf = buffer.data;
#else

#ifdef HAVE_READLINE
    rdln::suspend_readline pause_readline;
#endif
    auto pwd_container = tools::password_container::prompt(false, prompt, false);
    if (!pwd_container)
    {
      MERROR("Failed to read secure line");
      return "";
    }

    epee::wipeable_string buf = pwd_container->password();

    buf.trim();
#endif
    return buf;
  }

  boost::optional<tools::password_container> password_prompter(const char *prompt, bool verify)
  {
#if defined(LOKI_ENABLE_INTEGRATION_TEST_HOOKS)
    std::cout << prompt << ": NOTE(loki): Passwords not supported, defaulting to empty password";
    loki::write_redirected_stdout_to_shared_mem();
    tools::password_container pwd_container(std::string(""));
#else
  #ifdef HAVE_READLINE
    rdln::suspend_readline pause_readline;
  #endif
    auto pwd_container = tools::password_container::prompt(verify, prompt);
    if (!pwd_container)
    {
      tools::fail_msg_writer() << sw::tr("failed to read wallet password");
    }
#endif
    return pwd_container;
  }

  boost::optional<tools::password_container> default_password_prompter(bool verify)
  {
    return password_prompter(verify ? sw::tr("Enter a new password for the wallet") : sw::tr("Wallet password"), verify);
  }

  inline std::string interpret_rpc_response(bool ok, const std::string& status)
  {
    std::string err;
    if (ok)
    {
      if (status == CORE_RPC_STATUS_BUSY)
      {
        err = sw::tr("daemon is busy. Please try again later.");
      }
      else if (status != CORE_RPC_STATUS_OK)
      {
        err = status;
      }
    }
    else
    {
      err = sw::tr("possibly lost connection to daemon");
    }
    return err;
  }

  tools::scoped_message_writer success_msg_writer(bool color = false)
  {
    return tools::scoped_message_writer(color ? console_color_green : console_color_default, false, std::string(), el::Level::Info);
  }

  tools::scoped_message_writer message_writer(epee::console_colors color = epee::console_color_default, bool bright = false)
  {
    return tools::scoped_message_writer(color, bright);
  }

  tools::scoped_message_writer fail_msg_writer()
  {
    return tools::scoped_message_writer(console_color_red, true, sw::tr("Error: "), el::Level::Error);
  }

  bool parse_bool(const std::string& s, bool& result)
  {
    if (s == "1" || command_line::is_yes(s))
    {
      result = true;
      return true;
    }
    if (s == "0" || command_line::is_no(s))
    {
      result = false;
      return true;
    }

    boost::algorithm::is_iequal ignore_case{};
    if (boost::algorithm::equals("true", s, ignore_case) || boost::algorithm::equals(simple_wallet::tr("true"), s, ignore_case))
    {
      result = true;
      return true;
    }
    if (boost::algorithm::equals("false", s, ignore_case) || boost::algorithm::equals(simple_wallet::tr("false"), s, ignore_case))
    {
      result = false;
      return true;
    }

    return false;
  }

  template <typename F>
  bool parse_bool_and_use(const std::string& s, F func)
  {
    bool r;
    if (parse_bool(s, r))
    {
      func(r);
      return true;
    }
    else
    {
      fail_msg_writer() << sw::tr("invalid argument: must be either 0/1, true/false, y/n, yes/no");
      return false;
    }
  }

  const struct
  {
    const char *name;
    tools::wallet2::RefreshType refresh_type;
  } refresh_type_names[] =
  {
    { "full", tools::wallet2::RefreshFull },
    { "optimize-coinbase", tools::wallet2::RefreshOptimizeCoinbase },
    { "optimized-coinbase", tools::wallet2::RefreshOptimizeCoinbase },
    { "no-coinbase", tools::wallet2::RefreshNoCoinbase },
    { "default", tools::wallet2::RefreshDefault },
  };

  bool parse_refresh_type(const std::string &s, tools::wallet2::RefreshType &refresh_type)
  {
    for (size_t n = 0; n < sizeof(refresh_type_names) / sizeof(refresh_type_names[0]); ++n)
    {
      if (s == refresh_type_names[n].name)
      {
        refresh_type = refresh_type_names[n].refresh_type;
        return true;
      }
    }
    fail_msg_writer() << cryptonote::simple_wallet::tr("failed to parse refresh type");
    return false;
  }

  std::string get_refresh_type_name(tools::wallet2::RefreshType type)
  {
    for (size_t n = 0; n < sizeof(refresh_type_names) / sizeof(refresh_type_names[0]); ++n)
    {
      if (type == refresh_type_names[n].refresh_type)
        return refresh_type_names[n].name;
    }
    return "invalid";
  }

  std::string get_version_string(uint32_t version)
  {
    return boost::lexical_cast<std::string>(version >> 16) + "." + boost::lexical_cast<std::string>(version & 0xffff);
  }

  std::string oa_prompter(const std::string &url, const std::vector<std::string> &addresses, bool dnssec_valid)
  {
    if (addresses.empty())
      return {};
    // prompt user for confirmation.
    // inform user of DNSSEC validation status as well.
    std::string dnssec_str;
    if (dnssec_valid)
    {
      dnssec_str = sw::tr("DNSSEC validation passed");
    }
    else
    {
      dnssec_str = sw::tr("WARNING: DNSSEC validation was unsuccessful, this address may not be correct!");
    }
    std::stringstream prompt;
    prompt << sw::tr("For URL: ") << url
           << ", " << dnssec_str << std::endl
           << sw::tr(" Loki Address = ") << addresses[0]
           << std::endl
           << sw::tr("Is this OK?")
    ;
    // prompt the user for confirmation given the dns query and dnssec status
    std::string confirm_dns_ok = input_line(prompt.str(), true);
    if (std::cin.eof())
    {
      return {};
    }
    if (!command_line::is_yes(confirm_dns_ok))
    {
      std::cout << sw::tr("you have cancelled the transfer request") << std::endl;
      return {};
    }
    return addresses[0];
  }

  bool parse_subaddress_indices(const std::string& arg, std::set<uint32_t>& subaddr_indices)
  {
    subaddr_indices.clear();

    if (arg.substr(0, 6) != "index=")
      return false;
    std::string subaddr_indices_str_unsplit = arg.substr(6, arg.size() - 6);
    std::vector<std::string> subaddr_indices_str;
    boost::split(subaddr_indices_str, subaddr_indices_str_unsplit, boost::is_any_of(","));

    for (const auto& subaddr_index_str : subaddr_indices_str)
    {
      uint32_t subaddr_index;
      if(!epee::string_tools::get_xtype_from_string(subaddr_index, subaddr_index_str))
      {
        fail_msg_writer() << sw::tr("failed to parse index: ") << subaddr_index_str;
        subaddr_indices.clear();
        return false;
      }
      subaddr_indices.insert(subaddr_index);
    }
    return true;
  }

  boost::optional<std::pair<uint32_t, uint32_t>> parse_subaddress_lookahead(const std::string& str)
  {
    auto r = tools::parse_subaddress_lookahead(str);
    if (!r)
      fail_msg_writer() << sw::tr("invalid format for subaddress lookahead; must be <major>:<minor>");
    return r;
  }

  void handle_transfer_exception(const std::exception_ptr &e, bool trusted_daemon)
  {
    bool warn_of_possible_attack = !trusted_daemon;
    try
    {
      std::rethrow_exception(e);
    }
    catch (const tools::error::daemon_busy&)
    {
      fail_msg_writer() << sw::tr("daemon is busy. Please try again later.");
    }
    catch (const tools::error::no_connection_to_daemon&)
    {
      fail_msg_writer() << sw::tr("no connection to daemon. Please make sure daemon is running.");
    }
    catch (const tools::error::wallet_rpc_error& e)
    {
      LOG_ERROR("RPC error: " << e.to_string());
      fail_msg_writer() << sw::tr("RPC error: ") << e.what();
    }
    catch (const tools::error::get_outs_error &e)
    {
      fail_msg_writer() << sw::tr("failed to get random outputs to mix: ") << e.what();
    }
    catch (const tools::error::not_enough_unlocked_money& e)
    {
      LOG_PRINT_L0(boost::format("not enough money to transfer, available only %s, sent amount %s") %
        print_money(e.available()) %
        print_money(e.tx_amount()));
      fail_msg_writer() << sw::tr("Not enough money in unlocked balance");
      warn_of_possible_attack = false;
    }
    catch (const tools::error::not_enough_money& e)
    {
      LOG_PRINT_L0(boost::format("not enough money to transfer, available only %s, sent amount %s") %
        print_money(e.available()) %
        print_money(e.tx_amount()));
      fail_msg_writer() << sw::tr("Not enough money in unlocked balance");
      warn_of_possible_attack = false;
    }
    catch (const tools::error::tx_not_possible& e)
    {
      LOG_PRINT_L0(boost::format("not enough money to transfer, available only %s, transaction amount %s = %s + %s (fee)") %
        print_money(e.available()) %
        print_money(e.tx_amount() + e.fee())  %
        print_money(e.tx_amount()) %
        print_money(e.fee()));
      fail_msg_writer() << sw::tr("Failed to find a way to create transactions. This is usually due to dust which is so small it cannot pay for itself in fees, or trying to send more money than the unlocked balance, or not leaving enough for fees");
      warn_of_possible_attack = false;
    }
    catch (const tools::error::not_enough_outs_to_mix& e)
    {
      auto writer = fail_msg_writer();
      writer << sw::tr("not enough outputs for specified ring size") << " = " << (e.mixin_count() + 1) << ":";
      for (std::pair<uint64_t, uint64_t> outs_for_amount : e.scanty_outs())
      {
        writer << "\n" << sw::tr("output amount") << " = " << print_money(outs_for_amount.first) << ", " << sw::tr("found outputs to use") << " = " << outs_for_amount.second;
      }
      writer << sw::tr("Please use sweep_unmixable.");
    }
    catch (const tools::error::tx_not_constructed&)
    {
      fail_msg_writer() << sw::tr("transaction was not constructed");
      warn_of_possible_attack = false;
    }
    catch (const tools::error::tx_rejected& e)
    {
      fail_msg_writer() << (boost::format(sw::tr("transaction %s was rejected by daemon")) % get_transaction_hash(e.tx()));
      std::string reason = e.reason();
      if (!reason.empty())
        fail_msg_writer() << sw::tr("Reason: ") << reason;
    }
    catch (const tools::error::tx_sum_overflow& e)
    {
      fail_msg_writer() << e.what();
      warn_of_possible_attack = false;
    }
    catch (const tools::error::zero_destination&)
    {
      fail_msg_writer() << sw::tr("one of destinations is zero");
      warn_of_possible_attack = false;
    }
    catch (const tools::error::tx_too_big& e)
    {
      fail_msg_writer() << sw::tr("failed to find a suitable way to split transactions");
      warn_of_possible_attack = false;
    }
    catch (const tools::error::transfer_error& e)
    {
      LOG_ERROR("unknown transfer error: " << e.to_string());
      fail_msg_writer() << sw::tr("unknown transfer error: ") << e.what();
    }
    catch (const tools::error::multisig_export_needed& e)
    {
      LOG_ERROR("Multisig error: " << e.to_string());
      fail_msg_writer() << sw::tr("Multisig error: ") << e.what();
      warn_of_possible_attack = false;
    }
    catch (const tools::error::wallet_internal_error& e)
    {
      LOG_ERROR("internal error: " << e.to_string());
      fail_msg_writer() << sw::tr("internal error: ") << e.what();
    }
    catch (const std::exception& e)
    {
      LOG_ERROR("unexpected error: " << e.what());
      fail_msg_writer() << sw::tr("unexpected error: ") << e.what();
    }

    if (warn_of_possible_attack)
      fail_msg_writer() << sw::tr("There was an error, which could mean the node may be trying to get you to retry creating a transaction, and zero in on which outputs you own. Or it could be a bona fide error. It may be prudent to disconnect from this node, and not try to send a transaction immediately. Alternatively, connect to another node so the original node cannot correlate information.");
  }

  bool check_file_overwrite(const std::string &filename)
  {
    boost::system::error_code errcode;
    if (boost::filesystem::exists(filename, errcode))
    {
      if (boost::ends_with(filename, ".keys"))
      {
        fail_msg_writer() << boost::format(sw::tr("File %s likely stores wallet private keys! Use a different file name.")) % filename;
        return false;
      }
      return command_line::is_yes(input_line((boost::format(sw::tr("File %s already exists. Are you sure to overwrite it?")) % filename).str(), true));
    }
    return true;
  }

  void print_secret_key(const crypto::secret_key &k)
  {
    static constexpr const char hex[] = u8"0123456789abcdef";
    const uint8_t *ptr = (const uint8_t*)k.data;
    for (size_t i = 0, sz = sizeof(k); i < sz; ++i)
    {
      putchar(hex[*ptr >> 4]);
      putchar(hex[*ptr & 15]);
      ++ptr;
    }
  }
}

bool parse_priority(const std::string& arg, uint32_t& priority)
{
  auto priority_pos = std::find(
    allowed_priority_strings.begin(),
    allowed_priority_strings.end(),
    arg);
  if(priority_pos != allowed_priority_strings.end()) {
    priority = std::distance(allowed_priority_strings.begin(), priority_pos);
    return true;
  }
  return false;
}

std::string join_priority_strings(const char *delimiter)
{
  std::string s;
  for (size_t n = 0; n < allowed_priority_strings.size(); ++n)
  {
    if (!s.empty())
      s += delimiter;
    s += allowed_priority_strings[n];
  }
  return s;
}

std::string simple_wallet::get_commands_str()
{
  std::stringstream ss;
  ss << tr("Commands: ") << ENDL;
  std::string usage = m_cmd_binder.get_usage();
  boost::replace_all(usage, "\n", "\n  ");
  usage.insert(0, "  ");
  ss << usage << ENDL;
  return ss.str();
}

std::string simple_wallet::get_command_usage(const std::vector<std::string> &args)
{
  std::pair<std::string, std::string> documentation = m_cmd_binder.get_documentation(args);
  std::stringstream ss;
  if(documentation.first.empty())
  {
    ss << tr("Unknown command: ") << args.front();
  }
  else
  {
    std::string usage = documentation.second.empty() ? args.front() : documentation.first;
    std::string description = documentation.second.empty() ? documentation.first : documentation.second;
    usage.insert(0, "  ");
    ss << tr("Command usage: ") << ENDL << usage << ENDL << ENDL;
    boost::replace_all(description, "\n", "\n  ");
    description.insert(0, "  ");
    ss << tr("Command description: ") << ENDL << description << ENDL;
  }
  return ss.str();
}

bool simple_wallet::viewkey(const std::vector<std::string> &args/* = std::vector<std::string>()*/)
{
  // don't log
  PAUSE_READLINE();
  if (m_wallet->key_on_device()) {
    std::cout << "secret: On device. Not available" << std::endl;
  } else {
    SCOPED_WALLET_UNLOCK();
    printf("secret: ");
    print_secret_key(m_wallet->get_account().get_keys().m_view_secret_key);
    putchar('\n');
  }
  std::cout << "public: " << string_tools::pod_to_hex(m_wallet->get_account().get_keys().m_account_address.m_view_public_key) << std::endl;

  return true;
}

bool simple_wallet::spendkey(const std::vector<std::string> &args/* = std::vector<std::string>()*/)
{
  if (m_wallet->watch_only())
  {
    fail_msg_writer() << tr("wallet is watch-only and has no spend key");
    return true;
  }
  // don't log
  PAUSE_READLINE();
  if (m_wallet->key_on_device()) {
    std::cout << "secret: On device. Not available" << std::endl;
  } else {
    SCOPED_WALLET_UNLOCK();
    printf("secret: ");
    print_secret_key(m_wallet->get_account().get_keys().m_spend_secret_key);
    putchar('\n');
  }
  std::cout << "public: " << string_tools::pod_to_hex(m_wallet->get_account().get_keys().m_account_address.m_spend_public_key) << std::endl;

  return true;
}

bool simple_wallet::print_seed(bool encrypted)
{
  bool success =  false;
  epee::wipeable_string seed;
  bool ready, multisig;

  if (m_wallet->key_on_device())
  {
    fail_msg_writer() << tr("command not supported by HW wallet");
    return true;
  }
  if (m_wallet->watch_only())
  {
    fail_msg_writer() << tr("wallet is watch-only and has no seed");
    return true;
  }

  multisig = m_wallet->multisig(&ready);
  if (multisig)
  {
    if (!ready)
    {
      fail_msg_writer() << tr("wallet is multisig but not yet finalized");
      return true;
    }
  }

  SCOPED_WALLET_UNLOCK();

  if (!multisig && !m_wallet->is_deterministic())
  {
    fail_msg_writer() << tr("wallet is non-deterministic and has no seed");
    return true;
  }

  epee::wipeable_string seed_pass;
  if (encrypted)
  {
    auto pwd_container = password_prompter(tr("Enter optional seed offset passphrase, empty to see raw seed"), true);
    if (std::cin.eof() || !pwd_container)
      return true;
    seed_pass = pwd_container->password();
  }

  if (multisig)
    success = m_wallet->get_multisig_seed(seed, seed_pass);
  else if (m_wallet->is_deterministic())
    success = m_wallet->get_seed(seed, seed_pass);

  if (success) 
  {
    print_seed(seed);
  }
  else
  {
    fail_msg_writer() << tr("Failed to retrieve seed");
  }
  return true;
}

bool simple_wallet::seed(const std::vector<std::string> &args/* = std::vector<std::string>()*/)
{
  return print_seed(false);
}

bool simple_wallet::encrypted_seed(const std::vector<std::string> &args/* = std::vector<std::string>()*/)
{
  return print_seed(true);
}

bool simple_wallet::seed_set_language(const std::vector<std::string> &args/* = std::vector<std::string>()*/)
{
  if (m_wallet->key_on_device())
  {
    fail_msg_writer() << tr("command not supported by HW wallet");
    return true;
  }
  if (m_wallet->multisig())
  {
    fail_msg_writer() << tr("wallet is multisig and has no seed");
    return true;
  }
  if (m_wallet->watch_only())
  {
    fail_msg_writer() << tr("wallet is watch-only and has no seed");
    return true;
  }

  epee::wipeable_string password;
  {
    SCOPED_WALLET_UNLOCK();

    if (!m_wallet->is_deterministic())
    {
      fail_msg_writer() << tr("wallet is non-deterministic and has no seed");
      return true;
    }

    // we need the password, even if ask-password is unset
    if (!pwd_container)
    {
      pwd_container = get_and_verify_password();
      if (pwd_container == boost::none)
      {
        fail_msg_writer() << tr("Incorrect password");
        return true;
      }
    }
    password = pwd_container->password();
  }

  std::string mnemonic_language = get_mnemonic_language();
  if (mnemonic_language.empty())
    return true;

  m_wallet->set_seed_language(std::move(mnemonic_language));
  m_wallet->rewrite(m_wallet_file, password);
  return true;
}

bool simple_wallet::change_password(const std::vector<std::string> &args)
{ 
  const auto orig_pwd_container = get_and_verify_password();

  if(orig_pwd_container == boost::none)
  {
    fail_msg_writer() << tr("Your original password was incorrect.");
    return true;
  }

  // prompts for a new password, pass true to verify the password
  const auto pwd_container = default_password_prompter(true);
  if(!pwd_container)
    return true;

  try
  {
    m_wallet->change_password(m_wallet_file, orig_pwd_container->password(), pwd_container->password());
  }
  catch (const tools::error::wallet_logic_error& e)
  {
    fail_msg_writer() << tr("Error with wallet rewrite: ") << e.what();
    return true;
  }

  return true;
}

bool simple_wallet::payment_id(const std::vector<std::string> &args/* = std::vector<std::string>()*/)
{
  LONG_PAYMENT_ID_SUPPORT_CHECK();

  crypto::hash payment_id;
  if (args.size() > 0)
  {
    PRINT_USAGE(USAGE_PAYMENT_ID);
    return true;
  }
  payment_id = crypto::rand<crypto::hash>();
  success_msg_writer() << tr("Random payment ID: ") << payment_id;
  return true;
}

bool simple_wallet::print_fee_info(const std::vector<std::string> &args/* = std::vector<std::string>()*/)
{
  if (!try_connect_to_daemon())
    return true;
  const bool per_byte = m_wallet->use_fork_rules(HF_VERSION_PER_BYTE_FEE);
  const uint64_t base_fee = m_wallet->get_base_fee();
  const char *base = per_byte ? "byte" : "kB";
  const uint64_t typical_size = per_byte ? 2500 : 13;
  const uint64_t size_granularity = per_byte ? 1 : 1024;
  message_writer() << (boost::format(tr("Current fee is %s %s per %s")) % print_money(base_fee) % cryptonote::get_unit(cryptonote::get_default_decimal_point()) % base).str();

  std::vector<uint64_t> fees;
  for (uint32_t priority = 1; priority <= 4; ++priority)
  {
    uint64_t mult = m_wallet->get_fee_multiplier(priority);
    fees.push_back(base_fee * typical_size * mult);
  }
  std::vector<std::pair<uint64_t, uint64_t>> blocks;
  try
  {
    uint64_t base_size = typical_size * size_granularity;
    blocks = m_wallet->estimate_backlog(base_size, base_size + size_granularity - 1, fees);
  }
  catch (const std::exception &e)
  {
    fail_msg_writer() << tr("Error: failed to estimate backlog array size: ") << e.what();
    return true;
  }
  if (blocks.size() != 4)
  {
    fail_msg_writer() << tr("Error: bad estimated backlog array size");
    return true;
  }

  for (uint32_t priority = 1; priority <= 4; ++priority)
  {
    uint64_t nblocks_low = blocks[priority - 1].first;
    uint64_t nblocks_high = blocks[priority - 1].second;
    if (nblocks_low > 0)
    {
      std::string msg;
      if (priority == m_wallet->get_default_priority() || (m_wallet->get_default_priority() == 0 && priority == 2))
        msg = tr(" (current)");
      uint64_t minutes_low = nblocks_low * DIFFICULTY_TARGET_V2 / 60, minutes_high = nblocks_high * DIFFICULTY_TARGET_V2 / 60;
      if (nblocks_high == nblocks_low)
        message_writer() << (boost::format(tr("%u block (%u minutes) backlog at priority %u%s")) % nblocks_low % minutes_low % priority % msg).str();
      else
        message_writer() << (boost::format(tr("%u to %u block (%u to %u minutes) backlog at priority %u")) % nblocks_low % nblocks_high % minutes_low % minutes_high % priority).str();
    }
    else
      message_writer() << tr("No backlog at priority ") << priority;
  }
  return true;
}

bool simple_wallet::prepare_multisig(const std::vector<std::string> &args)
{
  prepare_multisig_main(args, false);
  return true;
}

bool simple_wallet::prepare_multisig_main(const std::vector<std::string> &args, bool called_by_mms)
{
  if (m_wallet->key_on_device())
  {
    fail_msg_writer() << tr("command not supported by HW wallet");
    return false;
  }
  if (m_wallet->multisig())
  {
    fail_msg_writer() << tr("This wallet is already multisig");
    return false;
  }
  if (m_wallet->watch_only())
  {
    fail_msg_writer() << tr("wallet is watch-only and cannot be made multisig");
    return false;
  }

  if(m_wallet->get_num_transfer_details())
  {
    fail_msg_writer() << tr("This wallet has been used before, please use a new wallet to create a multisig wallet");
    return false;
  }

  SCOPED_WALLET_UNLOCK_ON_BAD_PASSWORD(return false;);

  std::string multisig_info = m_wallet->get_multisig_info();
  success_msg_writer() << multisig_info;
  success_msg_writer() << tr("Send this multisig info to all other participants, then use make_multisig <threshold> <info1> [<info2>...] with others' multisig info");
  success_msg_writer() << tr("This includes the PRIVATE view key, so needs to be disclosed only to that multisig wallet's participants ");

  if (called_by_mms)
  {
    get_message_store().process_wallet_created_data(get_multisig_wallet_state(), mms::message_type::key_set, multisig_info);
  }

  return true;
}

bool simple_wallet::make_multisig(const std::vector<std::string> &args)
{
  make_multisig_main(args, false);
  return true;
}

bool simple_wallet::make_multisig_main(const std::vector<std::string> &args, bool called_by_mms)
{
  if (m_wallet->key_on_device())
  {
    fail_msg_writer() << tr("command not supported by HW wallet");
    return false;
  }
  if (m_wallet->multisig())
  {
    fail_msg_writer() << tr("This wallet is already multisig");
    return false;
  }
  if (m_wallet->watch_only())
  {
    fail_msg_writer() << tr("wallet is watch-only and cannot be made multisig");
    return false;
  }

  if(m_wallet->get_num_transfer_details())
  {
    fail_msg_writer() << tr("This wallet has been used before, please use a new wallet to create a multisig wallet");
    return false;
  }

  if (args.size() < 2)
  {
    PRINT_USAGE(USAGE_MAKE_MULTISIG);
    return false;
  }

  // parse threshold
  uint32_t threshold;
  if (!string_tools::get_xtype_from_string(threshold, args[0]))
  {
    fail_msg_writer() << tr("Invalid threshold");
    return false;
  }

  const auto orig_pwd_container = get_and_verify_password();
  if(orig_pwd_container == boost::none)
  {
    fail_msg_writer() << tr("Your original password was incorrect.");
    return false;
  }

  LOCK_IDLE_SCOPE();

  try
  {
    auto local_args = args;
    local_args.erase(local_args.begin());
    std::string multisig_extra_info = m_wallet->make_multisig(orig_pwd_container->password(), local_args, threshold);
    if (!multisig_extra_info.empty())
    {
      success_msg_writer() << tr("Another step is needed");
      success_msg_writer() << multisig_extra_info;
      success_msg_writer() << tr("Send this multisig info to all other participants, then use exchange_multisig_keys <info1> [<info2>...] with others' multisig info");
      if (called_by_mms)
      {
        get_message_store().process_wallet_created_data(get_multisig_wallet_state(), mms::message_type::additional_key_set, multisig_extra_info);
      }
      return true;
    }
  }
  catch (const std::exception &e)
  {
    fail_msg_writer() << tr("Error creating multisig: ") << e.what();
    return false;
  }

  uint32_t total;
  if (!m_wallet->multisig(NULL, &threshold, &total))
  {
    fail_msg_writer() << tr("Error creating multisig: new wallet is not multisig");
    return false;
  }
  success_msg_writer() << std::to_string(threshold) << "/" << total << tr(" multisig address: ")
      << m_wallet->get_account().get_public_address_str(m_wallet->nettype());

  return true;
}

bool simple_wallet::finalize_multisig(const std::vector<std::string> &args)
{
  bool ready;
  if (m_wallet->key_on_device())
  {
    fail_msg_writer() << tr("command not supported by HW wallet");
    return true;
  }

  const auto pwd_container = get_and_verify_password();
  if(pwd_container == boost::none)
  {
    fail_msg_writer() << tr("Your original password was incorrect.");
    return true;
  }

  if (!m_wallet->multisig(&ready))
  {
    fail_msg_writer() << tr("This wallet is not multisig");
    return true;
  }
  if (ready)
  {
    fail_msg_writer() << tr("This wallet is already finalized");
    return true;
  }

  LOCK_IDLE_SCOPE();

  if (args.size() < 2)
  {
    PRINT_USAGE(USAGE_FINALIZE_MULTISIG);
    return true;
  }

  try
  {
    if (!m_wallet->finalize_multisig(pwd_container->password(), args))
    {
      fail_msg_writer() << tr("Failed to finalize multisig");
      return true;
    }
  }
  catch (const std::exception &e)
  {
    fail_msg_writer() << tr("Failed to finalize multisig: ") << e.what();
    return true;
  }

  return true;
}

bool simple_wallet::exchange_multisig_keys(const std::vector<std::string> &args)
{
  exchange_multisig_keys_main(args, false);
  return true;
}

bool simple_wallet::exchange_multisig_keys_main(const std::vector<std::string> &args, bool called_by_mms) {
    bool ready;
    if (m_wallet->key_on_device())
    {
      fail_msg_writer() << tr("command not supported by HW wallet");
      return false;
    }
    if (!m_wallet->multisig(&ready))
    {
      fail_msg_writer() << tr("This wallet is not multisig");
      return false;
    }
    if (ready)
    {
      fail_msg_writer() << tr("This wallet is already finalized");
      return false;
    }

    const auto orig_pwd_container = get_and_verify_password();
    if(orig_pwd_container == boost::none)
    {
      fail_msg_writer() << tr("Your original password was incorrect.");
      return false;
    }

    if (args.size() < 2)
    {
      PRINT_USAGE(USAGE_EXCHANGE_MULTISIG_KEYS);
      return false;
    }

    try
    {
      std::string multisig_extra_info = m_wallet->exchange_multisig_keys(orig_pwd_container->password(), args);
      if (!multisig_extra_info.empty())
      {
        message_writer() << tr("Another step is needed");
        message_writer() << multisig_extra_info;
        message_writer() << tr("Send this multisig info to all other participants, then use exchange_multisig_keys <info1> [<info2>...] with others' multisig info");
        if (called_by_mms)
        {
          get_message_store().process_wallet_created_data(get_multisig_wallet_state(), mms::message_type::additional_key_set, multisig_extra_info);
        }
        return true;
      } else {
        uint32_t threshold, total;
        m_wallet->multisig(NULL, &threshold, &total);
        success_msg_writer() << tr("Multisig wallet has been successfully created. Current wallet type: ") << threshold << "/" << total;
        success_msg_writer() << tr("Multisig address: ") << m_wallet->get_account().get_public_address_str(m_wallet->nettype());
      }
    }
    catch (const std::exception &e)
    {
      fail_msg_writer() << tr("Failed to perform multisig keys exchange: ") << e.what();
      return false;
    }

    return true;
}

bool simple_wallet::export_multisig(const std::vector<std::string> &args)
{
  export_multisig_main(args, false);
  return true;
}

bool simple_wallet::export_multisig_main(const std::vector<std::string> &args, bool called_by_mms)
{
  bool ready;
  if (m_wallet->key_on_device())
  {
    fail_msg_writer() << tr("command not supported by HW wallet");
    return false;
  }
  if (!m_wallet->multisig(&ready))
  {
    fail_msg_writer() << tr("This wallet is not multisig");
    return false;
  }
  if (!ready)
  {
    fail_msg_writer() << tr("This multisig wallet is not yet finalized");
    return false;
  }
  if (args.size() != 1)
  {
    PRINT_USAGE(USAGE_EXPORT_MULTISIG_INFO);
    return false;
  }

  const std::string filename = args[0];
  if (!called_by_mms && m_wallet->confirm_export_overwrite() && !check_file_overwrite(filename))
    return true;

  SCOPED_WALLET_UNLOCK_ON_BAD_PASSWORD(return false;);

  try
  {
    cryptonote::blobdata ciphertext = m_wallet->export_multisig();

    if (called_by_mms)
    {
      get_message_store().process_wallet_created_data(get_multisig_wallet_state(), mms::message_type::multisig_sync_data, ciphertext);
    }
    else
    {
      bool r = epee::file_io_utils::save_string_to_file(filename, ciphertext);
      if (!r)
      {
        fail_msg_writer() << tr("failed to save file ") << filename;
        return false;
      }
    }
  }
  catch (const std::exception &e)
  {
    LOG_ERROR("Error exporting multisig info: " << e.what());
    fail_msg_writer() << tr("Error exporting multisig info: ") << e.what();
    return false;
  }

  success_msg_writer() << tr("Multisig info exported to ") << filename;
  return true;
}

bool simple_wallet::import_multisig(const std::vector<std::string> &args)
{
  import_multisig_main(args, false);
  return true;
}

bool simple_wallet::import_multisig_main(const std::vector<std::string> &args, bool called_by_mms)
{
  bool ready;
  uint32_t threshold, total;
  if (m_wallet->key_on_device())
  {
    fail_msg_writer() << tr("command not supported by HW wallet");
    return false;
  }
  if (!m_wallet->multisig(&ready, &threshold, &total))
  {
    fail_msg_writer() << tr("This wallet is not multisig");
    return false;
  }
  if (!ready)
  {
    fail_msg_writer() << tr("This multisig wallet is not yet finalized");
    return false;
  }
  if (args.size() < threshold - 1)
  {
    PRINT_USAGE(USAGE_IMPORT_MULTISIG_INFO);
    return false;
  }

  std::vector<cryptonote::blobdata> info;
  for (size_t n = 0; n < args.size(); ++n)
  {
    if (called_by_mms)
    {
      info.push_back(args[n]);
    }
    else
    {
      const std::string &filename = args[n];
      std::string data;
      bool r = epee::file_io_utils::load_file_to_string(filename, data);
      if (!r)
      {
        fail_msg_writer() << tr("failed to read file ") << filename;
        return false;
      }
      info.push_back(std::move(data));
    }
  }

  SCOPED_WALLET_UNLOCK_ON_BAD_PASSWORD(return false;);

  // all read and parsed, actually import
  try
  {
    m_in_manual_refresh.store(true, std::memory_order_relaxed);
    epee::misc_utils::auto_scope_leave_caller scope_exit_handler = epee::misc_utils::create_scope_leave_handler([&](){m_in_manual_refresh.store(false, std::memory_order_relaxed);});
    size_t n_outputs = m_wallet->import_multisig(info);
    // Clear line "Height xxx of xxx"
    std::cout << "\r                                                                \r";
    success_msg_writer() << tr("Multisig info imported");
  }
  catch (const std::exception &e)
  {
    fail_msg_writer() << tr("Failed to import multisig info: ") << e.what();
    return false;
  }
  if (m_wallet->is_trusted_daemon())
  {
    try
    {
      m_wallet->rescan_spent();
    }
    catch (const std::exception &e)
    {
      message_writer() << tr("Failed to update spent status after importing multisig info: ") << e.what();
      return false;
    }
  }
  else
  {
    message_writer() << tr("Untrusted daemon, spent status may be incorrect. Use a trusted daemon and run \"rescan_spent\"");
    return false;
  }
  return true;
}

bool simple_wallet::accept_loaded_tx(const tools::wallet2::multisig_tx_set &txs)
{
  std::string extra_message;
  return accept_loaded_tx([&txs](){return txs.m_ptx.size();}, [&txs](size_t n)->const tools::wallet2::tx_construction_data&{return txs.m_ptx[n].construction_data;}, extra_message);
}

bool simple_wallet::sign_multisig(const std::vector<std::string> &args)
{
  sign_multisig_main(args, false);
  return true;
}

bool simple_wallet::sign_multisig_main(const std::vector<std::string> &args, bool called_by_mms)
{
  bool ready;
  if (m_wallet->key_on_device())
  {
    fail_msg_writer() << tr("command not supported by HW wallet");
    return false;
  }
  if(!m_wallet->multisig(&ready))
  {
    fail_msg_writer() << tr("This is not a multisig wallet");
    return false;
  }
  if (!ready)
  {
    fail_msg_writer() << tr("This multisig wallet is not yet finalized");
    return false;
  }
  if (args.size() != 1)
  {
    PRINT_USAGE(USAGE_SIGN_MULTISIG);
    return false;
  }

  SCOPED_WALLET_UNLOCK_ON_BAD_PASSWORD(return false;);

  std::string filename = args[0];
  std::vector<crypto::hash> txids;
  uint32_t signers = 0;
  try
  {
    if (called_by_mms)
    {
      tools::wallet2::multisig_tx_set exported_txs;
      std::string ciphertext;
      bool r = m_wallet->load_multisig_tx(args[0], exported_txs, [&](const tools::wallet2::multisig_tx_set &tx){ signers = tx.m_signers.size(); return accept_loaded_tx(tx); });
      if (r)
      {
        r = m_wallet->sign_multisig_tx(exported_txs, txids);
      }
      if (r)
      {
        ciphertext = m_wallet->save_multisig_tx(exported_txs);
        if (ciphertext.empty())
        {
          r = false;
        }
      }
      if (r)
      {
        mms::message_type message_type = mms::message_type::fully_signed_tx;
        if (txids.empty())
        {
          message_type = mms::message_type::partially_signed_tx;
        }
        get_message_store().process_wallet_created_data(get_multisig_wallet_state(), message_type, ciphertext);
        filename = "MMS";   // for the messages below
      }
      else
      {
        fail_msg_writer() << tr("Failed to sign multisig transaction");
        return false;
      }
    }
    else
    {
      bool r = m_wallet->sign_multisig_tx_from_file(filename, txids, [&](const tools::wallet2::multisig_tx_set &tx){ signers = tx.m_signers.size(); return accept_loaded_tx(tx); });
      if (!r)
      {
        fail_msg_writer() << tr("Failed to sign multisig transaction");
        return false;
      }
    }
  }
  catch (const tools::error::multisig_export_needed& e)
  {
    fail_msg_writer() << tr("Multisig error: ") << e.what();
    return false;
  }
  catch (const std::exception &e)
  {
    fail_msg_writer() << tr("Failed to sign multisig transaction: ") << e.what();
    return false;
  }

  if (txids.empty())
  {
    uint32_t threshold;
    m_wallet->multisig(NULL, &threshold);
    uint32_t signers_needed = threshold - signers - 1;
    success_msg_writer(true) << tr("Transaction successfully signed to file ") << filename << ", "
        << signers_needed << " more signer(s) needed";
    return true;
  }
  else
  {
    std::string txids_as_text;
    for (const auto &txid: txids)
    {
      if (!txids_as_text.empty())
        txids_as_text += (", ");
      txids_as_text += epee::string_tools::pod_to_hex(txid);
    }
    success_msg_writer(true) << tr("Transaction successfully signed to file ") << filename << ", txid " << txids_as_text;
    success_msg_writer(true) << tr("It may be relayed to the network with submit_multisig");
  }
  return true;
}

bool simple_wallet::submit_multisig(const std::vector<std::string> &args)
{
  submit_multisig_main(args, false);
  return true;
}

bool simple_wallet::submit_multisig_main(const std::vector<std::string> &args, bool called_by_mms)
{
  bool ready;
  uint32_t threshold;
  if (m_wallet->key_on_device())
  {
    fail_msg_writer() << tr("command not supported by HW wallet");
    return false;
  }
  if (!m_wallet->multisig(&ready, &threshold))
  {
    fail_msg_writer() << tr("This is not a multisig wallet");
    return false;
  }
  if (!ready)
  {
    fail_msg_writer() << tr("This multisig wallet is not yet finalized");
    return false;
  }
  if (args.size() != 1)
  {
    PRINT_USAGE(USAGE_SUBMIT_MULTISIG);
    return false;
  }

  if (!try_connect_to_daemon())
    return false;

  SCOPED_WALLET_UNLOCK_ON_BAD_PASSWORD(return false;);

  std::string filename = args[0];
  try
  {
    tools::wallet2::multisig_tx_set txs;
    if (called_by_mms)
    {
      bool r = m_wallet->load_multisig_tx(args[0], txs, [&](const tools::wallet2::multisig_tx_set &tx){ return accept_loaded_tx(tx); });
      if (!r)
      {
        fail_msg_writer() << tr("Failed to load multisig transaction from MMS");
        return false;
      }
    }
    else
    {
      bool r = m_wallet->load_multisig_tx_from_file(filename, txs, [&](const tools::wallet2::multisig_tx_set &tx){ return accept_loaded_tx(tx); });
      if (!r)
      {
        fail_msg_writer() << tr("Failed to load multisig transaction from file");
        return false;
      }
    }
    if (txs.m_signers.size() < threshold)
    {
      fail_msg_writer() << (boost::format(tr("Multisig transaction signed by only %u signers, needs %u more signatures"))
          % txs.m_signers.size() % (threshold - txs.m_signers.size())).str();
      return false;
    }

    // actually commit the transactions
    for (auto &ptx: txs.m_ptx)
    {
      m_wallet->commit_tx(ptx);
      success_msg_writer(true) << tr("Transaction successfully submitted, transaction ") << get_transaction_hash(ptx.tx) << ENDL
          << tr("You can check its status by using the `show_transfers` command.");
    }
  }
  catch (const std::exception &e)
  {
    handle_transfer_exception(std::current_exception(), m_wallet->is_trusted_daemon());
  }
  catch (...)
  {
    LOG_ERROR("unknown error");
    fail_msg_writer() << tr("unknown error");
    return false;
  }

  return true;
}

bool simple_wallet::export_raw_multisig(const std::vector<std::string> &args)
{
  bool ready;
  uint32_t threshold;
  if (m_wallet->key_on_device())
  {
    fail_msg_writer() << tr("command not supported by HW wallet");
    return true;
  }
  if (!m_wallet->multisig(&ready, &threshold))
  {
    fail_msg_writer() << tr("This is not a multisig wallet");
    return true;
  }
  if (!ready)
  {
    fail_msg_writer() << tr("This multisig wallet is not yet finalized");
    return true;
  }
  if (args.size() != 1)
  {
    PRINT_USAGE(USAGE_EXPORT_RAW_MULTISIG_TX);
    return true;
  }

  std::string filename = args[0];
  if (m_wallet->confirm_export_overwrite() && !check_file_overwrite(filename))
    return true;

  SCOPED_WALLET_UNLOCK();

  try
  {
    tools::wallet2::multisig_tx_set txs;
    bool r = m_wallet->load_multisig_tx_from_file(filename, txs, [&](const tools::wallet2::multisig_tx_set &tx){ return accept_loaded_tx(tx); });
    if (!r)
    {
      fail_msg_writer() << tr("Failed to load multisig transaction from file");
      return true;
    }
    if (txs.m_signers.size() < threshold)
    {
      fail_msg_writer() << (boost::format(tr("Multisig transaction signed by only %u signers, needs %u more signatures"))
          % txs.m_signers.size() % (threshold - txs.m_signers.size())).str();
      return true;
    }

    // save the transactions
    std::string filenames;
    for (auto &ptx: txs.m_ptx)
    {
      const crypto::hash txid = cryptonote::get_transaction_hash(ptx.tx);
      const std::string filename = std::string("raw_multisig_loki_tx_") + epee::string_tools::pod_to_hex(txid);
      if (!filenames.empty())
        filenames += ", ";
      filenames += filename;
      if (!epee::file_io_utils::save_string_to_file(filename, cryptonote::tx_to_blob(ptx.tx)))
      {
        fail_msg_writer() << tr("Failed to export multisig transaction to file ") << filename;
        return true;
      }
    }
    success_msg_writer() << tr("Saved exported multisig transaction file(s): ") << filenames;
  }
  catch (const std::exception& e)
  {
    LOG_ERROR("unexpected error: " << e.what());
    fail_msg_writer() << tr("unexpected error: ") << e.what();
  }
  catch (...)
  {
    LOG_ERROR("Unknown error");
    fail_msg_writer() << tr("unknown error");
  }

  return true;
}

bool simple_wallet::print_ring(const std::vector<std::string> &args)
{
  crypto::key_image key_image;
  crypto::hash txid;
  if (args.size() != 1)
  {
    PRINT_USAGE(USAGE_PRINT_RING);
    return true;
  }

  if (!epee::string_tools::hex_to_pod(args[0], key_image))
  {
    fail_msg_writer() << tr("Invalid key image");
    return true;
  }
  // this one will always work, they're all 32 byte hex
  if (!epee::string_tools::hex_to_pod(args[0], txid))
  {
    fail_msg_writer() << tr("Invalid txid");
    return true;
  }

  std::vector<uint64_t> ring;
  std::vector<std::pair<crypto::key_image, std::vector<uint64_t>>> rings;
  try
  {
    if (m_wallet->get_ring(key_image, ring))
      rings.push_back({key_image, ring});
    else if (!m_wallet->get_rings(txid, rings))
    {
      fail_msg_writer() << tr("Key image either not spent, or spent with mixin 0");
      return true;
    }

    for (const auto &ring: rings)
    {
      std::stringstream str;
      for (const auto &x: ring.second)
        str << x<< " ";
      // do NOT translate this "absolute" below, the lin can be used as input to set_ring
      success_msg_writer() << epee::string_tools::pod_to_hex(ring.first) <<  " absolute " << str.str();
    }
  }
  catch (const std::exception &e)
  {
    fail_msg_writer() << tr("Failed to get key image ring: ") << e.what();
  }

  return true;
}

bool simple_wallet::set_ring(const std::vector<std::string> &args)
{
  crypto::key_image key_image;

  // try filename first
  if (args.size() == 1)
  {
    if (!epee::file_io_utils::is_file_exist(args[0]))
    {
      fail_msg_writer() << tr("File doesn't exist");
      return true;
    }

    char str[4096];
    std::unique_ptr<FILE, tools::close_file> f(fopen(args[0].c_str(), "r"));
    if (f)
    {
      while (!feof(f.get()))
      {
        if (!fgets(str, sizeof(str), f.get()))
          break;
        const size_t len = strlen(str);
        if (len > 0 && str[len - 1] == '\n')
          str[len - 1] = 0;
        if (!str[0])
          continue;
        char key_image_str[65], type_str[9];
        int read_after_key_image = 0, read = 0;
        int fields = sscanf(str, "%64[abcdefABCDEF0123456789] %n%8s %n", key_image_str, &read_after_key_image, type_str, &read);
        if (fields != 2)
        {
          fail_msg_writer() << tr("Invalid ring specification: ") << str;
          continue;
        }
        key_image_str[64] = 0;
        type_str[8] = 0;
        crypto::key_image key_image;
        if (read_after_key_image == 0 || !epee::string_tools::hex_to_pod(key_image_str, key_image))
        {
          fail_msg_writer() << tr("Invalid key image: ") << str;
          continue;
        }
        if (read == read_after_key_image+8 || (strcmp(type_str, "absolute") && strcmp(type_str, "relative")))
        {
          fail_msg_writer() << tr("Invalid ring type, expected relative or abosolute: ") << str;
          continue;
        }
        bool relative = !strcmp(type_str, "relative");
        if (read < 0 || (size_t)read > strlen(str))
        {
          fail_msg_writer() << tr("Error reading line: ") << str;
          continue;
        }
        bool valid = true;
        std::vector<uint64_t> ring;
        const char *ptr = str + read;
        while (*ptr)
        {
          unsigned long offset;
          int elements = sscanf(ptr, "%lu %n", &offset, &read);
          if (elements == 0 || read <= 0 || (size_t)read > strlen(str))
          {
            fail_msg_writer() << tr("Error reading line: ") << str;
            valid = false;
            break;
          }
          ring.push_back(offset);
          ptr += read;
        }
        if (!valid)
          continue;
        if (ring.empty())
        {
          fail_msg_writer() << tr("Invalid ring: ") << str;
          continue;
        }
        if (relative)
        {
          for (size_t n = 1; n < ring.size(); ++n)
          {
            if (ring[n] <= 0)
            {
              fail_msg_writer() << tr("Invalid relative ring: ") << str;
              valid = false;
              break;
            }
          }
        }
        else
        {
          for (size_t n = 1; n < ring.size(); ++n)
          {
            if (ring[n] <= ring[n-1])
            {
              fail_msg_writer() << tr("Invalid absolute ring: ") << str;
              valid = false;
              break;
            }
          }
        }
        if (!valid)
          continue;
        if (!m_wallet->set_ring(key_image, ring, relative))
          fail_msg_writer() << tr("Failed to set ring for key image: ") << key_image << ". " << tr("Continuing.");
      }
      f.reset();
    }
    return true;
  }

  if (args.size() < 3)
  {
    PRINT_USAGE(USAGE_SET_RING);
    return true;
  }

  if (!epee::string_tools::hex_to_pod(args[0], key_image))
  {
    fail_msg_writer() << tr("Invalid key image");
    return true;
  }

  bool relative;
  if (args[1] == "absolute")
  {
    relative = false;
  }
  else if (args[1] == "relative")
  {
    relative = true;
  }
  else
  {
    fail_msg_writer() << tr("Missing absolute or relative keyword");
    return true;
  }

  std::vector<uint64_t> ring;
  for (size_t n = 2; n < args.size(); ++n)
  {
    ring.resize(ring.size() + 1);
    if (!string_tools::get_xtype_from_string(ring.back(), args[n]))
    {
      fail_msg_writer() << tr("invalid index: must be a strictly positive unsigned integer");
      return true;
    }
    if (relative)
    {
      if (ring.size() > 1 && !ring.back())
      {
        fail_msg_writer() << tr("invalid index: must be a strictly positive unsigned integer");
        return true;
      }
      uint64_t sum = 0;
      for (uint64_t out: ring)
      {
        if (out > std::numeric_limits<uint64_t>::max() - sum)
        {
          fail_msg_writer() << tr("invalid index: indices wrap");
          return true;
        }
        sum += out;
      }
    }
    else
    {
      if (ring.size() > 1 && ring[ring.size() - 2] >= ring[ring.size() - 1])
      {
        fail_msg_writer() << tr("invalid index: indices should be in strictly ascending order");
        return true;
      }
    }
  }
  if (!m_wallet->set_ring(key_image, ring, relative))
  {
    fail_msg_writer() << tr("failed to set ring");
    return true;
  }

  return true;
}

bool simple_wallet::blackball(const std::vector<std::string> &args)
{
  uint64_t amount = std::numeric_limits<uint64_t>::max(), offset, num_offsets;
  if (args.size() == 0)
  {
    PRINT_USAGE(USAGE_MARK_OUTPUT_SPENT);
    return true;
  }

  try
  {
    if (sscanf(args[0].c_str(), "%" PRIu64 "/%" PRIu64, &amount, &offset) == 2)
    {
      m_wallet->blackball_output(std::make_pair(amount, offset));
    }
    else if (epee::file_io_utils::is_file_exist(args[0]))
    {
      std::vector<std::pair<uint64_t, uint64_t>> outputs;
      char str[256];

      std::unique_ptr<FILE, tools::close_file> f(fopen(args[0].c_str(), "r"));
      if (f)
      {
        while (!feof(f.get()))
        {
          if (!fgets(str, sizeof(str), f.get()))
            break;
          const size_t len = strlen(str);
          if (len > 0 && str[len - 1] == '\n')
            str[len - 1] = 0;
          if (!str[0])
            continue;
          if (sscanf(str, "@%" PRIu64, &amount) == 1)
          {
            continue;
          }
          if (amount == std::numeric_limits<uint64_t>::max())
          {
            fail_msg_writer() << tr("First line is not an amount");
            return true;
          }
          if (sscanf(str, "%" PRIu64 "*%" PRIu64, &offset, &num_offsets) == 2 && num_offsets <= std::numeric_limits<uint64_t>::max() - offset)
          {
            while (num_offsets--)
              outputs.push_back(std::make_pair(amount, offset++));
          }
          else if (sscanf(str, "%" PRIu64, &offset) == 1)
          {
            outputs.push_back(std::make_pair(amount, offset));
          }
          else
          {
            fail_msg_writer() << tr("Invalid output: ") << str;
            return true;
          }
        }
        f.reset();
        bool add = false;
        if (args.size() > 1)
        {
          if (args[1] != "add")
          {
            fail_msg_writer() << tr("Bad argument: ") + args[1] + ": " + tr("should be \"add\"");
            return true;
          }
          add = true;
        }
        m_wallet->set_blackballed_outputs(outputs, add);
      }
      else
      {
        fail_msg_writer() << tr("Failed to open file");
        return true;
      }
    }
    else
    {
      fail_msg_writer() << tr("Invalid output key, and file doesn't exist");
      return true;
    }
  }
  catch (const std::exception &e)
  {
    fail_msg_writer() << tr("Failed to mark output spent: ") << e.what();
  }

  return true;
}

bool simple_wallet::unblackball(const std::vector<std::string> &args)
{
  std::pair<uint64_t, uint64_t> output;
  if (args.size() != 1)
  {
    PRINT_USAGE(USAGE_MARK_OUTPUT_UNSPENT);
    return true;
  }

  if (sscanf(args[0].c_str(), "%" PRIu64 "/%" PRIu64, &output.first, &output.second) != 2)
  {
    fail_msg_writer() << tr("Invalid output");
    return true;
  }

  try
  {
    m_wallet->unblackball_output(output);
  }
  catch (const std::exception &e)
  {
    fail_msg_writer() << tr("Failed to mark output unspent: ") << e.what();
  }

  return true;
}

bool simple_wallet::blackballed(const std::vector<std::string> &args)
{
  std::pair<uint64_t, uint64_t> output;
  if (args.size() != 1)
  {
    PRINT_USAGE(USAGE_IS_OUTPUT_SPENT);
    return true;
  }

  if (sscanf(args[0].c_str(), "%" PRIu64 "/%" PRIu64, &output.first, &output.second) != 2)
  {
    fail_msg_writer() << tr("Invalid output");
    return true;
  }

  try
  {
    if (m_wallet->is_output_blackballed(output))
      message_writer() << tr("Spent: ") << output.first << "/" << output.second;
    else
      message_writer() << tr("Not spent: ") << output.first << "/" << output.second;
  }
  catch (const std::exception &e)
  {
    fail_msg_writer() << tr("Failed to check whether output is spent: ") << e.what();
  }

  return true;
}

bool simple_wallet::save_known_rings(const std::vector<std::string> &args)
{
  try
  {
    LOCK_IDLE_SCOPE();
    m_wallet->find_and_save_rings();
  }
  catch (const std::exception &e)
  {
    fail_msg_writer() << tr("Failed to save known rings: ") << e.what();
  }
  return true;
}

bool simple_wallet::version(const std::vector<std::string> &args)
{
  message_writer() << "Loki '" << LOKI_RELEASE_NAME << "' (v" << LOKI_VERSION_FULL << ")";
  return true;
}

bool simple_wallet::cold_sign_tx(const std::vector<tools::wallet2::pending_tx>& ptx_vector, tools::wallet2::signed_tx_set &exported_txs, std::vector<cryptonote::address_parse_info> &dsts_info, std::function<bool(const tools::wallet2::signed_tx_set &)> accept_func)
{
  std::vector<std::string> tx_aux;

  message_writer(console_color_white, false) << tr("Please confirm the transaction on the device");

  m_wallet->cold_sign_tx(ptx_vector, exported_txs, dsts_info, tx_aux);

  if (accept_func && !accept_func(exported_txs))
  {
    MERROR("Transactions rejected by callback");
    return false;
  }

  // aux info
  m_wallet->cold_tx_aux_import(exported_txs.ptx, tx_aux);

  // import key images
  return m_wallet->import_key_images(exported_txs.key_images);
}

bool simple_wallet::set_always_confirm_transfers(const std::vector<std::string> &args/* = std::vector<std::string>()*/)
{
  const auto pwd_container = get_and_verify_password();
  if (pwd_container)
  {
    parse_bool_and_use(args[1], [&](bool r) {
      m_wallet->always_confirm_transfers(r);
      m_wallet->rewrite(m_wallet_file, pwd_container->password());
    });
  }
  return true;
}

bool simple_wallet::set_print_ring_members(const std::vector<std::string> &args/* = std::vector<std::string>()*/)
{
  const auto pwd_container = get_and_verify_password();
  if (pwd_container)
  {
    parse_bool_and_use(args[1], [&](bool r) {
      m_wallet->print_ring_members(r);
      m_wallet->rewrite(m_wallet_file, pwd_container->password());
    });
  }
  return true;
}

bool simple_wallet::set_store_tx_info(const std::vector<std::string> &args/* = std::vector<std::string>()*/)
{
  if (m_wallet->watch_only())
  {
    fail_msg_writer() << tr("wallet is watch-only and cannot transfer");
    return true;
  }
 
  const auto pwd_container = get_and_verify_password();
  if (pwd_container)
  {
    parse_bool_and_use(args[1], [&](bool r) {
      m_wallet->store_tx_info(r);
      m_wallet->rewrite(m_wallet_file, pwd_container->password());
    });
  }
  return true;
}

bool simple_wallet::set_default_priority(const std::vector<std::string> &args/* = std::vector<std::string>()*/)
{
  uint32_t priority = 0;
  try
  {
    if (strchr(args[1].c_str(), '-'))
    {
      fail_msg_writer() << tr("priority must be either 0, 1, 2, 3, or 4, or one of: ") << join_priority_strings(", ");
      return true;
    }
    if (args[1] == "0")
    {
      priority = 0;
    }
    else
    {
      bool found = false;
      for (size_t n = 0; n < allowed_priority_strings.size(); ++n)
      {
        if (allowed_priority_strings[n] == args[1])
        {
          found = true;
          priority = n;
        }
      }
      if (!found)
      {
        priority = boost::lexical_cast<int>(args[1]);
        if (priority < 1 || priority > 4)
        {
          fail_msg_writer() << tr("priority must be either 0, 1, 2, 3, or 4, or one of: ") << join_priority_strings(", ");
          return true;
        }
      }
    }
 
    const auto pwd_container = get_and_verify_password();
    if (pwd_container)
    {
      m_wallet->set_default_priority(priority);
      m_wallet->rewrite(m_wallet_file, pwd_container->password());
    }
    return true;
  }
  catch(const boost::bad_lexical_cast &)
  {
    fail_msg_writer() << tr("priority must be either 0, 1, 2, 3, or 4, or one of: ") << join_priority_strings(", ");
    return true;
  }
  catch(...)
  {
    fail_msg_writer() << tr("could not change default priority");
    return true;
  }
}

bool simple_wallet::set_auto_refresh(const std::vector<std::string> &args/* = std::vector<std::string>()*/)
{
  const auto pwd_container = get_and_verify_password();
  if (pwd_container)
  {
    parse_bool_and_use(args[1], [&](bool auto_refresh) {
      m_auto_refresh_enabled.store(false, std::memory_order_relaxed);
      m_wallet->auto_refresh(auto_refresh);
      m_idle_mutex.lock();
      m_auto_refresh_enabled.store(auto_refresh, std::memory_order_relaxed);
      m_idle_cond.notify_one();
      m_idle_mutex.unlock();

      m_wallet->rewrite(m_wallet_file, pwd_container->password());
    });
  }
  return true;
}

bool simple_wallet::set_refresh_type(const std::vector<std::string> &args/* = std::vector<std::string>()*/)
{
  tools::wallet2::RefreshType refresh_type;
  if (!parse_refresh_type(args[1], refresh_type))
  {
    return true;
  }
 
  const auto pwd_container = get_and_verify_password();
  if (pwd_container)
  {
    m_wallet->set_refresh_type(refresh_type);
    m_wallet->rewrite(m_wallet_file, pwd_container->password());
  }
  return true;
}

bool simple_wallet::set_confirm_missing_payment_id(const std::vector<std::string> &args/* = std::vector<std::string>()*/)
{
  LONG_PAYMENT_ID_SUPPORT_CHECK();

  const auto pwd_container = get_and_verify_password();
  if (pwd_container)
  {
    parse_bool_and_use(args[1], [&](bool r) {
      m_wallet->confirm_missing_payment_id(r);
      m_wallet->rewrite(m_wallet_file, pwd_container->password());
    });
  }
  return true;
}

bool simple_wallet::set_ask_password(const std::vector<std::string> &args/* = std::vector<std::string>()*/)
{
  const auto pwd_container = get_and_verify_password();
  if (pwd_container)
  {
    tools::wallet2::AskPasswordType ask = tools::wallet2::AskPasswordToDecrypt;
    if (args[1] == "never" || args[1] == "0")
      ask = tools::wallet2::AskPasswordNever;
    else if (args[1] == "action" || args[1] == "1")
      ask = tools::wallet2::AskPasswordOnAction;
    else if (args[1] == "encrypt" || args[1] == "decrypt" || args[1] == "2")
      ask = tools::wallet2::AskPasswordToDecrypt;
    else
    {
      fail_msg_writer() << tr("invalid argument: must be either 0/never, 1/action, or 2/encrypt/decrypt");
      return true;
    }

    const tools::wallet2::AskPasswordType cur_ask = m_wallet->ask_password();
    if (!m_wallet->watch_only())
    {
      if (cur_ask == tools::wallet2::AskPasswordToDecrypt && ask != tools::wallet2::AskPasswordToDecrypt)
        m_wallet->decrypt_keys(pwd_container->password());
      else if (cur_ask != tools::wallet2::AskPasswordToDecrypt && ask == tools::wallet2::AskPasswordToDecrypt)
        m_wallet->encrypt_keys(pwd_container->password());
    }
    m_wallet->ask_password(ask);
    m_wallet->rewrite(m_wallet_file, pwd_container->password());
  }
  return true;
}

bool simple_wallet::set_unit(const std::vector<std::string> &args/* = std::vector<std::string>()*/)
{
  const std::string &unit = args[1];
  unsigned int decimal_point = CRYPTONOTE_DISPLAY_DECIMAL_POINT;

  if (unit == "loki")
    decimal_point = CRYPTONOTE_DISPLAY_DECIMAL_POINT;
  else if (unit == "megarok")
    decimal_point = CRYPTONOTE_DISPLAY_DECIMAL_POINT - 3;
  else if (unit == "kilorok")
    decimal_point = CRYPTONOTE_DISPLAY_DECIMAL_POINT - 6;
  else if (unit == "rok")
    decimal_point = 0;
  else
  {
    fail_msg_writer() << tr("invalid unit");
    return true;
  }

  const auto pwd_container = get_and_verify_password();
  if (pwd_container)
  {
    cryptonote::set_default_decimal_point(decimal_point);
    m_wallet->rewrite(m_wallet_file, pwd_container->password());
  }
  return true;
}

bool simple_wallet::set_min_output_count(const std::vector<std::string> &args/* = std::vector<std::string>()*/)
{
  uint32_t count;
  if (!string_tools::get_xtype_from_string(count, args[1]))
  {
    fail_msg_writer() << tr("invalid count: must be an unsigned integer");
    return true;
  }

  const auto pwd_container = get_and_verify_password();
  if (pwd_container)
  {
    m_wallet->set_min_output_count(count);
    m_wallet->rewrite(m_wallet_file, pwd_container->password());
  }
  return true;
}

bool simple_wallet::set_min_output_value(const std::vector<std::string> &args/* = std::vector<std::string>()*/)
{
  uint64_t value;
  if (!cryptonote::parse_amount(value, args[1]))
  {
    fail_msg_writer() << tr("invalid value");
    return true;
  }

  const auto pwd_container = get_and_verify_password();
  if (pwd_container)
  {
    m_wallet->set_min_output_value(value);
    m_wallet->rewrite(m_wallet_file, pwd_container->password());
  }
  return true;
}

bool simple_wallet::set_merge_destinations(const std::vector<std::string> &args/* = std::vector<std::string>()*/)
{
  const auto pwd_container = get_and_verify_password();
  if (pwd_container)
  {
    parse_bool_and_use(args[1], [&](bool r) {
      m_wallet->merge_destinations(r);
      m_wallet->rewrite(m_wallet_file, pwd_container->password());
    });
  }
  return true;
}

bool simple_wallet::set_confirm_backlog(const std::vector<std::string> &args/* = std::vector<std::string>()*/)
{
  const auto pwd_container = get_and_verify_password();
  if (pwd_container)
  {
    parse_bool_and_use(args[1], [&](bool r) {
      m_wallet->confirm_backlog(r);
      m_wallet->rewrite(m_wallet_file, pwd_container->password());
    });
  }
  return true;
}

bool simple_wallet::set_confirm_backlog_threshold(const std::vector<std::string> &args/* = std::vector<std::string>()*/)
{
  uint32_t threshold;
  if (!string_tools::get_xtype_from_string(threshold, args[1]))
  {
    fail_msg_writer() << tr("invalid count: must be an unsigned integer");
    return true;
  }

  const auto pwd_container = get_and_verify_password();
  if (pwd_container)
  {
    m_wallet->set_confirm_backlog_threshold(threshold);
    m_wallet->rewrite(m_wallet_file, pwd_container->password());
  }
  return true;
}

bool simple_wallet::set_confirm_export_overwrite(const std::vector<std::string> &args/* = std::vector<std::string>()*/)
{
  const auto pwd_container = get_and_verify_password();
  if (pwd_container)
  {
    parse_bool_and_use(args[1], [&](bool r) {
      m_wallet->confirm_export_overwrite(r);
      m_wallet->rewrite(m_wallet_file, pwd_container->password());
    });
  }
  return true;
}

bool simple_wallet::set_refresh_from_block_height(const std::vector<std::string> &args/* = std::vector<std::string>()*/)
{
  const auto pwd_container = get_and_verify_password();
  if (pwd_container)
  {
    uint64_t height;
    if (!epee::string_tools::get_xtype_from_string(height, args[1]))
    {
      fail_msg_writer() << tr("Invalid height");
      return true;
    }
    m_wallet->set_refresh_from_block_height(height);
    m_wallet->rewrite(m_wallet_file, pwd_container->password());
  }
  return true;
}

bool simple_wallet::set_auto_low_priority(const std::vector<std::string> &args/* = std::vector<std::string>()*/)
{
  const auto pwd_container = get_and_verify_password();
  if (pwd_container)
  {
    parse_bool_and_use(args[1], [&](bool r) {
      m_wallet->auto_low_priority(r);
      m_wallet->rewrite(m_wallet_file, pwd_container->password());
    });
  }
  return true;
}

bool simple_wallet::set_segregate_pre_fork_outputs(const std::vector<std::string> &args/* = std::vector<std::string>()*/)
{
  const auto pwd_container = get_and_verify_password();
  if (pwd_container)
  {
    parse_bool_and_use(args[1], [&](bool r) {
      m_wallet->segregate_pre_fork_outputs(r);
      m_wallet->rewrite(m_wallet_file, pwd_container->password());
    });
  }
  return true;
}

bool simple_wallet::set_key_reuse_mitigation2(const std::vector<std::string> &args/* = std::vector<std::string>()*/)
{
  const auto pwd_container = get_and_verify_password();
  if (pwd_container)
  {
    parse_bool_and_use(args[1], [&](bool r) {
      m_wallet->key_reuse_mitigation2(r);
      m_wallet->rewrite(m_wallet_file, pwd_container->password());
    });
  }
  return true;
}

bool simple_wallet::set_subaddress_lookahead(const std::vector<std::string> &args/* = std::vector<std::string>()*/)
{
  const auto pwd_container = get_and_verify_password();
  if (pwd_container)
  {
    auto lookahead = parse_subaddress_lookahead(args[1]);
    if (lookahead)
    {
      m_wallet->set_subaddress_lookahead(lookahead->first, lookahead->second);
      m_wallet->rewrite(m_wallet_file, pwd_container->password());
    }
  }
  return true;
}

bool simple_wallet::set_segregation_height(const std::vector<std::string> &args/* = std::vector<std::string>()*/)
{
  const auto pwd_container = get_and_verify_password();
  if (pwd_container)
  {
    uint64_t height;
    if (!epee::string_tools::get_xtype_from_string(height, args[1]))
    {
      fail_msg_writer() << tr("Invalid height");
      return true;
    }
    m_wallet->segregation_height(height);
    m_wallet->rewrite(m_wallet_file, pwd_container->password());
  }
  return true;
}

bool simple_wallet::set_ignore_fractional_outputs(const std::vector<std::string> &args/* = std::vector<std::string>()*/)
{
  const auto pwd_container = get_and_verify_password();
  if (pwd_container)
  {
    parse_bool_and_use(args[1], [&](bool r) {
      m_wallet->ignore_fractional_outputs(r);
      m_wallet->rewrite(m_wallet_file, pwd_container->password());
    });
  }
  return true;
}

bool simple_wallet::set_track_uses(const std::vector<std::string> &args/* = std::vector<std::string>()*/)
{
  const auto pwd_container = get_and_verify_password();
  if (pwd_container)
  {
    parse_bool_and_use(args[1], [&](bool r) {
      m_wallet->track_uses(r);
      m_wallet->rewrite(m_wallet_file, pwd_container->password());
    });
  }
  return true;
}

bool simple_wallet::set_device_name(const std::vector<std::string> &args/* = std::vector<std::string>()*/)
{
  const auto pwd_container = get_and_verify_password();
  if (pwd_container)
  {
    if (args.size() == 0){
      fail_msg_writer() << tr("Device name not specified");
      return true;
    }

    m_wallet->device_name(args[0]);
    bool r = false;
    try {
      r = m_wallet->reconnect_device();
      if (!r){
        fail_msg_writer() << tr("Device reconnect failed");
      }

    } catch(const std::exception & e){
      MWARNING("Device reconnect failed: " << e.what());
      fail_msg_writer() << tr("Device reconnect failed: ") << e.what();
    }

  }
  return true;
}

bool simple_wallet::help(const std::vector<std::string> &args/* = std::vector<std::string>()*/)
{
  if(args.empty())
  {
    success_msg_writer() << get_commands_str();
  }
  else if ((args.size() == 2) && (args.front() == "mms"))
  {
    // Little hack to be able to do "help mms <subcommand>"
    std::vector<std::string> mms_args(1, args.front() + " " + args.back());
    success_msg_writer() << get_command_usage(mms_args);
  }
  else
  {
    success_msg_writer() << get_command_usage(args);
  }
  return true;
}

simple_wallet::simple_wallet()
  : m_allow_mismatched_daemon_version(false)
  , m_refresh_progress_reporter(*this)
  , m_idle_run(true)
  , m_auto_refresh_enabled(false)
  , m_auto_refresh_refreshing(false)
  , m_in_manual_refresh(false)
    , m_current_subaddress_account(0)
{
  m_cmd_binder.set_handler("start_mining",
                           boost::bind(&simple_wallet::start_mining, this, _1),
                           tr(USAGE_START_MINING),
                           tr("Start mining in the daemon (bg_mining and ignore_battery are optional booleans)."));
  m_cmd_binder.set_handler("stop_mining",
      boost::bind(&simple_wallet::stop_mining, this, _1),
      tr("Stop mining in the daemon."));
  m_cmd_binder.set_handler("set_daemon",
                           boost::bind(&simple_wallet::set_daemon, this, _1),
                           tr(USAGE_SET_DAEMON),
                           tr("Set another daemon to connect to."));
  m_cmd_binder.set_handler("save_bc",
      boost::bind(&simple_wallet::save_bc, this, _1),
      tr("Save the current blockchain data."));
  m_cmd_binder.set_handler("refresh",
      boost::bind(&simple_wallet::refresh, this, _1),
      tr("Synchronize the transactions and balance."));
  m_cmd_binder.set_handler("balance",
                           boost::bind(&simple_wallet::show_balance, this, _1),
                           tr(USAGE_SHOW_BALANCE),
                           tr("Show the wallet's balance of the currently selected account."));
  m_cmd_binder.set_handler("incoming_transfers",
                           boost::bind(&simple_wallet::show_incoming_transfers, this, _1),
                           tr(USAGE_INCOMING_TRANSFERS),
                           tr("Show the incoming transfers, all or filtered by availability and address index.\n\n"
                              "Output format:\n"
                              "Amount, Spent(\"T\"|\"F\"), \"locked\"|\"unlocked\", RingCT, Global Index, Transaction Hash, Address Index, [Public Key, Key Image] "));
  m_cmd_binder.set_handler("payments",
                           boost::bind(&simple_wallet::show_payments, this, _1),
                           tr(USAGE_PAYMENTS),
                           tr("Show the payments for the given payment IDs."));
  m_cmd_binder.set_handler("bc_height",
      boost::bind(&simple_wallet::show_blockchain_height, this, _1),
      tr("Show the blockchain height."));
  m_cmd_binder.set_handler("transfer", boost::bind(&simple_wallet::transfer, this, _1),
                           tr(USAGE_TRANSFER),
                           tr("Transfer <amount> to <address>. If the parameter \"index=<N1>[,<N2>,...]\" is specified, the wallet uses outputs received by addresses of those indices. If omitted, the wallet randomly chooses address indices to be used. In any case, it tries its best not to combine outputs across multiple addresses. <priority> is the priority of the transaction. The higher the priority, the higher the transaction fee. Valid values in priority order (from lowest to highest) are: unimportant, normal, elevated, priority. If omitted, the default value (see the command \"set priority\") is used. Multiple payments can be made at once by adding <address_2> <amount_2> etcetera (before the payment ID, if it's included)"));
  m_cmd_binder.set_handler("locked_transfer",
                           boost::bind(&simple_wallet::locked_transfer, this, _1),
                           tr(USAGE_LOCKED_TRANSFER),
                           tr("Transfer <amount> to <address> and lock it for <lockblocks> (max. 1000000). If the parameter \"index=<N1>[,<N2>,...]\" is specified, the wallet uses outputs received by addresses of those indices. If omitted, the wallet randomly chooses address indices to be used. In any case, it tries its best not to combine outputs across multiple addresses. <priority> is the priority of the transaction. The higher the priority, the higher the transaction fee. Valid values in priority order (from lowest to highest) are: unimportant, normal, elevated, priority. If omitted, the default value (see the command \"set priority\") is used. Multiple payments can be made at once by adding URI_2 or <address_2> <amount_2> etcetera (before the payment ID, if it's included)"));
  m_cmd_binder.set_handler("locked_sweep_all",
                           boost::bind(&simple_wallet::locked_sweep_all, this, _1),
                           tr(USAGE_LOCKED_SWEEP_ALL),
                           tr("Send all unlocked balance to an address and lock it for <lockblocks> (max. 1000000). If the parameter \"index<N1>[,<N2>,...]\" is specified, the wallet sweeps outputs received by those address indices. If omitted, the wallet randomly chooses an address index to be used. <priority> is the priority of the sweep. The higher the priority, the higher the transaction fee. Valid values in priority order (from lowest to highest) are: unimportant, normal, elevated, priority. If omitted, the default value (see the command \"set priority\") is used."));
  m_cmd_binder.set_handler("sweep_unmixable",
                           boost::bind(&simple_wallet::sweep_unmixable, this, _1),
                           tr("Deprecated"));
  m_cmd_binder.set_handler("sweep_all", boost::bind(&simple_wallet::sweep_all, this, _1),
                           tr(USAGE_SWEEP_ALL),
                           tr("Send all unlocked balance to an address. If the parameter \"index<N1>[,<N2>,...]\" is specified, the wallet sweeps outputs received by those address indices. If omitted, the wallet randomly chooses an address index to be used. If the parameter \"outputs=<N>\" is specified and  N > 0, wallet splits the transaction into N even outputs."));
  m_cmd_binder.set_handler("sweep_below",
                           boost::bind(&simple_wallet::sweep_below, this, _1),
                           tr(USAGE_SWEEP_BELOW),
                           tr("Send all unlocked outputs below the threshold to an address."));
  m_cmd_binder.set_handler("sweep_single",
                           boost::bind(&simple_wallet::sweep_single, this, _1),
                           tr(USAGE_SWEEP_SINGLE),
                           tr("Send a single output of the given key image to an address without change."));
  m_cmd_binder.set_handler("sweep_unmixable",
                           boost::bind(&simple_wallet::sweep_unmixable, this, _1),
                           tr("Deprecated"));
  m_cmd_binder.set_handler("sign_transfer",
                           boost::bind(&simple_wallet::sign_transfer, this, _1),
                           tr(USAGE_SIGN_TRANSFER),
                           tr("Sign a transaction from a file. If the parameter \"export_raw\" is specified, transaction raw hex data suitable for the daemon RPC /sendrawtransaction is exported."));
  m_cmd_binder.set_handler("submit_transfer",
                           boost::bind(&simple_wallet::submit_transfer, this, _1),
                           tr("Submit a signed transaction from a file."));
  m_cmd_binder.set_handler("set_log",
                           boost::bind(&simple_wallet::set_log, this, _1),
                           tr(USAGE_SET_LOG),
                           tr("Change the current log detail (level must be <0-4>)."));
  m_cmd_binder.set_handler("account",
                           boost::bind(&simple_wallet::account, this, _1),
                           tr(USAGE_ACCOUNT),
                           tr("If no arguments are specified, the wallet shows all the existing accounts along with their balances.\n"
                              "If the \"new\" argument is specified, the wallet creates a new account with its label initialized by the provided label text (which can be empty).\n"
                              "If the \"switch\" argument is specified, the wallet switches to the account specified by <index>.\n"
                              "If the \"label\" argument is specified, the wallet sets the label of the account specified by <index> to the provided label text.\n"
                              "If the \"tag\" argument is specified, a tag <tag_name> is assigned to the specified accounts <account_index_1>, <account_index_2>, ....\n"
                              "If the \"untag\" argument is specified, the tags assigned to the specified accounts <account_index_1>, <account_index_2> ..., are removed.\n"
                              "If the \"tag_description\" argument is specified, the tag <tag_name> is assigned an arbitrary text <description>."));
  m_cmd_binder.set_handler("address",
                           boost::bind(&simple_wallet::print_address, this, _1),
                           tr(USAGE_ADDRESS),
                           tr("If no arguments are specified or <index> is specified, the wallet shows the default or specified address. If \"all\" is specified, the wallet shows all the existing addresses in the currently selected account. If \"new \" is specified, the wallet creates a new address with the provided label text (which can be empty). If \"label\" is specified, the wallet sets the label of the address specified by <index> to the provided label text."));
  m_cmd_binder.set_handler("integrated_address",
                           boost::bind(&simple_wallet::print_integrated_address, this, _1),
                           tr(USAGE_INTEGRATED_ADDRESS),
                           tr("Encode a payment ID into an integrated address for the current wallet public address (no argument uses a random payment ID), or decode an integrated address to standard address and payment ID"));
  m_cmd_binder.set_handler("address_book",
                           boost::bind(&simple_wallet::address_book, this, _1),
                           tr(USAGE_ADDRESS_BOOK),
                           tr("Print all entries in the address book, optionally adding/deleting an entry to/from it."));
  m_cmd_binder.set_handler("save",
                           boost::bind(&simple_wallet::save, this, _1),
                           tr("Save the wallet data."));
  m_cmd_binder.set_handler("save_watch_only",
                           boost::bind(&simple_wallet::save_watch_only, this, _1),
                           tr("Save a watch-only keys file."));
  m_cmd_binder.set_handler("viewkey",
                           boost::bind(&simple_wallet::viewkey, this, _1),
                           tr("Display the private view key."));
  m_cmd_binder.set_handler("spendkey",
                           boost::bind(&simple_wallet::spendkey, this, _1),
                           tr("Display the private spend key."));
  m_cmd_binder.set_handler("seed",
                           boost::bind(&simple_wallet::seed, this, _1),
                           tr("Display the Electrum-style mnemonic seed"));
  m_cmd_binder.set_handler("set",
                           boost::bind(&simple_wallet::set_variable, this, _1),
                           tr(USAGE_SET_VARIABLE),
                           tr("Available options:\n "
                                  "seed language\n "
                                  "  Set the wallet's seed language.\n "
                                  "always-confirm-transfers <1|0>\n "
                                  "  Whether to confirm unsplit txes.\n "
                                  "print-ring-members <1|0>\n "
                                  "  Whether to print detailed information about ring members during confirmation.\n "
                                  "store-tx-info <1|0>\n "
                                  "  Whether to store outgoing tx info (destination address, payment ID, tx secret key) for future reference.\n "
                                  "auto-refresh <1|0>\n "
                                  "  Whether to automatically synchronize new blocks from the daemon.\n "
                                  "refresh-type <full|optimize-coinbase|no-coinbase|default>\n "
                                  "  Set the wallet's refresh behaviour.\n "
                                  "priority [0|1|2|3|4]\n "
                                  "  Set the fee to default/unimportant/normal/elevated/priority.\n "
                                  "confirm-missing-payment-id <1|0>\n "
                                  "ask-password <0|1|2   (or never|action|decrypt)>\n "
                                  "unit <loki|megarok|kilorok|rok>\n "
                                  "  Set the default loki (sub-)unit.\n "
                                  "min-outputs-count [n]\n "
                                  "  Try to keep at least that many outputs of value at least min-outputs-value.\n "
                                  "min-outputs-value [n]\n "
                                  "  Try to keep at least min-outputs-count outputs of at least that value.\n "
                                  "merge-destinations <1|0>\n "
                                  "  Whether to merge multiple payments to the same destination address.\n "
                                  "confirm-backlog <1|0>\n "
                                  "  Whether to warn if there is transaction backlog.\n "
                                  "confirm-backlog-threshold [n]\n "
                                  "  Set a threshold for confirm-backlog to only warn if the transaction backlog is greater than n blocks.\n "
                                  "refresh-from-block-height [n]\n "
                                  "  Set the height before which to ignore blocks.\n "
                                  "auto-low-priority <1|0>\n "
                                  "  Whether to automatically use the low priority fee level when it's safe to do so.\n "
                                  "segregate-pre-fork-outputs <1|0>\n "
                                  "  Set this if you intend to spend outputs on both Loki AND a key reusing fork.\n "
                                  "key-reuse-mitigation2 <1|0>\n "
                                  "  Set this if you are not sure whether you will spend on a key reusing Loki fork later.\n"
                                  "subaddress-lookahead <major>:<minor>\n "
                                  "  Set the lookahead sizes for the subaddress hash table.\n "
                                  "  Set this if you are not sure whether you will spend on a key reusing Loki fork later.\n "
                                  "segregation-height <n>\n "
                                  "  Set to the height of a key reusing fork you want to use, 0 to use default."));
  m_cmd_binder.set_handler("encrypted_seed",
                           boost::bind(&simple_wallet::encrypted_seed, this, _1),
                           tr("Display the encrypted Electrum-style mnemonic seed."));
  m_cmd_binder.set_handler("rescan_spent",
                           boost::bind(&simple_wallet::rescan_spent, this, _1),
                           tr("Rescan the blockchain for spent outputs."));
  m_cmd_binder.set_handler("get_tx_key",
                           boost::bind(&simple_wallet::get_tx_key, this, _1),
                           tr(USAGE_GET_TX_KEY),
                           tr("Get the transaction key (r) for a given <txid>."));
  m_cmd_binder.set_handler("set_tx_key",
                           boost::bind(&simple_wallet::set_tx_key, this, _1),
                           tr(USAGE_SET_TX_KEY),
                           tr("Set the transaction key (r) for a given <txid> in case the tx was made by some other device or 3rd party wallet."));
  m_cmd_binder.set_handler("check_tx_key",
                           boost::bind(&simple_wallet::check_tx_key, this, _1),
                           tr(USAGE_CHECK_TX_KEY),
                           tr("Check the amount going to <address> in <txid>."));
  m_cmd_binder.set_handler("get_tx_proof",
                           boost::bind(&simple_wallet::get_tx_proof, this, _1),
                           tr(USAGE_GET_TX_PROOF),
                           tr("Generate a signature proving funds sent to <address> in <txid>, optionally with a challenge string <message>, using either the transaction secret key (when <address> is not your wallet's address) or the view secret key (otherwise), which does not disclose the secret key."));
  m_cmd_binder.set_handler("check_tx_proof",
                           boost::bind(&simple_wallet::check_tx_proof, this, _1),
                           tr(USAGE_CHECK_TX_PROOF),
                           tr("Check the proof for funds going to <address> in <txid> with the challenge string <message> if any."));
  m_cmd_binder.set_handler("get_spend_proof",
                           boost::bind(&simple_wallet::get_spend_proof, this, _1),
                           tr(USAGE_GET_SPEND_PROOF),
                           tr("Generate a signature proving that you generated <txid> using the spend secret key, optionally with a challenge string <message>."));
  m_cmd_binder.set_handler("check_spend_proof",
                           boost::bind(&simple_wallet::check_spend_proof, this, _1),
                           tr(USAGE_CHECK_SPEND_PROOF),
                           tr("Check a signature proving that the signer generated <txid>, optionally with a challenge string <message>."));
  m_cmd_binder.set_handler("get_reserve_proof",
                           boost::bind(&simple_wallet::get_reserve_proof, this, _1),
                           tr(USAGE_GET_RESERVE_PROOF),
                           tr("Generate a signature proving that you own at least this much, optionally with a challenge string <message>.\n"
                              "If 'all' is specified, you prove the entire sum of all of your existing accounts' balances.\n"
                              "Otherwise, you prove the reserve of the smallest possible amount above <amount> available in your current account."));
  m_cmd_binder.set_handler("check_reserve_proof",
                           boost::bind(&simple_wallet::check_reserve_proof, this, _1),
                           tr(USAGE_CHECK_RESERVE_PROOF),
                           tr("Check a signature proving that the owner of <address> holds at least this much, optionally with a challenge string <message>."));
  m_cmd_binder.set_handler("show_transfers",
                           boost::bind(&simple_wallet::show_transfers, this, _1),
                           tr(USAGE_SHOW_TRANSFERS),
                           // Seemingly broken formatting to compensate for the backslash before the quotes.
                           tr("Show the incoming/outgoing transfers within an optional height range.\n\n"
                              "Output format:\n"
                              "In or Coinbase:    Block Number, \"block\"|\"in\",                Time, Amount,  Transaction Hash, Payment ID, Subaddress Index,                     \"-\", Note\n"
                              "Out:               Block Number, \"out\",                         Time, Amount*, Transaction Hash, Payment ID, Fee, Destinations, Input addresses**, \"-\", Note\n"
                              "Pool:                            \"pool\", \"in\",                Time, Amount,  Transaction Hash, Payment Id, Subaddress Index,                     \"-\", Note, Double Spend Note\n"
                              "Pending or Failed:               \"failed\"|\"pending\", \"out\", Time, Amount*, Transaction Hash, Payment ID, Fee, Input addresses**,               \"-\", Note\n\n"
                              "* Excluding change and fee.\n"
                              "** Set of address indices used as inputs in this transfer."));
   m_cmd_binder.set_handler("export_transfers",
                           boost::bind(&simple_wallet::export_transfers, this, _1),
                           tr(USAGE_EXPORT_TRANSFERS),
                           tr("Export to CSV the incoming/outgoing transfers within an optional height range."));
  m_cmd_binder.set_handler("unspent_outputs",
                           boost::bind(&simple_wallet::unspent_outputs, this, _1),
                           tr(USAGE_UNSPENT_OUTPUTS),
                           tr("Show the unspent outputs of a specified address within an optional amount range."));
  m_cmd_binder.set_handler("rescan_bc",
                           boost::bind(&simple_wallet::rescan_blockchain, this, _1),
                           tr(USAGE_RESCAN_BC),
                           tr("Rescan the blockchain from scratch. If \"hard\" is specified, you will lose any information which can not be recovered from the blockchain itself."));
  m_cmd_binder.set_handler("set_tx_note",
                           boost::bind(&simple_wallet::set_tx_note, this, _1),
                           tr(USAGE_SET_TX_NOTE),
                           tr("Set an arbitrary string note for a <txid>."));
  m_cmd_binder.set_handler("get_tx_note",
                           boost::bind(&simple_wallet::get_tx_note, this, _1),
                           tr(USAGE_GET_TX_NOTE),
                           tr("Get a string note for a txid."));
  m_cmd_binder.set_handler("set_description",
                           boost::bind(&simple_wallet::set_description, this, _1),
                           tr(USAGE_SET_DESCRIPTION),
                           tr("Set an arbitrary description for the wallet."));
  m_cmd_binder.set_handler("get_description",
                           boost::bind(&simple_wallet::get_description, this, _1),
                           tr(USAGE_GET_DESCRIPTION),
                           tr("Get the description of the wallet."));
  m_cmd_binder.set_handler("status",
                           boost::bind(&simple_wallet::status, this, _1),
                           tr("Show the wallet's status."));
  m_cmd_binder.set_handler("wallet_info",
                           boost::bind(&simple_wallet::wallet_info, this, _1),
                           tr("Show the wallet's information."));
  m_cmd_binder.set_handler("sign",
                           boost::bind(&simple_wallet::sign, this, _1),
                           tr(USAGE_SIGN),
                           tr("Sign the contents of a file."));
  m_cmd_binder.set_handler("verify",
                           boost::bind(&simple_wallet::verify, this, _1),
                           tr(USAGE_VERIFY),
                           tr("Verify a signature on the contents of a file."));
  m_cmd_binder.set_handler("export_key_images",
                           boost::bind(&simple_wallet::export_key_images, this, _1),
                           tr(USAGE_EXPORT_KEY_IMAGES),
                           tr("Export a signed set of key images to a <filename>. By default exports all key images. If 'requested-only' is specified export key images for outputs not previously imported."));
  m_cmd_binder.set_handler("import_key_images",
                           boost::bind(&simple_wallet::import_key_images, this, _1),
                           tr(USAGE_IMPORT_KEY_IMAGES),
                           tr("Import a signed key images list and verify their spent status."));
  m_cmd_binder.set_handler("hw_key_images_sync",
                           boost::bind(&simple_wallet::hw_key_images_sync, this, _1),
                           tr(USAGE_HW_KEY_IMAGES_SYNC),
                           tr("Synchronizes key images with the hw wallet."));
  m_cmd_binder.set_handler("hw_reconnect",
                           boost::bind(&simple_wallet::hw_reconnect, this, _1),
                           tr(USAGE_HW_RECONNECT),
                           tr("Attempts to reconnect HW wallet."));
  m_cmd_binder.set_handler("export_outputs",
                           boost::bind(&simple_wallet::export_outputs, this, _1),
                           tr(USAGE_EXPORT_OUTPUTS),
                           tr("Export a set of outputs owned by this wallet."));
  m_cmd_binder.set_handler("import_outputs",
                           boost::bind(&simple_wallet::import_outputs, this, _1),
                           tr(USAGE_IMPORT_OUTPUTS),
                           tr("Import a set of outputs owned by this wallet."));
  m_cmd_binder.set_handler("show_transfer",
                           boost::bind(&simple_wallet::show_transfer, this, _1),
                           tr(USAGE_SHOW_TRANSFER),
                           tr("Show information about a transfer to/from this address."));
  m_cmd_binder.set_handler("password",
                           boost::bind(&simple_wallet::change_password, this, _1),
                           tr("Change the wallet's password."));
  m_cmd_binder.set_handler("payment_id",
                           boost::bind(&simple_wallet::payment_id, this, _1),
                           tr(USAGE_PAYMENT_ID),
                           tr("Generate a new random full size payment id (obsolete). These will be unencrypted on the blockchain, see integrated_address for encrypted short payment ids."));
  m_cmd_binder.set_handler("fee",
                           boost::bind(&simple_wallet::print_fee_info, this, _1),
                           tr("Print the information about the current fee and transaction backlog."));
  m_cmd_binder.set_handler("prepare_multisig", boost::bind(&simple_wallet::prepare_multisig, this, _1),
                           tr("Export data needed to create a multisig wallet"));
  m_cmd_binder.set_handler("make_multisig", boost::bind(&simple_wallet::make_multisig, this, _1),
                           tr(USAGE_MAKE_MULTISIG),
                           tr("Turn this wallet into a multisig wallet"));
  m_cmd_binder.set_handler("finalize_multisig",
                           boost::bind(&simple_wallet::finalize_multisig, this, _1),
                           tr(USAGE_FINALIZE_MULTISIG),
                           tr("Turn this wallet into a multisig wallet, extra step for N-1/N wallets"));
  m_cmd_binder.set_handler("exchange_multisig_keys",
                           boost::bind(&simple_wallet::exchange_multisig_keys, this, _1),
                           tr(USAGE_EXCHANGE_MULTISIG_KEYS),
                           tr("Performs extra multisig keys exchange rounds. Needed for arbitrary M/N multisig wallets"));
  m_cmd_binder.set_handler("export_multisig_info",
                           boost::bind(&simple_wallet::export_multisig, this, _1),
                           tr(USAGE_EXPORT_MULTISIG_INFO),
                           tr("Export multisig info for other participants"));
  m_cmd_binder.set_handler("import_multisig_info",
                           boost::bind(&simple_wallet::import_multisig, this, _1),
                           tr(USAGE_IMPORT_MULTISIG_INFO),
                           tr("Import multisig info from other participants"));
  m_cmd_binder.set_handler("sign_multisig",
                           boost::bind(&simple_wallet::sign_multisig, this, _1),
                           tr(USAGE_SIGN_MULTISIG),
                           tr("Sign a multisig transaction from a file"));
  m_cmd_binder.set_handler("submit_multisig",
                           boost::bind(&simple_wallet::submit_multisig, this, _1),
                           tr(USAGE_SUBMIT_MULTISIG),
                           tr("Submit a signed multisig transaction from a file"));
  m_cmd_binder.set_handler("export_raw_multisig_tx",
                           boost::bind(&simple_wallet::export_raw_multisig, this, _1),
                           tr(USAGE_EXPORT_RAW_MULTISIG_TX),
                           tr("Export a signed multisig transaction to a file"));
  m_cmd_binder.set_handler("mms",
                           boost::bind(&simple_wallet::mms, this, _1),
                           tr(USAGE_MMS),
                           tr("Interface with the MMS (Multisig Messaging System)\n"
                              "<subcommand> is one of:\n"
                              "  init, info, signer, list, next, sync, transfer, delete, send, receive, export, note, show, set, help\n"
                              "  send_signer_config, start_auto_config, stop_auto_config, auto_config\n"
                              "Get help about a subcommand with: help mms <subcommand>, or mms help <subcommand>"));
  m_cmd_binder.set_handler("mms init",
                           boost::bind(&simple_wallet::mms, this, _1),
                           tr(USAGE_MMS_INIT),
                           tr("Initialize and configure the MMS for M/N = number of required signers/number of authorized signers multisig"));
  m_cmd_binder.set_handler("mms info",
                           boost::bind(&simple_wallet::mms, this, _1),
                           tr(USAGE_MMS_INFO),
                           tr("Display current MMS configuration"));
  m_cmd_binder.set_handler("mms signer",
                           boost::bind(&simple_wallet::mms, this, _1),
                           tr(USAGE_MMS_SIGNER),
                           tr("Set or modify authorized signer info (single-word label, transport address, Loki address), or list all signers"));
  m_cmd_binder.set_handler("mms list",
                           boost::bind(&simple_wallet::mms, this, _1),
                           tr(USAGE_MMS_LIST),
                           tr("List all messages"));
  m_cmd_binder.set_handler("mms next",
                           boost::bind(&simple_wallet::mms, this, _1),
                           tr(USAGE_MMS_NEXT),
                           tr("Evaluate the next possible multisig-related action(s) according to wallet state, and execute or offer for choice\n"
                              "By using 'sync' processing of waiting messages with multisig sync info can be forced regardless of wallet state"));
  m_cmd_binder.set_handler("mms sync",
                           boost::bind(&simple_wallet::mms, this, _1),
                           tr(USAGE_MMS_SYNC),
                           tr("Force generation of multisig sync info regardless of wallet state, to recover from special situations like \"stale data\" errors"));
  m_cmd_binder.set_handler("mms transfer",
                           boost::bind(&simple_wallet::mms, this, _1),
                           tr(USAGE_MMS_TRANSFER),
                           tr("Initiate transfer with MMS support; arguments identical to normal 'transfer' command arguments, for info see there"));
  m_cmd_binder.set_handler("mms delete",
                           boost::bind(&simple_wallet::mms, this, _1),
                           tr(USAGE_MMS_DELETE),
                           tr("Delete a single message by giving its id, or delete all messages by using 'all'"));
  m_cmd_binder.set_handler("mms send",
                           boost::bind(&simple_wallet::mms, this, _1),
                           tr(USAGE_MMS_SEND),
                           tr("Send a single message by giving its id, or send all waiting messages"));
  m_cmd_binder.set_handler("mms receive",
                           boost::bind(&simple_wallet::mms, this, _1),
                           tr(USAGE_MMS_RECEIVE),
                           tr("Check right away for new messages to receive"));
  m_cmd_binder.set_handler("mms export",
                           boost::bind(&simple_wallet::mms, this, _1),
                           tr(USAGE_MMS_EXPORT),
                           tr("Write the content of a message to a file \"mms_message_content\""));
  m_cmd_binder.set_handler("mms note",
                           boost::bind(&simple_wallet::mms, this, _1),
                           tr(USAGE_MMS_NOTE),
                           tr("Send a one-line message to an authorized signer, identified by its label, or show any waiting unread notes"));
  m_cmd_binder.set_handler("mms show",
                           boost::bind(&simple_wallet::mms, this, _1),
                           tr(USAGE_MMS_SHOW),
                           tr("Show detailed info about a single message"));
  m_cmd_binder.set_handler("mms set",
                           boost::bind(&simple_wallet::mms, this, _1),
                           tr(USAGE_MMS_SET),
                           tr("Available options:\n "
                                  "auto-send <1|0>\n "
                                  "  Whether to automatically send newly generated messages right away.\n "));
  m_cmd_binder.set_handler("mms send_message_config",
                           boost::bind(&simple_wallet::mms, this, _1),
                           tr(USAGE_MMS_SEND_SIGNER_CONFIG),
                           tr("Send completed signer config to all other authorized signers"));
  m_cmd_binder.set_handler("mms start_auto_config",
                           boost::bind(&simple_wallet::mms, this, _1),
                           tr(USAGE_MMS_START_AUTO_CONFIG),
                           tr("Start auto-config at the auto-config manager's wallet by issuing auto-config tokens and optionally set others' labels"));
  m_cmd_binder.set_handler("mms stop_auto_config",
                           boost::bind(&simple_wallet::mms, this, _1),
                           tr(USAGE_MMS_STOP_AUTO_CONFIG),
                           tr("Delete any auto-config tokens and abort a auto-config process"));
  m_cmd_binder.set_handler("mms auto_config",
                           boost::bind(&simple_wallet::mms, this, _1),
                           tr(USAGE_MMS_AUTO_CONFIG),
                           tr("Start auto-config by using the token received from the auto-config manager"));
  m_cmd_binder.set_handler("print_ring",
                           boost::bind(&simple_wallet::print_ring, this, _1),
                           tr(USAGE_PRINT_RING),
                           tr("Print the ring(s) used to spend a given key image or transaction (if the ring size is > 1)\n\n"
                              "Output format:\n"
                              "Key Image, \"absolute\", list of rings"));
  m_cmd_binder.set_handler("set_ring",
                           boost::bind(&simple_wallet::set_ring, this, _1),
                           tr(USAGE_SET_RING),
                           tr("Set the ring used for a given key image, so it can be reused in a fork"));
  m_cmd_binder.set_handler("save_known_rings",
                           boost::bind(&simple_wallet::save_known_rings, this, _1),
                           tr(USAGE_SAVE_KNOWN_RINGS),
                           tr("Save known rings to the shared rings database"));
  m_cmd_binder.set_handler("mark_output_spent",
                           boost::bind(&simple_wallet::blackball, this, _1),
                           tr(USAGE_MARK_OUTPUT_SPENT),
                           tr("Mark output(s) as spent so they never get selected as fake outputs in a ring"));
  m_cmd_binder.set_handler("mark_output_unspent",
                           boost::bind(&simple_wallet::unblackball, this, _1),
                           tr(USAGE_MARK_OUTPUT_UNSPENT),
                           tr("Marks an output as unspent so it may get selected as a fake output in a ring"));
  m_cmd_binder.set_handler("is_output_spent",
                           boost::bind(&simple_wallet::blackballed, this, _1),
                           tr(USAGE_IS_OUTPUT_SPENT),
                           tr("Checks whether an output is marked as spent"));
  m_cmd_binder.set_handler("version",
                           boost::bind(&simple_wallet::version, this, _1),
                           tr(USAGE_VERSION),
                           tr("Returns version information"));
  m_cmd_binder.set_handler("help",
                           boost::bind(&simple_wallet::help, this, _1),
                           tr(USAGE_HELP),
                           tr("Show the help section or the documentation about a <command>."));

  //
  // Loki
  //
  m_cmd_binder.set_handler("register_service_node",
                           boost::bind(&simple_wallet::register_service_node, this, _1),
                           tr(USAGE_REGISTER_SERVICE_NODE),
                           tr("Send <amount> to this wallet's main account, locked for the required staking time plus a small buffer. If the parameter \"index<N1>[,<N2>,...]\" is specified, the wallet stakes outputs received by those address indices. <priority> is the priority of the stake. The higher the priority, the higher the transaction fee. Valid values in priority order (from lowest to highest) are: unimportant, normal, elevated, priority. If omitted, the default value (see the command \"set priority\") is used."));
  m_cmd_binder.set_handler("stake",
                           boost::bind(&simple_wallet::stake, this, _1),
                           tr(USAGE_STAKE),
                           tr("Send all unlocked balance to an address. If the parameter \"index<N1>[,<N2>,...]\" is specified, the wallet sweeps outputs received by those address indices. If omitted, the wallet randomly chooses an address index to be used. If the parameter \"outputs=<N>\" is specified and  N > 0, wallet splits the transaction into N even outputs."));
  m_cmd_binder.set_handler("request_stake_unlock",
                           boost::bind(&simple_wallet::request_stake_unlock, this, _1),
                           tr(USAGE_REQUEST_STAKE_UNLOCK),
                           tr("Request a stake currently locked in a Service Node to be unlocked on the network"));
  m_cmd_binder.set_handler("print_locked_stakes",
                           boost::bind(&simple_wallet::print_locked_stakes, this, _1),
                           tr(""),
                           tr("Print stakes currently locked on the Service Node network"));
}
//----------------------------------------------------------------------------------------------------
bool simple_wallet::set_variable(const std::vector<std::string> &args)
{
  if (args.empty())
  {
    std::string seed_language = m_wallet->get_seed_language();
    if (m_use_english_language_names)
      seed_language = crypto::ElectrumWords::get_english_name_for(seed_language);
    std::string priority_string = "invalid";
    uint32_t priority = m_wallet->get_default_priority();
    if (priority < allowed_priority_strings.size())
      priority_string = allowed_priority_strings[priority];
    std::string ask_password_string = "invalid";
    switch (m_wallet->ask_password())
    {
      case tools::wallet2::AskPasswordNever: ask_password_string = "never"; break;
      case tools::wallet2::AskPasswordOnAction: ask_password_string = "action"; break;
      case tools::wallet2::AskPasswordToDecrypt: ask_password_string = "decrypt"; break;
    }
    success_msg_writer() << "seed = " << seed_language;
    success_msg_writer() << "always-confirm-transfers = " << m_wallet->always_confirm_transfers();
    success_msg_writer() << "print-ring-members = " << m_wallet->print_ring_members();
    success_msg_writer() << "store-tx-info = " << m_wallet->store_tx_info();
    success_msg_writer() << "auto-refresh = " << m_wallet->auto_refresh();
    success_msg_writer() << "refresh-type = " << get_refresh_type_name(m_wallet->get_refresh_type());
    success_msg_writer() << "priority = " << priority<< " (" << priority_string << ")";
    success_msg_writer() << "confirm-missing-payment-id = " << m_wallet->confirm_missing_payment_id();
    success_msg_writer() << "ask-password = " << m_wallet->ask_password() << " (" << ask_password_string << ")";
    success_msg_writer() << "unit = " << cryptonote::get_unit(cryptonote::get_default_decimal_point());
    success_msg_writer() << "min-outputs-count = " << m_wallet->get_min_output_count();
    success_msg_writer() << "min-outputs-value = " << cryptonote::print_money(m_wallet->get_min_output_value());
    success_msg_writer() << "merge-destinations = " << m_wallet->merge_destinations();
    success_msg_writer() << "confirm-backlog = " << m_wallet->confirm_backlog();
    success_msg_writer() << "confirm-backlog-threshold = " << m_wallet->get_confirm_backlog_threshold();
    success_msg_writer() << "confirm-export-overwrite = " << m_wallet->confirm_export_overwrite();
    success_msg_writer() << "refresh-from-block-height = " << m_wallet->get_refresh_from_block_height();
    success_msg_writer() << "auto-low-priority = " << m_wallet->auto_low_priority();
    success_msg_writer() << "segregate-pre-fork-outputs = " << m_wallet->segregate_pre_fork_outputs();
    success_msg_writer() << "key-reuse-mitigation2 = " << m_wallet->key_reuse_mitigation2();
    const std::pair<size_t, size_t> lookahead = m_wallet->get_subaddress_lookahead();
    success_msg_writer() << "subaddress-lookahead = " << lookahead.first << ":" << lookahead.second;
    success_msg_writer() << "segregation-height = " << m_wallet->segregation_height();
    success_msg_writer() << "ignore-fractional-outputs = " << m_wallet->ignore_fractional_outputs();
    success_msg_writer() << "track-uses = " << m_wallet->track_uses();
    success_msg_writer() << "device_name = " << m_wallet->device_name();
    return true;
  }
  else
  {

#define CHECK_SIMPLE_VARIABLE(name, f, help) do \
  if (args[0] == name) { \
    if (args.size() <= 1) \
    { \
      fail_msg_writer() << "set " << #name << ": " << tr("needs an argument") << " (" << help << ")"; \
      return true; \
    } \
    else \
    { \
      f(args); \
      return true; \
    } \
  } while(0)

    if (args[0] == "seed")
    {
      if (args.size() == 1)
      {
        fail_msg_writer() << tr("set seed: needs an argument. available options: language");
        return true;
      }
      else if (args[1] == "language")
      {
        seed_set_language(args);
        return true;
      }
    }
    CHECK_SIMPLE_VARIABLE("always-confirm-transfers", set_always_confirm_transfers, tr("0 or 1"));
    CHECK_SIMPLE_VARIABLE("print-ring-members", set_print_ring_members, tr("0 or 1"));
    CHECK_SIMPLE_VARIABLE("store-tx-info", set_store_tx_info, tr("0 or 1"));
    CHECK_SIMPLE_VARIABLE("auto-refresh", set_auto_refresh, tr("0 or 1"));
    CHECK_SIMPLE_VARIABLE("refresh-type", set_refresh_type, tr("full (slowest, no assumptions); optimize-coinbase (fast, assumes the whole coinbase is paid to a single address); no-coinbase (fastest, assumes we receive no coinbase transaction), default (same as optimize-coinbase)"));
    CHECK_SIMPLE_VARIABLE("priority", set_default_priority, tr("0, 1, 2, 3, or 4, or one of ") << join_priority_strings(", "));
    CHECK_SIMPLE_VARIABLE("confirm-missing-payment-id", set_confirm_missing_payment_id, tr("0 or 1"));
    CHECK_SIMPLE_VARIABLE("ask-password", set_ask_password, tr("0|1|2 (or never|action|decrypt)"));
    CHECK_SIMPLE_VARIABLE("unit", set_unit, tr("loki, megarok, kilorok, rok"));
    CHECK_SIMPLE_VARIABLE("min-outputs-count", set_min_output_count, tr("unsigned integer"));
    CHECK_SIMPLE_VARIABLE("min-outputs-value", set_min_output_value, tr("amount"));
    CHECK_SIMPLE_VARIABLE("merge-destinations", set_merge_destinations, tr("0 or 1"));
    CHECK_SIMPLE_VARIABLE("confirm-backlog", set_confirm_backlog, tr("0 or 1"));
    CHECK_SIMPLE_VARIABLE("confirm-backlog-threshold", set_confirm_backlog_threshold, tr("unsigned integer"));
    CHECK_SIMPLE_VARIABLE("confirm-export-overwrite", set_confirm_export_overwrite, tr("0 or 1"));
    CHECK_SIMPLE_VARIABLE("refresh-from-block-height", set_refresh_from_block_height, tr("block height"));
    CHECK_SIMPLE_VARIABLE("auto-low-priority", set_auto_low_priority, tr("0 or 1"));
    CHECK_SIMPLE_VARIABLE("segregate-pre-fork-outputs", set_segregate_pre_fork_outputs, tr("0 or 1"));
    CHECK_SIMPLE_VARIABLE("key-reuse-mitigation2", set_key_reuse_mitigation2, tr("0 or 1"));
    CHECK_SIMPLE_VARIABLE("subaddress-lookahead", set_subaddress_lookahead, tr("<major>:<minor>"));
    CHECK_SIMPLE_VARIABLE("segregation-height", set_segregation_height, tr("unsigned integer"));
    CHECK_SIMPLE_VARIABLE("ignore-fractional-outputs", set_ignore_fractional_outputs, tr("0 or 1"));
    CHECK_SIMPLE_VARIABLE("track-uses", set_track_uses, tr("0 or 1"));
    CHECK_SIMPLE_VARIABLE("device-name", set_device_name, tr("<device_name[:device_spec]>"));
  }
  fail_msg_writer() << tr("set: unrecognized argument(s)");
  return true;
}

//----------------------------------------------------------------------------------------------------
bool simple_wallet::set_log(const std::vector<std::string> &args)
{
  if(args.size() > 1)
  {
    PRINT_USAGE(USAGE_SET_LOG);
    return true;
  }
  if(!args.empty())
  {
    uint16_t level = 0;
    if(epee::string_tools::get_xtype_from_string(level, args[0]))
    {
      if(4 < level)
      {
        fail_msg_writer() << boost::format(tr("wrong number range, use: %s")) % USAGE_SET_LOG;
        return true;
      }
      mlog_set_log_level(level);
    }
    else
    {
      mlog_set_log(args[0].c_str());
    }
  }
  
  success_msg_writer() << "New log categories: " << mlog_get_categories();
  return true;
}
//----------------------------------------------------------------------------------------------------
bool simple_wallet::ask_wallet_create_if_needed()
{
  LOG_PRINT_L3("simple_wallet::ask_wallet_create_if_needed() started");
  std::string wallet_path;
  std::string confirm_creation;
  bool wallet_name_valid = false;
  bool keys_file_exists;
  bool wallet_file_exists;

  do{
      LOG_PRINT_L3("User asked to specify wallet file name.");
      wallet_path = input_line(
        tr(m_restoring ? "Specify a new wallet file name for your restored wallet (e.g., MyWallet).\n"
        "Wallet file name (or Ctrl-C to quit)" :
        "Specify wallet file name (e.g., MyWallet). If the wallet doesn't exist, it will be created.\n"
        "Wallet file name (or Ctrl-C to quit)")
      );
      if(std::cin.eof())
      {
        LOG_ERROR("Unexpected std::cin.eof() - Exited simple_wallet::ask_wallet_create_if_needed()");
        return false;
      }
      if(!tools::wallet2::wallet_valid_path_format(wallet_path))
      {
        fail_msg_writer() << tr("Wallet name not valid. Please try again or use Ctrl-C to quit.");
        wallet_name_valid = false;
      }
      else
      {
        tools::wallet2::wallet_exists(wallet_path, keys_file_exists, wallet_file_exists);
        LOG_PRINT_L3("wallet_path: " << wallet_path << "");
        LOG_PRINT_L3("keys_file_exists: " << std::boolalpha << keys_file_exists << std::noboolalpha
        << "  wallet_file_exists: " << std::boolalpha << wallet_file_exists << std::noboolalpha);

        if((keys_file_exists || wallet_file_exists) && (!m_generate_new.empty() || m_restoring))
        {
          fail_msg_writer() << tr("Attempting to generate or restore wallet, but specified file(s) exist.  Exiting to not risk overwriting.");
          return false;
        }
        if(wallet_file_exists && keys_file_exists) //Yes wallet, yes keys
        {
          success_msg_writer() << tr("Wallet and key files found, loading...");
          m_wallet_file = wallet_path;
          return true;
        }
        else if(!wallet_file_exists && keys_file_exists) //No wallet, yes keys
        {
          success_msg_writer() << tr("Key file found but not wallet file. Regenerating...");
          m_wallet_file = wallet_path;
          return true;
        }
        else if(wallet_file_exists && !keys_file_exists) //Yes wallet, no keys
        {
          fail_msg_writer() << tr("Key file not found. Failed to open wallet: ") << "\"" << wallet_path << "\". Exiting.";
          return false;
        }
        else if(!wallet_file_exists && !keys_file_exists) //No wallet, no keys
        {
          bool ok = true;
          if (!m_restoring)
          {
            std::string prompt = tr("No wallet found with that name. Confirm creation of new wallet named: ");
            prompt += "\"" + wallet_path + "\"";
            confirm_creation = input_line(prompt, true);
            if(std::cin.eof())
            {
              LOG_ERROR("Unexpected std::cin.eof() - Exited simple_wallet::ask_wallet_create_if_needed()");
              return false;
            }
            ok = command_line::is_yes(confirm_creation);
          }
          if (ok)
          {
            success_msg_writer() << tr("Generating new wallet...");
            m_generate_new = wallet_path;
            return true;
          }
        }
      }
    } while(!wallet_name_valid);

  LOG_ERROR("Failed out of do-while loop in ask_wallet_create_if_needed()");
  return false;
}

/*!
 * \brief Prints the seed with a nice message
 * \param seed seed to print
 */
void simple_wallet::print_seed(const epee::wipeable_string &seed)
{
  success_msg_writer(true) << "\n" << boost::format(tr("NOTE: the following %s can be used to recover access to your wallet. "
    "Write them down and store them somewhere safe and secure. Please do not store them in "
    "your email or on file storage services outside of your immediate control.\n")) % (m_wallet->multisig() ? tr("string") : tr("25 words"));
  // don't log
  int space_index = 0;
  size_t len  = seed.size();
  for (const char *ptr = seed.data(); len--; ++ptr)
  {
    if (*ptr == ' ')
    {
      if (space_index == 15 || space_index == 7)
        putchar('\n');
      else
        putchar(*ptr);
      ++space_index;
    }
    else
      putchar(*ptr);
  }
  putchar('\n');
  fflush(stdout);
}
//----------------------------------------------------------------------------------------------------
static bool might_be_partial_seed(const epee::wipeable_string &words)
{
  std::vector<epee::wipeable_string> seed;

  words.split(seed);
  return seed.size() < 24;
}
//----------------------------------------------------------------------------------------------------
static bool datestr_to_int(const std::string &heightstr, uint16_t &year, uint8_t &month, uint8_t &day)
{
  if (heightstr.size() != 10 || heightstr[4] != '-' || heightstr[7] != '-')
  {
    fail_msg_writer() << tr("date format must be YYYY-MM-DD");
    return false;
  }
  try
  {
    year  = boost::lexical_cast<uint16_t>(heightstr.substr(0,4));
    // lexical_cast<uint8_t> won't work because uint8_t is treated as character type
    month = boost::lexical_cast<uint16_t>(heightstr.substr(5,2));
    day   = boost::lexical_cast<uint16_t>(heightstr.substr(8,2));
  }
  catch (const boost::bad_lexical_cast &)
  {
    fail_msg_writer() << tr("bad height parameter: ") << heightstr;
    return false;
  }
  return true;
}
//----------------------------------------------------------------------------------------------------
bool simple_wallet::init(const boost::program_options::variables_map& vm)
{
  epee::misc_utils::auto_scope_leave_caller scope_exit_handler = epee::misc_utils::create_scope_leave_handler([&](){
    m_electrum_seed.wipe();
  });

  const bool testnet = tools::wallet2::has_testnet_option(vm);
  const bool stagenet = tools::wallet2::has_stagenet_option(vm);
  if (testnet && stagenet)
  {
    fail_msg_writer() << tr("Can't specify more than one of --testnet and --stagenet");
    return false;
  }
  network_type nettype = testnet ? TESTNET : stagenet ? STAGENET : MAINNET;

  epee::wipeable_string multisig_keys;

  if (!handle_command_line(vm))
    return false;

  if((!m_generate_new.empty()) + (!m_wallet_file.empty()) + (!m_generate_from_device.empty()) + (!m_generate_from_view_key.empty()) + (!m_generate_from_spend_key.empty()) + (!m_generate_from_keys.empty()) + (!m_generate_from_multisig_keys.empty()) + (!m_generate_from_json.empty()) > 1)
  {
    fail_msg_writer() << tr("can't specify more than one of --generate-new-wallet=\"wallet_name\", --wallet-file=\"wallet_name\", --generate-from-view-key=\"wallet_name\", --generate-from-spend-key=\"wallet_name\", --generate-from-keys=\"wallet_name\", --generate-from-multisig-keys=\"wallet_name\", --generate-from-json=\"jsonfilename\" and --generate-from-device=\"wallet_name\"");
    return false;
  }
  else if (m_generate_new.empty() && m_wallet_file.empty() && m_generate_from_device.empty() && m_generate_from_view_key.empty() && m_generate_from_spend_key.empty() && m_generate_from_keys.empty() && m_generate_from_multisig_keys.empty() && m_generate_from_json.empty())
  {
    if(!ask_wallet_create_if_needed()) return false;
  }

  if (!m_generate_new.empty() || m_restoring)
  {
    if (!m_subaddress_lookahead.empty() && !parse_subaddress_lookahead(m_subaddress_lookahead))
      return false;

    std::string old_language;
    // check for recover flag.  if present, require electrum word list (only recovery option for now).
    if (m_restore_deterministic_wallet || m_restore_multisig_wallet)
    {
      if (m_non_deterministic)
      {
        fail_msg_writer() << tr("can't specify both --restore-deterministic-wallet or --restore-multisig-wallet and --non-deterministic");
        return false;
      }
      if (!m_wallet_file.empty())
      {
        if (m_restore_multisig_wallet)
          fail_msg_writer() << tr("--restore-multisig-wallet uses --generate-new-wallet, not --wallet-file");
        else
          fail_msg_writer() << tr("--restore-deterministic-wallet uses --generate-new-wallet, not --wallet-file");
        return false;
      }

      if (m_electrum_seed.empty())
      {
        if (m_restore_multisig_wallet)
        {
            const char *prompt = "Specify multisig seed";
            m_electrum_seed = input_secure_line(prompt);
            if (std::cin.eof())
              return false;
            if (m_electrum_seed.empty())
            {
              fail_msg_writer() << tr("specify a recovery parameter with the --electrum-seed=\"multisig seed here\"");
              return false;
            }
        }
        else
        {
          m_electrum_seed = "";
          do
          {
            const char *prompt = m_electrum_seed.empty() ? "Specify Electrum seed" : "Electrum seed continued";
            epee::wipeable_string electrum_seed = input_secure_line(prompt);
            if (std::cin.eof())
              return false;
            if (electrum_seed.empty())
            {
              fail_msg_writer() << tr("specify a recovery parameter with the --electrum-seed=\"words list here\"");
              return false;
            }
            m_electrum_seed += electrum_seed;
            m_electrum_seed += ' ';
          } while (might_be_partial_seed(m_electrum_seed));
        }
      }

      if (m_restore_multisig_wallet)
      {
        const boost::optional<epee::wipeable_string> parsed = m_electrum_seed.parse_hexstr();
        if (!parsed)
        {
          fail_msg_writer() << tr("Multisig seed failed verification");
          return false;
        }
        multisig_keys = *parsed;
      }
      else
      {
        if (!crypto::ElectrumWords::words_to_bytes(m_electrum_seed, m_recovery_key, old_language))
        {
          fail_msg_writer() << tr("Electrum-style word list failed verification");
          return false;
        }
      }

      auto pwd_container = password_prompter(tr("Enter seed offset passphrase, empty if none"), false);
      if (std::cin.eof() || !pwd_container)
        return false;
      epee::wipeable_string seed_pass = pwd_container->password();
      if (!seed_pass.empty())
      {
        if (m_restore_multisig_wallet)
        {
          crypto::secret_key key;
          crypto::cn_slow_hash(seed_pass.data(), seed_pass.size(), (crypto::hash&)key);
          sc_reduce32((unsigned char*)key.data);
          multisig_keys = m_wallet->decrypt<epee::wipeable_string>(std::string(multisig_keys.data(), multisig_keys.size()), key, true);
        }
        else
          m_recovery_key = cryptonote::decrypt_key(m_recovery_key, seed_pass);
      }
    }
    epee::wipeable_string password;
    if (!m_generate_from_view_key.empty())
    {
      m_wallet_file = m_generate_from_view_key;
      // parse address
      std::string address_string = input_line("Standard address");
      if (std::cin.eof())
        return false;
      if (address_string.empty()) {
        fail_msg_writer() << tr("No data supplied, cancelled");
        return false;
      }
      cryptonote::address_parse_info info;
      if(!get_account_address_from_str(info, nettype, address_string))
      {
          fail_msg_writer() << tr("failed to parse address");
          return false;
      }
      if (info.is_subaddress)
      {
        fail_msg_writer() << tr("This address is a subaddress which cannot be used here.");
        return false;
      }

      // parse view secret key
      epee::wipeable_string viewkey_string = input_secure_line("Secret view key");
      if (std::cin.eof())
        return false;
      if (viewkey_string.empty()) {
        fail_msg_writer() << tr("No data supplied, cancelled");
        return false;
      }
      crypto::secret_key viewkey;
      if (!viewkey_string.hex_to_pod(unwrap(unwrap(viewkey))))
      {
        fail_msg_writer() << tr("failed to parse view key secret key");
        return false;
      }

      m_wallet_file=m_generate_from_view_key;

      // check the view key matches the given address
      crypto::public_key pkey;
      if (!crypto::secret_key_to_public_key(viewkey, pkey)) {
        fail_msg_writer() << tr("failed to verify view key secret key");
        return false;
      }
      if (info.address.m_view_public_key != pkey) {
        fail_msg_writer() << tr("view key does not match standard address");
        return false;
      }

      auto r = new_wallet(vm, info.address, boost::none, viewkey);
      CHECK_AND_ASSERT_MES(r, false, tr("account creation failed"));
      password = *r;
    }
    else if (!m_generate_from_spend_key.empty())
    {
      m_wallet_file = m_generate_from_spend_key;
      // parse spend secret key
      epee::wipeable_string spendkey_string = input_secure_line("Secret spend key");
      if (std::cin.eof())
        return false;
      if (spendkey_string.empty()) {
        fail_msg_writer() << tr("No data supplied, cancelled");
        return false;
      }
      if (!spendkey_string.hex_to_pod(unwrap(unwrap(m_recovery_key))))
      {
        fail_msg_writer() << tr("failed to parse spend key secret key");
        return false;
      }
      auto r = new_wallet(vm, m_recovery_key, true, false, "");
      CHECK_AND_ASSERT_MES(r, false, tr("account creation failed"));
      password = *r;
    }
    else if (!m_generate_from_keys.empty())
    {
      m_wallet_file = m_generate_from_keys;
      // parse address
      std::string address_string = input_line("Standard address");
      if (std::cin.eof())
        return false;
      if (address_string.empty()) {
        fail_msg_writer() << tr("No data supplied, cancelled");
        return false;
      }
      cryptonote::address_parse_info info;
      if(!get_account_address_from_str(info, nettype, address_string))
      {
          fail_msg_writer() << tr("failed to parse address");
          return false;
      }
      if (info.is_subaddress)
      {
        fail_msg_writer() << tr("This address is a subaddress which cannot be used here.");
        return false;
      }

      // parse spend secret key
      epee::wipeable_string spendkey_string = input_secure_line("Secret spend key");
      if (std::cin.eof())
        return false;
      if (spendkey_string.empty()) {
        fail_msg_writer() << tr("No data supplied, cancelled");
        return false;
      }
      crypto::secret_key spendkey;
      if (!spendkey_string.hex_to_pod(unwrap(unwrap(spendkey))))
      {
        fail_msg_writer() << tr("failed to parse spend key secret key");
        return false;
      }

      // parse view secret key
      epee::wipeable_string viewkey_string = input_secure_line("Secret view key");
      if (std::cin.eof())
        return false;
      if (viewkey_string.empty()) {
        fail_msg_writer() << tr("No data supplied, cancelled");
        return false;
      }
      crypto::secret_key viewkey;
      if(!viewkey_string.hex_to_pod(unwrap(unwrap(viewkey))))
      {
        fail_msg_writer() << tr("failed to parse view key secret key");
        return false;
      }

      m_wallet_file=m_generate_from_keys;

      // check the spend and view keys match the given address
      crypto::public_key pkey;
      if (!crypto::secret_key_to_public_key(spendkey, pkey)) {
        fail_msg_writer() << tr("failed to verify spend key secret key");
        return false;
      }
      if (info.address.m_spend_public_key != pkey) {
        fail_msg_writer() << tr("spend key does not match standard address");
        return false;
      }
      if (!crypto::secret_key_to_public_key(viewkey, pkey)) {
        fail_msg_writer() << tr("failed to verify view key secret key");
        return false;
      }
      if (info.address.m_view_public_key != pkey) {
        fail_msg_writer() << tr("view key does not match standard address");
        return false;
      }
      auto r = new_wallet(vm, info.address, spendkey, viewkey);
      CHECK_AND_ASSERT_MES(r, false, tr("account creation failed"));
      password = *r;
    }
    
    // Asks user for all the data required to merge secret keys from multisig wallets into one master wallet, which then gets full control of the multisig wallet. The resulting wallet will be the same as any other regular wallet.
    else if (!m_generate_from_multisig_keys.empty())
    {
      m_wallet_file = m_generate_from_multisig_keys;
      unsigned int multisig_m;
      unsigned int multisig_n;
      
      // parse multisig type
      std::string multisig_type_string = input_line("Multisig type (input as M/N with M <= N and M > 1)");
      if (std::cin.eof())
        return false;
      if (multisig_type_string.empty())
      {
        fail_msg_writer() << tr("No data supplied, cancelled");
        return false;
      }
      if (sscanf(multisig_type_string.c_str(), "%u/%u", &multisig_m, &multisig_n) != 2)
      {
        fail_msg_writer() << tr("Error: expected M/N, but got: ") << multisig_type_string;
        return false;
      }
      if (multisig_m <= 1 || multisig_m > multisig_n)
      {
        fail_msg_writer() << tr("Error: expected N > 1 and N <= M, but got: ") << multisig_type_string;
        return false;
      }
      if (multisig_m != multisig_n)
      {
        fail_msg_writer() << tr("Error: M/N is currently unsupported. ");
        return false;
      }      
      message_writer() << boost::format(tr("Generating master wallet from %u of %u multisig wallet keys")) % multisig_m % multisig_n;
      
      // parse multisig address
      std::string address_string = input_line("Multisig wallet address");
      if (std::cin.eof())
        return false;
      if (address_string.empty()) {
        fail_msg_writer() << tr("No data supplied, cancelled");
        return false;
      }
      cryptonote::address_parse_info info;
      if(!get_account_address_from_str(info, nettype, address_string))
      {
          fail_msg_writer() << tr("failed to parse address");
          return false;
      }
      
      // parse secret view key
      epee::wipeable_string viewkey_string = input_secure_line("Secret view key");
      if (std::cin.eof())
        return false;
      if (viewkey_string.empty())
      {
        fail_msg_writer() << tr("No data supplied, cancelled");
        return false;
      }
      crypto::secret_key viewkey;
      if(!viewkey_string.hex_to_pod(unwrap(unwrap(viewkey))))
      {
        fail_msg_writer() << tr("failed to parse secret view key");
        return false;
      }
      
      // check that the view key matches the given address
      crypto::public_key pkey;
      if (!crypto::secret_key_to_public_key(viewkey, pkey))
      {
        fail_msg_writer() << tr("failed to verify secret view key");
        return false;
      }
      if (info.address.m_view_public_key != pkey)
      {
        fail_msg_writer() << tr("view key does not match standard address");
        return false;
      }
      
      // parse multisig spend keys
      crypto::secret_key spendkey;
      // parsing N/N
      if(multisig_m == multisig_n)
      {
        std::vector<crypto::secret_key> multisig_secret_spendkeys(multisig_n);
        epee::wipeable_string spendkey_string;
        cryptonote::blobdata spendkey_data;
        // get N secret spend keys from user
        for(unsigned int i=0; i<multisig_n; ++i)
        {
          spendkey_string = input_secure_line(tr((boost::format(tr("Secret spend key (%u of %u)")) % (i+1) % multisig_m).str().c_str()));
          if (std::cin.eof())
            return false;
          if (spendkey_string.empty())
          {
            fail_msg_writer() << tr("No data supplied, cancelled");
            return false;
          }
          if(!spendkey_string.hex_to_pod(unwrap(unwrap(multisig_secret_spendkeys[i]))))
          {
            fail_msg_writer() << tr("failed to parse spend key secret key");
            return false;
          }
        }
        
        // sum the spend keys together to get the master spend key
        spendkey = multisig_secret_spendkeys[0];
        for(unsigned int i=1; i<multisig_n; ++i)
          sc_add(reinterpret_cast<unsigned char*>(&spendkey), reinterpret_cast<unsigned char*>(&spendkey), reinterpret_cast<unsigned char*>(&multisig_secret_spendkeys[i]));
      }
      // parsing M/N
      else
      {
        fail_msg_writer() << tr("Error: M/N is currently unsupported");
        return false;
      }
      
      // check that the spend key matches the given address
      if (!crypto::secret_key_to_public_key(spendkey, pkey))
      {
        fail_msg_writer() << tr("failed to verify spend key secret key");
        return false;
      }
      if (info.address.m_spend_public_key != pkey)
      {
        fail_msg_writer() << tr("spend key does not match standard address");
        return false;
      }
      
      // create wallet
      auto r = new_wallet(vm, info.address, spendkey, viewkey);
      CHECK_AND_ASSERT_MES(r, false, tr("account creation failed"));
      password = *r;
    }
    
    else if (!m_generate_from_json.empty())
    {
      try
      {
        auto rc = tools::wallet2::make_from_json(vm, false, m_generate_from_json, password_prompter);
        m_wallet = std::move(rc.first);
        password = rc.second.password();
        m_wallet_file = m_wallet->path();
      }
      catch (const std::exception &e)
      {
        fail_msg_writer() << e.what();
        return false;
      }
      if (!m_wallet)
        return false;
    }
    else if (!m_generate_from_device.empty())
    {
      m_wallet_file = m_generate_from_device;
      // create wallet
      auto r = new_wallet(vm);
      CHECK_AND_ASSERT_MES(r, false, tr("account creation failed"));
      password = *r;
      // if no block_height is specified, assume its a new account and start it "now"
      if(m_wallet->get_refresh_from_block_height() == 0) {
        {
          tools::scoped_message_writer wrt = tools::msg_writer();
          wrt << tr("No restore height is specified.") << " ";
          wrt << tr("Assumed you are creating a new account, restore will be done from current estimated blockchain height.") << " ";
          wrt << tr("Use --restore-height or --restore-date if you want to restore an already setup account from a specific height.");
        }
        std::string confirm = input_line(tr("Is this okay?"), true);
        if (std::cin.eof() || !command_line::is_yes(confirm))
          CHECK_AND_ASSERT_MES(false, false, tr("account creation aborted"));

        m_wallet->set_refresh_from_block_height(m_wallet->estimate_blockchain_height());
        m_wallet->explicit_refresh_from_block_height(true);
        m_restore_height = m_wallet->get_refresh_from_block_height();
      }
    }
    else
    {
      if (m_generate_new.empty()) {
        fail_msg_writer() << tr("specify a wallet path with --generate-new-wallet (not --wallet-file)");
        return false;
      }
      m_wallet_file = m_generate_new;
      boost::optional<epee::wipeable_string> r;
      if (m_restore_multisig_wallet)
        r = new_wallet(vm, multisig_keys, old_language);
      else
        r = new_wallet(vm, m_recovery_key, m_restore_deterministic_wallet, m_non_deterministic, old_language);
      CHECK_AND_ASSERT_MES(r, false, tr("account creation failed"));
      password = *r;
    }

    if (m_restoring && m_generate_from_json.empty() && m_generate_from_device.empty())
    {
      m_wallet->explicit_refresh_from_block_height(!(command_line::is_arg_defaulted(vm, arg_restore_height) ||
        command_line::is_arg_defaulted(vm, arg_restore_date)));
      if (command_line::is_arg_defaulted(vm, arg_restore_height) && !command_line::is_arg_defaulted(vm, arg_restore_date))
      {
        uint16_t year;
        uint8_t month;
        uint8_t day;
        if (!datestr_to_int(m_restore_date, year, month, day))
          return false;
        try
        {
          m_restore_height = m_wallet->get_blockchain_height_by_date(year, month, day);
          success_msg_writer() << tr("Restore height is: ") << m_restore_height;
        }
        catch (const std::runtime_error& e)
        {
          fail_msg_writer() << e.what();
          return false;
        }
      }
    }
    if (!m_wallet->explicit_refresh_from_block_height() && m_restoring)
    {
      uint32_t version;
      bool connected = try_connect_to_daemon(false, &version);
      while (true)
      {
        std::string heightstr;
        if (!connected || version < MAKE_CORE_RPC_VERSION(1, 6))
          heightstr = input_line("Restore from specific blockchain height (optional, default 0)");
        else
          heightstr = input_line("Restore from specific blockchain height (optional, default 0),\nor alternatively from specific date (YYYY-MM-DD)");
        if (std::cin.eof())
          return false;
        if (heightstr.empty())
        {
          m_restore_height = 0;
          break;
        }
        try
        {
          m_restore_height = boost::lexical_cast<uint64_t>(heightstr);
          break;
        }
        catch (const boost::bad_lexical_cast &)
        {
          if (!connected || version < MAKE_CORE_RPC_VERSION(1, 6))
          {
            fail_msg_writer() << tr("bad m_restore_height parameter: ") << heightstr;
            continue;
          }
          uint16_t year;
          uint8_t month;  // 1, 2, ..., 12
          uint8_t day;    // 1, 2, ..., 31
          try
          {
            if (!datestr_to_int(heightstr, year, month, day))
              return false;
            m_restore_height = m_wallet->get_blockchain_height_by_date(year, month, day);
            success_msg_writer() << tr("Restore height is: ") << m_restore_height;
            std::string confirm = input_line(tr("Is this okay?"), true);
            if (std::cin.eof())
              return false;
            if(command_line::is_yes(confirm))
              break;
          }
          catch (const boost::bad_lexical_cast &)
          {
            fail_msg_writer() << tr("bad m_restore_height parameter: ") << heightstr;
          }
          catch (const std::runtime_error& e)
          {
            fail_msg_writer() << e.what();
          }
        }
      }
    }
    if (m_restoring)
    {
      uint64_t estimate_height = m_wallet->estimate_blockchain_height();
      if (m_restore_height >= estimate_height)
      {
        success_msg_writer() << tr("Restore height ") << m_restore_height << (" is not yet reached. The current estimated height is ") << estimate_height;
        std::string confirm = input_line(tr("Still apply restore height?"), true);
        if (std::cin.eof() || command_line::is_no(confirm))
          m_restore_height = 0;
      }
      m_wallet->set_refresh_from_block_height(m_restore_height);
    }
    m_wallet->rewrite(m_wallet_file, password);
  }
  else
  {
    assert(!m_wallet_file.empty());
    if (!m_subaddress_lookahead.empty())
    {
      fail_msg_writer() << tr("can't specify --subaddress-lookahead and --wallet-file at the same time");
      return false;
    }
    bool r = open_wallet(vm);
    CHECK_AND_ASSERT_MES(r, false, tr("failed to open account"));
  }
  if (!m_wallet)
  {
    fail_msg_writer() << tr("wallet is null");
    return false;
  }

  if (!m_wallet->is_trusted_daemon())
    message_writer() << (boost::format(tr("Warning: using an untrusted daemon at %s, privacy will be lessened")) % m_wallet->get_daemon_address()).str();

  if (m_wallet->get_ring_database().empty())
    fail_msg_writer() << tr("Failed to initialize ring database: privacy enhancing features will be inactive");

  m_wallet->callback(this);

  return true;
}
//----------------------------------------------------------------------------------------------------
bool simple_wallet::deinit()
{
  if (!m_wallet.get())
    return true;

  return close_wallet();
}
//----------------------------------------------------------------------------------------------------
bool simple_wallet::handle_command_line(const boost::program_options::variables_map& vm)
{
  m_wallet_file                   = command_line::get_arg(vm, arg_wallet_file);
  m_generate_new                  = command_line::get_arg(vm, arg_generate_new_wallet);
  m_generate_from_device          = command_line::get_arg(vm, arg_generate_from_device);
  m_generate_from_view_key        = command_line::get_arg(vm, arg_generate_from_view_key);
  m_generate_from_spend_key       = command_line::get_arg(vm, arg_generate_from_spend_key);
  m_generate_from_keys            = command_line::get_arg(vm, arg_generate_from_keys);
  m_generate_from_multisig_keys   = command_line::get_arg(vm, arg_generate_from_multisig_keys);
  m_generate_from_json            = command_line::get_arg(vm, arg_generate_from_json);
  m_mnemonic_language             = command_line::get_arg(vm, arg_mnemonic_language);
  m_electrum_seed                 = command_line::get_arg(vm, arg_electrum_seed);
  m_restore_deterministic_wallet  = command_line::get_arg(vm, arg_restore_deterministic_wallet);
  m_restore_multisig_wallet       = command_line::get_arg(vm, arg_restore_multisig_wallet);
  m_non_deterministic             = command_line::get_arg(vm, arg_non_deterministic);
  m_allow_mismatched_daemon_version = command_line::get_arg(vm, arg_allow_mismatched_daemon_version);
  m_restore_height                = command_line::get_arg(vm, arg_restore_height);
  m_restore_date                  = command_line::get_arg(vm, arg_restore_date);
  m_do_not_relay                  = command_line::get_arg(vm, arg_do_not_relay);
  m_subaddress_lookahead          = command_line::get_arg(vm, arg_subaddress_lookahead);
  m_use_english_language_names    = command_line::get_arg(vm, arg_use_english_language_names);
  m_long_payment_id_support       = command_line::get_arg(vm, arg_long_payment_id_support);
  m_restoring                     = !m_generate_from_view_key.empty() ||
                                    !m_generate_from_spend_key.empty() ||
                                    !m_generate_from_keys.empty() ||
                                    !m_generate_from_multisig_keys.empty() ||
                                    !m_generate_from_json.empty() ||
                                    !m_generate_from_device.empty() ||
                                    m_restore_deterministic_wallet ||
                                    m_restore_multisig_wallet;

  if (!command_line::is_arg_defaulted(vm, arg_restore_date))
  {
    uint16_t year;
    uint8_t month, day;
    if (!datestr_to_int(m_restore_date, year, month, day))
      return false;
  }

  return true;
}
//----------------------------------------------------------------------------------------------------
bool simple_wallet::try_connect_to_daemon(bool silent, uint32_t* version)
{
  uint32_t version_ = 0;
  if (!version)
    version = &version_;
  if (!m_wallet->check_connection(version))
  {
    if (!silent)
      fail_msg_writer() << tr("wallet failed to connect to daemon: ") << m_wallet->get_daemon_address() << ". " <<
        tr("Daemon either is not started or wrong port was passed. "
        "Please make sure daemon is running or change the daemon address using the 'set_daemon' command.");
    return false;
  }
  if (!m_allow_mismatched_daemon_version && ((*version >> 16) != CORE_RPC_VERSION_MAJOR))
  {
    if (!silent)
      fail_msg_writer() << boost::format(tr("Daemon uses a different RPC major version (%u) than the wallet (%u): %s. Either update one of them, or use --allow-mismatched-daemon-version.")) % (*version>>16) % CORE_RPC_VERSION_MAJOR % m_wallet->get_daemon_address();
    return false;
  }
  return true;
}

/*!
 * \brief Gets the word seed language from the user.
 * 
 * User is asked to choose from a list of supported languages.
 * 
 * \return The chosen language.
 */
std::string simple_wallet::get_mnemonic_language()
{
  std::vector<std::string> language_list_self, language_list_english;
  const std::vector<std::string> &language_list = m_use_english_language_names ? language_list_english : language_list_self;
  std::string language_choice;
  int language_number = -1;
  crypto::ElectrumWords::get_language_list(language_list_self, false);
  crypto::ElectrumWords::get_language_list(language_list_english, true);
  std::cout << tr("List of available languages for your wallet's seed:") << std::endl;
  std::cout << tr("If your display freezes, exit blind with ^C, then run again with --use-english-language-names") << std::endl;
  int ii;
  std::vector<std::string>::const_iterator it;
  for (it = language_list.begin(), ii = 0; it != language_list.end(); it++, ii++)
  {
    std::cout << ii << " : " << *it << std::endl;
  }
  while (language_number < 0)
  {
    language_choice = input_line(tr("Enter the number corresponding to the language of your choice"));
    if (std::cin.eof())
      return std::string();
    try
    {
      language_number = std::stoi(language_choice);
      if (!((language_number >= 0) && (static_cast<unsigned int>(language_number) < language_list.size())))
      {
        language_number = -1;
        fail_msg_writer() << tr("invalid language choice entered. Please try again.\n");
      }
    }
    catch (const std::exception &e)
    {
      fail_msg_writer() << tr("invalid language choice entered. Please try again.\n");
    }
  }
  return language_list_self[language_number];
}
//----------------------------------------------------------------------------------------------------
boost::optional<tools::password_container> simple_wallet::get_and_verify_password() const
{
  auto pwd_container = default_password_prompter(m_wallet_file.empty());
  if (!pwd_container)
    return boost::none;

  if (!m_wallet->verify_password(pwd_container->password()))
  {
    fail_msg_writer() << tr("invalid password");
    return boost::none;
  }
  return pwd_container;
}
//----------------------------------------------------------------------------------------------------
boost::optional<epee::wipeable_string> simple_wallet::new_wallet(const boost::program_options::variables_map& vm,
  const crypto::secret_key& recovery_key, bool recover, bool two_random, const std::string &old_language)
{
  auto rc = tools::wallet2::make_new(vm, false, password_prompter);
  m_wallet = std::move(rc.first);
  if (!m_wallet)
  {
    return {};
  }
  epee::wipeable_string password = rc.second.password();

  if (!m_subaddress_lookahead.empty())
  {
    auto lookahead = parse_subaddress_lookahead(m_subaddress_lookahead);
    assert(lookahead);
    m_wallet->set_subaddress_lookahead(lookahead->first, lookahead->second);
  }

  bool was_deprecated_wallet = m_restore_deterministic_wallet && ((old_language == crypto::ElectrumWords::old_language_name) ||
    crypto::ElectrumWords::get_is_old_style_seed(m_electrum_seed));

  std::string mnemonic_language = old_language;

  std::vector<std::string> language_list;
  crypto::ElectrumWords::get_language_list(language_list);
  if (mnemonic_language.empty() && std::find(language_list.begin(), language_list.end(), m_mnemonic_language) != language_list.end())
  {
    mnemonic_language = m_mnemonic_language;
  }

  // Ask for seed language if:
  // it's a deterministic wallet AND
  // a seed language is not already specified AND
  // (it is not a wallet restore OR if it was a deprecated wallet
  // that was earlier used before this restore)
  if ((!two_random) && (mnemonic_language.empty() || mnemonic_language == crypto::ElectrumWords::old_language_name) && (!m_restore_deterministic_wallet || was_deprecated_wallet))
  {
    if (was_deprecated_wallet)
    {
      // The user had used an older version of the wallet with old style mnemonics.
      message_writer(console_color_green, false) << "\n" << tr("You had been using "
        "a deprecated version of the wallet. Please use the new seed that we provide.\n");
    }
    mnemonic_language = get_mnemonic_language();
    if (mnemonic_language.empty())
      return {};
  }

  m_wallet->set_seed_language(mnemonic_language);

  bool create_address_file = command_line::get_arg(vm, arg_create_address_file);

  crypto::secret_key recovery_val;
  try
  {
    recovery_val = m_wallet->generate(m_wallet_file, std::move(rc.second).password(), recovery_key, recover, two_random, create_address_file);
    message_writer(console_color_white, true) << tr("Generated new wallet: ")
      << m_wallet->get_account().get_public_address_str(m_wallet->nettype());
    PAUSE_READLINE();
    std::cout << tr("View key: ");
    print_secret_key(m_wallet->get_account().get_keys().m_view_secret_key);
    putchar('\n');
  }
  catch (const std::exception& e)
  {
    fail_msg_writer() << tr("failed to generate new wallet: ") << e.what();
    return {};
  }

  // convert rng value to electrum-style word list
  epee::wipeable_string electrum_words;

  crypto::ElectrumWords::bytes_to_words(recovery_val, electrum_words, mnemonic_language);

  success_msg_writer() <<
    "**********************************************************************\n" <<
    tr("Your wallet has been generated!\n"
    "To start synchronizing with the daemon, use the \"refresh\" command.\n"
    "Use the \"help\" command to see the list of available commands.\n"
    "Use \"help <command>\" to see a command's documentation.\n"
    "Always use the \"exit\" command when closing loki-wallet-cli to save \n"
    "your current session's state. Otherwise, you might need to synchronize \n"
    "your wallet again (your wallet keys are NOT at risk in any case).\n")
  ;

  if (!two_random)
  {
    print_seed(electrum_words);
  }
  success_msg_writer() << "**********************************************************************";

  return std::move(password);
}
//----------------------------------------------------------------------------------------------------
boost::optional<epee::wipeable_string> simple_wallet::new_wallet(const boost::program_options::variables_map& vm,
  const cryptonote::account_public_address& address, const boost::optional<crypto::secret_key>& spendkey,
  const crypto::secret_key& viewkey)
{
  auto rc = tools::wallet2::make_new(vm, false, password_prompter);
  m_wallet = std::move(rc.first);
  if (!m_wallet)
  {
    return {};
  }
  epee::wipeable_string password = rc.second.password();

  if (!m_subaddress_lookahead.empty())
  {
    auto lookahead = parse_subaddress_lookahead(m_subaddress_lookahead);
    assert(lookahead);
    m_wallet->set_subaddress_lookahead(lookahead->first, lookahead->second);
  }

  if (m_restore_height)
    m_wallet->set_refresh_from_block_height(m_restore_height);

  bool create_address_file = command_line::get_arg(vm, arg_create_address_file);

  try
  {
    if (spendkey)
    {
      m_wallet->generate(m_wallet_file, std::move(rc.second).password(), address, *spendkey, viewkey, create_address_file);
    }
    else
    {
      m_wallet->generate(m_wallet_file, std::move(rc.second).password(), address, viewkey, create_address_file);
    }
    message_writer(console_color_white, true) << tr("Generated new wallet: ")
      << m_wallet->get_account().get_public_address_str(m_wallet->nettype());
  }
  catch (const std::exception& e)
  {
    fail_msg_writer() << tr("failed to generate new wallet: ") << e.what();
    return {};
  }


  return std::move(password);
}

//----------------------------------------------------------------------------------------------------
boost::optional<epee::wipeable_string> simple_wallet::new_wallet(const boost::program_options::variables_map& vm)
{
  auto rc = tools::wallet2::make_new(vm, false, password_prompter);
  m_wallet = std::move(rc.first);
  m_wallet->callback(this);
  if (!m_wallet)
  {
    return {};
  }
  epee::wipeable_string password = rc.second.password();

  if (!m_subaddress_lookahead.empty())
  {
    auto lookahead = parse_subaddress_lookahead(m_subaddress_lookahead);
    assert(lookahead);
    m_wallet->set_subaddress_lookahead(lookahead->first, lookahead->second);
  }

  if (m_restore_height)
    m_wallet->set_refresh_from_block_height(m_restore_height);

  auto device_desc = tools::wallet2::device_name_option(vm);
  auto device_derivation_path = tools::wallet2::device_derivation_path_option(vm);
  try
  {
    bool create_address_file = command_line::get_arg(vm, arg_create_address_file);
    m_wallet->device_derivation_path(device_derivation_path);
    m_wallet->restore(m_wallet_file, std::move(rc.second).password(), device_desc.empty() ? "Ledger" : device_desc, create_address_file);
    message_writer(console_color_white, true) << tr("Generated new wallet on hw device: ")
      << m_wallet->get_account().get_public_address_str(m_wallet->nettype());
  }
  catch (const std::exception& e)
  {
    fail_msg_writer() << tr("failed to generate new wallet: ") << e.what();
    return {};
  }

  return std::move(password);
}
//----------------------------------------------------------------------------------------------------
boost::optional<epee::wipeable_string> simple_wallet::new_wallet(const boost::program_options::variables_map& vm,
    const epee::wipeable_string &multisig_keys, const std::string &old_language)
{
  auto rc = tools::wallet2::make_new(vm, false, password_prompter);
  m_wallet = std::move(rc.first);
  if (!m_wallet)
  {
    return {};
  }
  epee::wipeable_string password = rc.second.password();

  if (!m_subaddress_lookahead.empty())
  {
    auto lookahead = parse_subaddress_lookahead(m_subaddress_lookahead);
    assert(lookahead);
    m_wallet->set_subaddress_lookahead(lookahead->first, lookahead->second);
  }

  std::string mnemonic_language = old_language;

  std::vector<std::string> language_list;
  crypto::ElectrumWords::get_language_list(language_list);
  if (mnemonic_language.empty() && std::find(language_list.begin(), language_list.end(), m_mnemonic_language) != language_list.end())
  {
    mnemonic_language = m_mnemonic_language;
  }

  m_wallet->set_seed_language(mnemonic_language);

  bool create_address_file = command_line::get_arg(vm, arg_create_address_file);

  try
  {
    m_wallet->generate(m_wallet_file, std::move(rc.second).password(), multisig_keys, create_address_file);
    bool ready;
    uint32_t threshold, total;
    if (!m_wallet->multisig(&ready, &threshold, &total) || !ready)
    {
      fail_msg_writer() << tr("failed to generate new mutlisig wallet");
      return {};
    }
    message_writer(console_color_white, true) << boost::format(tr("Generated new %u/%u multisig wallet: ")) % threshold % total
      << m_wallet->get_account().get_public_address_str(m_wallet->nettype());
  }
  catch (const std::exception& e)
  {
    fail_msg_writer() << tr("failed to generate new wallet: ") << e.what();
    return {};
  }

  return std::move(password);
}
//----------------------------------------------------------------------------------------------------
bool simple_wallet::open_wallet(const boost::program_options::variables_map& vm)
{
  if (!tools::wallet2::wallet_valid_path_format(m_wallet_file))
  {
    fail_msg_writer() << tr("wallet file path not valid: ") << m_wallet_file;
    return false;
  }

  bool keys_file_exists;
  bool wallet_file_exists;

  tools::wallet2::wallet_exists(m_wallet_file, keys_file_exists, wallet_file_exists);
  if(!keys_file_exists)
  {
    fail_msg_writer() << tr("Key file not found. Failed to open wallet");
    return false;
  }
  
  epee::wipeable_string password;
  try
  {
    auto rc = tools::wallet2::make_from_file(vm, false, "", password_prompter);
    m_wallet = std::move(rc.first);
    password = std::move(std::move(rc.second).password());
    if (!m_wallet)
    {
      return false;
    }

    m_wallet->callback(this);
    m_wallet->load(m_wallet_file, password);
    std::string prefix;
    bool ready;
    uint32_t threshold, total;
    if (m_wallet->watch_only())
      prefix = tr("Opened watch-only wallet");
    else if (m_wallet->multisig(&ready, &threshold, &total))
      prefix = (boost::format(tr("Opened %u/%u multisig wallet%s")) % threshold % total % (ready ? "" : " (not yet finalized)")).str();
    else
      prefix = tr("Opened wallet");
    message_writer(console_color_white, true) <<
      prefix << ": " << m_wallet->get_account().get_public_address_str(m_wallet->nettype());
    if (m_wallet->get_account().get_device()) {
       message_writer(console_color_white, true) << "Wallet is on device: " << m_wallet->get_account().get_device().get_name();
    }
    // If the wallet file is deprecated, we should ask for mnemonic language again and store
    // everything in the new format.
    // NOTE: this is_deprecated() refers to the wallet file format before becoming JSON. It does not refer to the "old english" seed words form of "deprecated" used elsewhere.
    if (m_wallet->is_deprecated())
    {
      bool is_deterministic;
      {
        SCOPED_WALLET_UNLOCK();
        is_deterministic = m_wallet->is_deterministic();
      }
      if (is_deterministic)
      {
        message_writer(console_color_green, false) << "\n" << tr("You had been using "
          "a deprecated version of the wallet. Please proceed to upgrade your wallet.\n");
        std::string mnemonic_language = get_mnemonic_language();
        if (mnemonic_language.empty())
          return false;
        m_wallet->set_seed_language(mnemonic_language);
        m_wallet->rewrite(m_wallet_file, password);

        // Display the seed
        epee::wipeable_string seed;
        m_wallet->get_seed(seed);
        print_seed(seed);
      }
      else
      {
        message_writer(console_color_green, false) << "\n" << tr("You had been using "
          "a deprecated version of the wallet. Your wallet file format is being upgraded now.\n");
        m_wallet->rewrite(m_wallet_file, password);
      }
    }
  }
  catch (const std::exception& e)
  {
    fail_msg_writer() << tr("failed to load wallet: ") << e.what();
    if (m_wallet)
    {
      // only suggest removing cache if the password was actually correct
      bool password_is_correct = false;
      try
      {
        password_is_correct = m_wallet->verify_password(password);
      }
      catch (...) { } // guard against I/O errors
      if (password_is_correct)
        fail_msg_writer() << boost::format(tr("You may want to remove the file \"%s\" and try again")) % m_wallet_file;
    }
    return false;
  }
  success_msg_writer() <<
    "**********************************************************************\n" <<
    tr("Use the \"help\" command to see the list of available commands.\n") <<
    tr("Use \"help <command>\" to see a command's documentation.\n") <<
    "**********************************************************************";
  return true;
}
//----------------------------------------------------------------------------------------------------
bool simple_wallet::close_wallet()
{
  if (m_idle_run.load(std::memory_order_relaxed))
  {
    m_idle_run.store(false, std::memory_order_relaxed);
    m_wallet->stop();
    {
      boost::unique_lock<boost::mutex> lock(m_idle_mutex);
      m_idle_cond.notify_one();
    }
    m_idle_thread.join();
  }

  bool r = m_wallet->deinit();
  if (!r)
  {
    fail_msg_writer() << tr("failed to deinitialize wallet");
    return false;
  }

  try
  {
    m_wallet->store();
  }
  catch (const std::exception& e)
  {
    fail_msg_writer() << e.what();
    return false;
  }

  return true;
}
//----------------------------------------------------------------------------------------------------
bool simple_wallet::save(const std::vector<std::string> &args)
{
  try
  {
    LOCK_IDLE_SCOPE();
    m_wallet->store();
    success_msg_writer() << tr("Wallet data saved");
  }
  catch (const std::exception& e)
  {
    fail_msg_writer() << e.what();
  }

  return true;
}
//----------------------------------------------------------------------------------------------------
bool simple_wallet::save_watch_only(const std::vector<std::string> &args/* = std::vector<std::string>()*/)
{
  if (m_wallet->multisig())
  {
    fail_msg_writer() << tr("wallet is multisig and cannot save a watch-only version");
    return true;
  }

  const auto pwd_container = password_prompter(tr("Password for new watch-only wallet"), true);

  if (!pwd_container)
  {
    fail_msg_writer() << tr("failed to read wallet password");
    return true;
  }

  try
  {
    std::string new_keys_filename;
    m_wallet->write_watch_only_wallet(m_wallet_file, pwd_container->password(), new_keys_filename);
    success_msg_writer() << tr("Watch only wallet saved as: ") << new_keys_filename;
  }
  catch (const std::exception &e)
  {
    fail_msg_writer() << tr("Failed to save watch only wallet: ") << e.what();
    return true;
  }
  return true;
}

//----------------------------------------------------------------------------------------------------
bool simple_wallet::start_mining(const std::vector<std::string>& args)
{
  if (!m_wallet->is_trusted_daemon())
  {
    fail_msg_writer() << tr("this command requires a trusted daemon. Enable with --trusted-daemon");
    return true;
  }

  if (!try_connect_to_daemon())
    return true;

  if (!m_wallet)
  {
    fail_msg_writer() << tr("wallet is null");
    return true;
  }
  COMMAND_RPC_START_MINING::request req = AUTO_VAL_INIT(req); 
  req.miner_address = m_wallet->get_account().get_public_address_str(m_wallet->nettype());

  bool ok = true;
  size_t arg_size = args.size();
  if(arg_size >= 3)
  {
    if (!parse_bool_and_use(args[2], [&](bool r) { req.ignore_battery = r; }))
      return true;
  }
  if(arg_size >= 2)
  {
    if (!parse_bool_and_use(args[1], [&](bool r) { req.do_background_mining = r; }))
      return true;
  }
  if(arg_size >= 1)
  {
    uint16_t num = 1;
    ok = string_tools::get_xtype_from_string(num, args[0]);
    ok = ok && 1 <= num;
    req.threads_count = num;
  }
  else
  {
    req.threads_count = 1;
  }

  if (!ok)
  {
    PRINT_USAGE(USAGE_START_MINING);
    return true;
  }

  COMMAND_RPC_START_MINING::response res;
  bool r = m_wallet->invoke_http_json("/start_mining", req, res);
  std::string err = interpret_rpc_response(r, res.status);
  if (err.empty())
    success_msg_writer() << tr("Mining started in daemon");
  else
    fail_msg_writer() << tr("mining has NOT been started: ") << err;
  return true;
}
//----------------------------------------------------------------------------------------------------
bool simple_wallet::stop_mining(const std::vector<std::string>& args)
{
  if (!try_connect_to_daemon())
    return true;

  if (!m_wallet)
  {
    fail_msg_writer() << tr("wallet is null");
    return true;
  }

  COMMAND_RPC_STOP_MINING::request req;
  COMMAND_RPC_STOP_MINING::response res;
  bool r = m_wallet->invoke_http_json("/stop_mining", req, res);
  std::string err = interpret_rpc_response(r, res.status);
  if (err.empty())
    success_msg_writer() << tr("Mining stopped in daemon");
  else
    fail_msg_writer() << tr("mining has NOT been stopped: ") << err;
  return true;
}
//----------------------------------------------------------------------------------------------------
bool simple_wallet::set_daemon(const std::vector<std::string>& args)
{
  std::string daemon_url;

  if (args.size() < 1)
  {
    PRINT_USAGE(USAGE_SET_DAEMON);
    return true;
  }

  boost::regex rgx("^(.*://)?([A-Za-z0-9\\-\\.]+)(:[0-9]+)?");
  boost::cmatch match;
  // If user input matches URL regex
  if (boost::regex_match(args[0].c_str(), match, rgx))
  {
    if (match.length() < 4)
    {
      fail_msg_writer() << tr("Unexpected array length - Exited simple_wallet::set_daemon()");
      return true;
    }
    // If no port has been provided, use the default from config
    if (!match[3].length())
    {
      int daemon_port = get_config(m_wallet->nettype()).RPC_DEFAULT_PORT;
      daemon_url = match[1] + match[2] + std::string(":") + std::to_string(daemon_port);
    } else {
      daemon_url = args[0];
    }
    LOCK_IDLE_SCOPE();
    m_wallet->init(daemon_url);

    if (args.size() == 2)
    {
      if (args[1] == "trusted")
        m_wallet->set_trusted_daemon(true);
      else if (args[1] == "untrusted")
        m_wallet->set_trusted_daemon(false);
      else
      {
        fail_msg_writer() << tr("Expected trusted or untrusted, got ") << args[1] << ": assuming untrusted";
        m_wallet->set_trusted_daemon(false);
      }
    }
    else
    {
      m_wallet->set_trusted_daemon(false);
      try
      {
        if (tools::is_local_address(m_wallet->get_daemon_address()))
        {
          MINFO(tr("Daemon is local, assuming trusted"));
          m_wallet->set_trusted_daemon(true);
        }
      }
      catch (const std::exception &e) { }
    }
    success_msg_writer() << boost::format("Daemon set to %s, %s") % daemon_url % (m_wallet->is_trusted_daemon() ? tr("trusted") : tr("untrusted"));
  } else {
    fail_msg_writer() << tr("This does not seem to be a valid daemon URL.");
  }
  return true;
}
//----------------------------------------------------------------------------------------------------
bool simple_wallet::save_bc(const std::vector<std::string>& args)
{
  if (!try_connect_to_daemon())
    return true;

  if (!m_wallet)
  {
    fail_msg_writer() << tr("wallet is null");
    return true;
  }
  COMMAND_RPC_SAVE_BC::request req;
  COMMAND_RPC_SAVE_BC::response res;
  bool r = m_wallet->invoke_http_json("/save_bc", req, res);
  std::string err = interpret_rpc_response(r, res.status);
  if (err.empty())
    success_msg_writer() << tr("Blockchain saved");
  else
    fail_msg_writer() << tr("blockchain can't be saved: ") << err;
  return true;
}
//----------------------------------------------------------------------------------------------------
void simple_wallet::on_new_block(uint64_t height, const cryptonote::block& block)
{
  if (!m_auto_refresh_refreshing)
    m_refresh_progress_reporter.update(height, false);
}
//----------------------------------------------------------------------------------------------------
void simple_wallet::on_money_received(uint64_t height, const crypto::hash &txid, const cryptonote::transaction& tx, uint64_t amount, const cryptonote::subaddress_index& subaddr_index)
{
  message_writer(console_color_green, false) << "\r" <<
    tr("Height ") << height << ", " <<
    tr("txid ") << txid << ", " <<
    print_money(amount) << ", " <<
    tr("idx ") << subaddr_index;

  const uint64_t warn_height = m_wallet->nettype() == TESTNET ? 1000000 : m_wallet->nettype() == STAGENET ? 50000 : 1650000;
  if (height >= warn_height)
  {
    std::vector<tx_extra_field> tx_extra_fields;
    parse_tx_extra(tx.extra, tx_extra_fields); // failure ok
    tx_extra_nonce extra_nonce;
    if (find_tx_extra_field_by_type(tx_extra_fields, extra_nonce))
    {
      crypto::hash payment_id = crypto::null_hash;
      if (get_payment_id_from_tx_extra_nonce(extra_nonce.nonce, payment_id))
        message_writer(console_color_red, false) <<
          (m_long_payment_id_support ? tr("WARNING: this transaction uses an unencrypted payment ID: consider using subaddresses instead.") : tr("WARNING: this transaction uses an unencrypted payment ID: these are obsolete. Support will be withdrawn in the future. Use subaddresses instead."));
   }
  }
  if (m_auto_refresh_refreshing)
    m_cmd_binder.print_prompt();
  else
    m_refresh_progress_reporter.update(height, true);
}
//----------------------------------------------------------------------------------------------------
void simple_wallet::on_unconfirmed_money_received(uint64_t height, const crypto::hash &txid, const cryptonote::transaction& tx, uint64_t amount, const cryptonote::subaddress_index& subaddr_index)
{
  // Not implemented in CLI wallet
}
//----------------------------------------------------------------------------------------------------
void simple_wallet::on_money_spent(uint64_t height, const crypto::hash &txid, const cryptonote::transaction& in_tx, uint64_t amount, const cryptonote::transaction& spend_tx, const cryptonote::subaddress_index& subaddr_index)
{
  message_writer(console_color_magenta, false) << "\r" <<
    tr("Height ") << height << ", " <<
    tr("txid ") << txid << ", " <<
    tr("spent ") << print_money(amount) << ", " <<
    tr("idx ") << subaddr_index;
  if (m_auto_refresh_refreshing)
    m_cmd_binder.print_prompt();
  else
    m_refresh_progress_reporter.update(height, true);
}
//----------------------------------------------------------------------------------------------------
void simple_wallet::on_skip_transaction(uint64_t height, const crypto::hash &txid, const cryptonote::transaction& tx)
{
}
//----------------------------------------------------------------------------------------------------
boost::optional<epee::wipeable_string> simple_wallet::on_get_password(const char *reason)
{
  // can't ask for password from a background thread
  if (!m_in_manual_refresh.load(std::memory_order_relaxed))
  {
    message_writer(console_color_red, false) << boost::format(tr("Password needed (%s) - use the refresh command")) % reason;
    m_cmd_binder.print_prompt();
    return boost::none;
  }

#ifdef HAVE_READLINE
  rdln::suspend_readline pause_readline;
#endif
  std::string msg = tr("Enter password");
  if (reason && *reason)
    msg += std::string(" (") + reason + ")";
  auto pwd_container = tools::password_container::prompt(false, msg.c_str());
  if (!pwd_container)
  {
    MERROR("Failed to read password");
    return boost::none;
  }

  return pwd_container->password();
}
//----------------------------------------------------------------------------------------------------
void simple_wallet::on_button_request()
{
  message_writer(console_color_white, false) << tr("Device requires attention");
}
//----------------------------------------------------------------------------------------------------
void simple_wallet::on_pin_request(epee::wipeable_string & pin)
{
#ifdef HAVE_READLINE
  rdln::suspend_readline pause_readline;
#endif
  std::string msg = tr("Enter device PIN");
  auto pwd_container = tools::password_container::prompt(false, msg.c_str());
  THROW_WALLET_EXCEPTION_IF(!pwd_container, tools::error::password_entry_failed, tr("Failed to read device PIN"));
  pin = pwd_container->password();
}
//----------------------------------------------------------------------------------------------------
void simple_wallet::on_passphrase_request(bool on_device, epee::wipeable_string & passphrase)
{
  if (on_device){
    message_writer(console_color_white, true) << tr("Please enter the device passphrase on the device");
    return;
  }

#ifdef HAVE_READLINE
  rdln::suspend_readline pause_readline;
#endif
  std::string msg = tr("Enter device passphrase");
  auto pwd_container = tools::password_container::prompt(false, msg.c_str());
  THROW_WALLET_EXCEPTION_IF(!pwd_container, tools::error::password_entry_failed, tr("Failed to read device passphrase"));
  passphrase = pwd_container->password();
}
//----------------------------------------------------------------------------------------------------
void simple_wallet::on_refresh_finished(uint64_t start_height, uint64_t fetched_blocks, bool is_init, bool received_money)
{
  // Key image sync after the first refresh
  if (!m_wallet->get_account().get_device().has_tx_cold_sign()) {
    return;
  }

  if (!received_money || m_wallet->get_device_last_key_image_sync() != 0) {
    return;
  }

  // Finished first refresh for HW device and money received -> KI sync
  message_writer() << "\n" << tr("The first refresh has finished for the HW-based wallet with received money. hw_key_images_sync is needed. ");

  std::string accepted = input_line(tr("Do you want to do it now? (Y/Yes/N/No): "));
  if (std::cin.eof() || !command_line::is_yes(accepted)) {
    message_writer(console_color_red, false) << tr("hw_key_images_sync skipped. Run command manually before a transfer.");
    return;
  }

  key_images_sync_intern();
}
//----------------------------------------------------------------------------------------------------
bool simple_wallet::refresh_main(uint64_t start_height, enum ResetType reset, bool is_init)
{
  if (!try_connect_to_daemon(is_init))
    return true;

  LOCK_IDLE_SCOPE();

  if (reset != ResetNone)
    m_wallet->rescan_blockchain(reset == ResetHard, false);

#ifdef HAVE_READLINE
  rdln::suspend_readline pause_readline;
#endif

  message_writer() << tr("Starting refresh...");

  uint64_t fetched_blocks = 0;
  bool received_money = false;
  bool ok = false;
  std::ostringstream ss;
  try
  {
    m_in_manual_refresh.store(true, std::memory_order_relaxed);
    epee::misc_utils::auto_scope_leave_caller scope_exit_handler = epee::misc_utils::create_scope_leave_handler([&](){m_in_manual_refresh.store(false, std::memory_order_relaxed);});
    m_wallet->refresh(m_wallet->is_trusted_daemon(), start_height, fetched_blocks, received_money);
    m_has_locked_key_images = print_locked_stakes_main({}, false /*print_result*/);

    ok = true;
    // Clear line "Height xxx of xxx"
    std::cout << "\r                                                                \r";
    success_msg_writer(true) << tr("Refresh done, blocks received: ") << fetched_blocks;
    if (is_init)
      print_accounts();
    show_balance_unlocked();
    on_refresh_finished(start_height, fetched_blocks, is_init, received_money);
  }
  catch (const tools::error::daemon_busy&)
  {
    ss << tr("daemon is busy. Please try again later.");
  }
  catch (const tools::error::no_connection_to_daemon&)
  {
    ss << tr("no connection to daemon. Please make sure daemon is running.");
  }
  catch (const tools::error::wallet_rpc_error& e)
  {
    LOG_ERROR("RPC error: " << e.to_string());
    ss << tr("RPC error: ") << e.what();
  }
  catch (const tools::error::refresh_error& e)
  {
    LOG_ERROR("refresh error: " << e.to_string());
    ss << tr("refresh error: ") << e.what();
  }
  catch (const tools::error::wallet_internal_error& e)
  {
    LOG_ERROR("internal error: " << e.to_string());
    ss << tr("internal error: ") << e.what();
  }
  catch (const std::exception& e)
  {
    LOG_ERROR("unexpected error: " << e.what());
    ss << tr("unexpected error: ") << e.what();
  }
  catch (...)
  {
    LOG_ERROR("unknown error");
    ss << tr("unknown error");
  }

  if (!ok)
  {
    fail_msg_writer() << tr("refresh failed: ") << ss.str() << ". " << tr("Blocks received: ") << fetched_blocks;
  }

  return true;
}
//----------------------------------------------------------------------------------------------------
bool simple_wallet::refresh(const std::vector<std::string>& args)
{
  uint64_t start_height = 0;
  if(!args.empty()){
    try
    {
        start_height = boost::lexical_cast<uint64_t>( args[0] );
    }
    catch(const boost::bad_lexical_cast &)
    {
        start_height = 0;
    }
  }
  return refresh_main(start_height, ResetNone);
}
//----------------------------------------------------------------------------------------------------
bool simple_wallet::show_balance_unlocked(bool detailed)
{
  std::string extra;
  if (m_wallet->has_multisig_partial_key_images())
    extra = tr(" (Some owned outputs have partial key images - import_multisig_info needed)");
  else if (m_wallet->has_unknown_key_images())
    extra += tr(" (Some owned outputs have missing key images - import_key_images needed)");
  success_msg_writer() << tr("Currently selected account: [") << m_current_subaddress_account << tr("] ") << m_wallet->get_subaddress_label({m_current_subaddress_account, 0});
  const std::string tag = m_wallet->get_account_tags().second[m_current_subaddress_account];
  success_msg_writer() << tr("Tag: ") << (tag.empty() ? std::string{tr("(No tag assigned)")} : tag);
  success_msg_writer() << tr("Balance: ") << print_money(m_wallet->balance(m_current_subaddress_account)) << ", "
    << tr("unlocked balance: ") << print_money(m_wallet->unlocked_balance(m_current_subaddress_account)) << extra;
  std::map<uint32_t, uint64_t> balance_per_subaddress = m_wallet->balance_per_subaddress(m_current_subaddress_account);
  std::map<uint32_t, uint64_t> unlocked_balance_per_subaddress = m_wallet->unlocked_balance_per_subaddress(m_current_subaddress_account);
  if (!detailed || balance_per_subaddress.empty())
    return true;
  success_msg_writer() << tr("Balance per address:");
  success_msg_writer() << boost::format("%15s %21s %21s %7s %21s") % tr("Address") % tr("Balance") % tr("Unlocked balance") % tr("Outputs") % tr("Label");
  std::vector<tools::wallet2::transfer_details> transfers;
  m_wallet->get_transfers(transfers);
  for (const auto& i : balance_per_subaddress)
  {
    cryptonote::subaddress_index subaddr_index = {m_current_subaddress_account, i.first};
    std::string address_str = m_wallet->get_subaddress_as_str(subaddr_index).substr(0, 6);
    uint64_t num_unspent_outputs = std::count_if(transfers.begin(), transfers.end(), [&subaddr_index](const tools::wallet2::transfer_details& td) { return !td.m_spent && td.m_subaddr_index == subaddr_index; });
    success_msg_writer() << boost::format(tr("%8u %6s %21s %21s %7u %21s")) % i.first % address_str % print_money(i.second) % print_money(unlocked_balance_per_subaddress[i.first]) % num_unspent_outputs % m_wallet->get_subaddress_label(subaddr_index);
  }
  return true;
}
//----------------------------------------------------------------------------------------------------
bool simple_wallet::show_balance(const std::vector<std::string>& args/* = std::vector<std::string>()*/)
{
  if (args.size() > 1 || (args.size() == 1 && args[0] != "detail"))
  {
    PRINT_USAGE(USAGE_SHOW_BALANCE);
    return true;
  }
  LOCK_IDLE_SCOPE();
  show_balance_unlocked(args.size() == 1);
  return true;
}
//----------------------------------------------------------------------------------------------------
bool simple_wallet::show_incoming_transfers(const std::vector<std::string>& args)
{
  if (args.size() > 3)
  {
    PRINT_USAGE(USAGE_INCOMING_TRANSFERS);
    return true;
  }
  auto local_args = args;
  LOCK_IDLE_SCOPE();

  bool filter = false;
  bool available = false;
  bool verbose = false;
  bool uses = false;
  if (local_args.size() > 0)
  {
    if (local_args[0] == "available")
    {
      filter = true;
      available = true;
      local_args.erase(local_args.begin());
    }
    else if (local_args[0] == "unavailable")
    {
      filter = true;
      available = false;
      local_args.erase(local_args.begin());
    }
  }
  while (local_args.size() > 0)
  {
    if (local_args[0] == "verbose")
      verbose = true;
    else if (local_args[0] == "uses")
      uses = true;
    else
    {
      fail_msg_writer() << tr("Invalid keyword: ") << local_args.front();
      break;
    }
    local_args.erase(local_args.begin());
  }

  const uint64_t blockchain_height = m_wallet->get_blockchain_current_height();

  PAUSE_READLINE();

  std::set<uint32_t> subaddr_indices;
  if (local_args.size() > 0 && local_args[0].substr(0, 6) == "index=")
  {
    if (!parse_subaddress_indices(local_args[0], subaddr_indices))
      return true;
    local_args.erase(local_args.begin());
  }

  if (local_args.size() > 0)
  {
    PRINT_USAGE(USAGE_INCOMING_TRANSFERS);
    return true;
  }

  tools::wallet2::transfer_container transfers;
  m_wallet->get_transfers(transfers);

  size_t transfers_found = 0;
  for (const auto& td : transfers)
  {
    if (!filter || available != td.m_spent)
    {
      if (m_current_subaddress_account != td.m_subaddr_index.major || (!subaddr_indices.empty() && subaddr_indices.count(td.m_subaddr_index.minor) == 0))
        continue;
      if (!transfers_found)
      {
        std::string verbose_string;
        if (verbose)
          verbose_string = (boost::format("%68s%68s") % tr("pubkey") % tr("key image")).str();
        message_writer() << boost::format("%21s%8s%12s%8s%16s%68s%16s%s") % tr("amount") % tr("spent") % tr("unlocked") % tr("ringct") % tr("global index") % tr("tx id") % tr("addr index") % verbose_string;
      }
      std::string extra_string;
      if (verbose)
        extra_string += (boost::format("%68s%68s") % td.get_public_key() % (td.m_key_image_known ? epee::string_tools::pod_to_hex(td.m_key_image) : td.m_key_image_partial ? (epee::string_tools::pod_to_hex(td.m_key_image) + "/p") : std::string(64, '?'))).str();
      if (uses)
      {
        std::vector<uint64_t> heights;
        for (const auto &e: td.m_uses) heights.push_back(e.first);
        const std::pair<std::string, std::string> line = show_outputs_line(heights, blockchain_height, td.m_spent_height);
        extra_string += tr("Heights: ") + line.first + "\n" + line.second;
      }
      message_writer(td.m_spent ? console_color_magenta : console_color_green, false) <<
        boost::format("%21s%8s%12s%8s%16u%68s%16u%s") %
        print_money(td.amount()) %
        (td.m_spent ? tr("T") : tr("F")) %
        (m_wallet->is_transfer_unlocked(td) ? tr("unlocked") : tr("locked")) %
        (td.is_rct() ? tr("RingCT") : tr("-")) %
        td.m_global_output_index %
        td.m_txid %
        td.m_subaddr_index.minor %
        extra_string;
      ++transfers_found;
    }
  }

  if (!transfers_found)
  {
    if (!filter)
    {
      success_msg_writer() << tr("No incoming transfers");
    }
    else if (available)
    {
      success_msg_writer() << tr("No incoming available transfers");
    }
    else
    {
      success_msg_writer() << tr("No incoming unavailable transfers");
    }
  }
  else
  {
    success_msg_writer() << boost::format("Found %u/%u transfers") % transfers_found % transfers.size();
  }

  return true;
}
//----------------------------------------------------------------------------------------------------
bool simple_wallet::show_payments(const std::vector<std::string> &args)
{
  if(args.empty())
  {
    PRINT_USAGE(USAGE_PAYMENTS);
    return true;
  }

  LOCK_IDLE_SCOPE();

  PAUSE_READLINE();

  message_writer() << boost::format("%68s%68s%12s%21s%16s%16s") %
    tr("payment") % tr("transaction") % tr("height") % tr("amount") % tr("unlock time") % tr("addr index");

  bool payments_found = false;
  for(std::string arg : args)
  {
    crypto::hash payment_id;
    if(tools::wallet2::parse_payment_id(arg, payment_id))
    {
      std::list<tools::wallet2::payment_details> payments;
      m_wallet->get_payments(payment_id, payments);
      if(payments.empty())
      {
        success_msg_writer() << tr("No payments with id ") << payment_id;
        continue;
      }

      for (const tools::wallet2::payment_details& pd : payments)
      {
        if(!payments_found)
        {
          payments_found = true;
        }
        success_msg_writer(true) <<
          boost::format("%68s%68s%12s%21s%16s%16s") %
          payment_id %
          pd.m_tx_hash %
          pd.m_block_height %
          print_money(pd.m_amount) %
          pd.m_unlock_time %
          pd.m_subaddr_index.minor;
      }
    }
    else
    {
      fail_msg_writer() << tr("payment ID has invalid format, expected 16 or 64 character hex string: ") << arg;
    }
  }

  return true;
}
//----------------------------------------------------------------------------------------------------
uint64_t simple_wallet::get_daemon_blockchain_height(std::string& err)
{
  if (!m_wallet)
  {
    throw std::runtime_error("simple_wallet null wallet");
  }
  return m_wallet->get_daemon_blockchain_height(err);
}
//----------------------------------------------------------------------------------------------------
bool simple_wallet::show_blockchain_height(const std::vector<std::string>& args)
{
  if (!try_connect_to_daemon())
    return true;

  std::string err;
  uint64_t bc_height = get_daemon_blockchain_height(err);
  if (err.empty())
    success_msg_writer() << bc_height;
  else
    fail_msg_writer() << tr("failed to get blockchain height: ") << err;
  return true;
}
//----------------------------------------------------------------------------------------------------
bool simple_wallet::rescan_spent(const std::vector<std::string> &args)
{
  if (!m_wallet->is_trusted_daemon())
  {
    fail_msg_writer() << tr("this command requires a trusted daemon. Enable with --trusted-daemon");
    return true;
  }

  if (!try_connect_to_daemon())
    return true;

  try
  {
    LOCK_IDLE_SCOPE();
    m_wallet->rescan_spent();
  }
  catch (const tools::error::daemon_busy&)
  {
    fail_msg_writer() << tr("daemon is busy. Please try again later.");
  }
  catch (const tools::error::no_connection_to_daemon&)
  {
    fail_msg_writer() << tr("no connection to daemon. Please make sure daemon is running.");
  }
  catch (const tools::error::is_key_image_spent_error&)
  {
    fail_msg_writer() << tr("failed to get spent status");
  }
  catch (const tools::error::wallet_rpc_error& e)
  {
    LOG_ERROR("RPC error: " << e.to_string());
    fail_msg_writer() << tr("RPC error: ") << e.what();
  }
  catch (const std::exception& e)
  {
    LOG_ERROR("unexpected error: " << e.what());
    fail_msg_writer() << tr("unexpected error: ") << e.what();
  }
  catch (...)
  {
    LOG_ERROR("unknown error");
    fail_msg_writer() << tr("unknown error");
  }

  return true;
}
//----------------------------------------------------------------------------------------------------
std::pair<std::string, std::string> simple_wallet::show_outputs_line(const std::vector<uint64_t> &heights, uint64_t blockchain_height, uint64_t highlight_height) const
{
  std::stringstream ostr;

  for (uint64_t h: heights)
    blockchain_height = std::max(blockchain_height, h);

  for (size_t j = 0; j < heights.size(); ++j)
    ostr << (heights[j] == highlight_height ? " *" : " ") << heights[j];

  // visualize the distribution, using the code by moneroexamples onion-monero-viewer
  const uint64_t resolution = 79;
  std::string ring_str(resolution, '_');
  for (size_t j = 0; j < heights.size(); ++j)
  {
    uint64_t pos = (heights[j] * resolution) / blockchain_height;
    ring_str[pos] = 'o';
  }
  if (highlight_height < blockchain_height)
  {
    uint64_t pos = (highlight_height * resolution) / blockchain_height;
    ring_str[pos] = '*';
  }

  return std::make_pair(ostr.str(), ring_str);
}
//----------------------------------------------------------------------------------------------------
bool simple_wallet::print_ring_members(const std::vector<tools::wallet2::pending_tx>& ptx_vector, std::ostream& ostr)
{
  uint32_t version;
  if (!try_connect_to_daemon(false, &version))
    return false;
  // available for RPC version 1.4 or higher
  if (version < MAKE_CORE_RPC_VERSION(1, 4))
    return true;
  std::string err;
  uint64_t blockchain_height = get_daemon_blockchain_height(err);
  if (!err.empty())
  {
    fail_msg_writer() << tr("failed to get blockchain height: ") << err;
    return false;
  }
  // for each transaction
  for (size_t n = 0; n < ptx_vector.size(); ++n)
  {
    const cryptonote::transaction& tx = ptx_vector[n].tx;
    const tools::wallet2::tx_construction_data& construction_data = ptx_vector[n].construction_data;
    ostr << boost::format(tr("\nTransaction %llu/%llu: txid=%s")) % (n + 1) % ptx_vector.size() % cryptonote::get_transaction_hash(tx);
    // for each input
    std::vector<uint64_t>     spent_key_height(tx.vin.size());
    std::vector<crypto::hash> spent_key_txid  (tx.vin.size());
    for (size_t i = 0; i < tx.vin.size(); ++i)
    {
      if (tx.vin[i].type() != typeid(cryptonote::txin_to_key))
        continue;
      const cryptonote::txin_to_key& in_key = boost::get<cryptonote::txin_to_key>(tx.vin[i]);
      const tools::wallet2::transfer_details &td = m_wallet->get_transfer_details(construction_data.selected_transfers[i]);
      const cryptonote::tx_source_entry *sptr = NULL;
      for (const auto &src: construction_data.sources)
        if (src.outputs[src.real_output].second.dest == td.get_public_key())
          sptr = &src;
      if (!sptr)
      {
        fail_msg_writer() << tr("failed to find construction data for tx input");
        return false;
      }
      const cryptonote::tx_source_entry& source = *sptr;

      ostr << boost::format(tr("\nInput %llu/%llu: amount=%s")) % (i + 1) % tx.vin.size() % print_money(source.amount);
      // convert relative offsets of ring member keys into absolute offsets (indices) associated with the amount
      std::vector<uint64_t> absolute_offsets = cryptonote::relative_output_offsets_to_absolute(in_key.key_offsets);
      // get block heights from which those ring member keys originated
      COMMAND_RPC_GET_OUTPUTS_BIN::request req = AUTO_VAL_INIT(req);
      req.outputs.resize(absolute_offsets.size());
      for (size_t j = 0; j < absolute_offsets.size(); ++j)
      {
        req.outputs[j].amount = in_key.amount;
        req.outputs[j].index = absolute_offsets[j];
      }
      COMMAND_RPC_GET_OUTPUTS_BIN::response res = AUTO_VAL_INIT(res);
      bool r = m_wallet->invoke_http_bin("/get_outs.bin", req, res);
      err = interpret_rpc_response(r, res.status);
      if (!err.empty())
      {
        fail_msg_writer() << tr("failed to get output: ") << err;
        return false;
      }
      // make sure that returned block heights are less than blockchain height
      for (auto& res_out : res.outs)
      {
        if (res_out.height >= blockchain_height)
        {
          fail_msg_writer() << tr("output key's originating block height shouldn't be higher than the blockchain height");
          return false;
        }
      }
      ostr << tr("\nOriginating block heights: ");
      spent_key_height[i] = res.outs[source.real_output].height;
      spent_key_txid  [i] = res.outs[source.real_output].txid;
      std::vector<uint64_t> heights(absolute_offsets.size(), 0);
      uint64_t highlight_height = std::numeric_limits<uint64_t>::max();
      for (size_t j = 0; j < absolute_offsets.size(); ++j)
      {
        heights[j] = res.outs[j].height;
        if (j == source.real_output)
          highlight_height = heights[j];
      }
      std::pair<std::string, std::string> ring_str = show_outputs_line(heights, highlight_height);
      ostr << ring_str.first << tr("\n|") << ring_str.second << tr("|\n");
    }
    // warn if rings contain keys originating from the same tx or temporally very close block heights
    bool are_keys_from_same_tx      = false;
    bool are_keys_from_close_height = false;
    for (size_t i = 0; i < tx.vin.size(); ++i) {
      for (size_t j = i + 1; j < tx.vin.size(); ++j)
      {
        if (spent_key_txid[i] == spent_key_txid[j])
          are_keys_from_same_tx = true;
        if (std::abs((int64_t)(spent_key_height[i] - spent_key_height[j])) < (int64_t)5)
          are_keys_from_close_height = true;
      }
    }
    if (are_keys_from_same_tx || are_keys_from_close_height)
    {
      ostr
        << tr("\nWarning: Some input keys being spent are from ")
        << (are_keys_from_same_tx ? tr("the same transaction") : tr("blocks that are temporally very close"))
        << tr(", which can break the anonymity of ring signature. Make sure this is intentional!");
    }
    ostr << ENDL;
  }
  return true;
}

//----------------------------------------------------------------------------------------------------
static bool locked_blocks_arg_valid(const std::string& arg, uint64_t& duration)
{
  try
  {
    duration = boost::lexical_cast<uint64_t>(arg);
  }
  catch (const std::exception &e)
  {
    return false;
  }

  if (duration > 1000000)
  {
    fail_msg_writer() << tr("Locked blocks too high, max 1000000 (˜4 yrs)");
    return false;
  }

  return true;
}

//----------------------------------------------------------------------------------------------------
bool simple_wallet::transfer_main(int transfer_type, const std::vector<std::string> &args_, bool called_by_mms)
{
//  "transfer [index=<N1>[,<N2>,...]] [<priority>] <address> <amount> [<payment_id>]"
  if (!try_connect_to_daemon())
    return false;

  std::vector<std::string> local_args = args_;

  std::set<uint32_t> subaddr_indices;
  if (local_args.size() > 0 && local_args[0].substr(0, 6) == "index=")
  {
    if (!parse_subaddress_indices(local_args[0], subaddr_indices))
      return false;
    local_args.erase(local_args.begin());
  }

  uint32_t priority = 0;
  if (local_args.size() > 0 && parse_priority(local_args[0], priority))
    local_args.erase(local_args.begin());

  priority = m_wallet->adjust_priority(priority);

  const size_t min_args = (transfer_type == TransferLocked) ? 2 : 1;
  if(local_args.size() < min_args)
  {
     fail_msg_writer() << tr("wrong number of arguments");
     return false;
  }

  std::vector<uint8_t> extra;
  bool payment_id_seen = false;
  if (!local_args.empty())
  {
    std::string payment_id_str = local_args.back();
    crypto::hash payment_id;
    bool r = true;
    if (tools::wallet2::parse_long_payment_id(payment_id_str, payment_id))
    {
      LONG_PAYMENT_ID_SUPPORT_CHECK();

      std::string extra_nonce;
      set_payment_id_to_tx_extra_nonce(extra_nonce, payment_id);
      r = add_extra_nonce_to_tx_extra(extra, extra_nonce);
      local_args.pop_back();
      payment_id_seen = true;
      message_writer() << tr("Unencrypted payment IDs are bad for privacy: ask the recipient to use subaddresses instead");
    }
    if(!r)
    {
      fail_msg_writer() << tr("payment id failed to encode");
      return false;
    }
  }

  uint64_t locked_blocks = 0;
  if (transfer_type == TransferLocked)
  {
    if (!locked_blocks_arg_valid(local_args.back(), locked_blocks))
    {
      return true;
    }
    local_args.pop_back();
  }

  vector<cryptonote::address_parse_info> dsts_info;
  vector<cryptonote::tx_destination_entry> dsts;
  size_t num_subaddresses = 0;
  for (size_t i = 0; i < local_args.size(); )
  {
    dsts_info.emplace_back();
    cryptonote::address_parse_info & info = dsts_info.back();
    cryptonote::tx_destination_entry de;
    bool r = true;

    // check for a URI
    std::string address_uri, payment_id_uri, tx_description, recipient_name, error;
    std::vector<std::string> unknown_parameters;
    uint64_t amount = 0;
    bool has_uri = m_wallet->parse_uri(local_args[i], address_uri, payment_id_uri, amount, tx_description, recipient_name, unknown_parameters, error);
    if (has_uri)
    {
      r = cryptonote::get_account_address_from_str_or_url(info, m_wallet->nettype(), address_uri, oa_prompter);
      if (payment_id_uri.size() == 16)
      {
        if (!tools::wallet2::parse_short_payment_id(payment_id_uri, info.payment_id))
        {
          fail_msg_writer() << tr("failed to parse short payment ID from URI");
          return false;
        }
        info.has_payment_id = true;
      }
      de.amount = amount;
      de.original = local_args[i];
      ++i;
    }
    else if (i + 1 < local_args.size())
    {
      r = cryptonote::get_account_address_from_str_or_url(info, m_wallet->nettype(), local_args[i], oa_prompter);
      bool ok = cryptonote::parse_amount(de.amount, local_args[i + 1]);
      if(!ok || 0 == de.amount)
      {
        fail_msg_writer() << tr("amount is wrong: ") << local_args[i] << ' ' << local_args[i + 1] <<
          ", " << tr("expected number from 0 to ") << print_money(std::numeric_limits<uint64_t>::max());
        return false;
      }
      de.original = local_args[i];
      i += 2;
    }
    else
    {
      if (boost::starts_with(local_args[i], "loki:"))
        fail_msg_writer() << tr("Invalid last argument: ") << local_args.back() << ": " << error;
      else
        fail_msg_writer() << tr("Invalid last argument: ") << local_args.back();
      return false;
    }

    if (!r)
    {
      fail_msg_writer() << tr("failed to parse address");
      return false;
    }
    de.addr = info.address;
    de.is_subaddress = info.is_subaddress;
    de.is_integrated = info.has_payment_id;
    num_subaddresses += info.is_subaddress;

    if (info.has_payment_id || !payment_id_uri.empty())
    {
      if (payment_id_seen)
      {
        fail_msg_writer() << tr("a single transaction cannot use more than one payment id");
        return false;
      }

      crypto::hash payment_id;
      std::string extra_nonce;
      if (info.has_payment_id)
      {
        set_encrypted_payment_id_to_tx_extra_nonce(extra_nonce, info.payment_id);
      }
      else if (tools::wallet2::parse_payment_id(payment_id_uri, payment_id))
      {
        LONG_PAYMENT_ID_SUPPORT_CHECK();
        set_payment_id_to_tx_extra_nonce(extra_nonce, payment_id);
        message_writer() << tr("Unencrypted payment IDs are bad for privacy: ask the recipient to use subaddresses instead");
      }
      else
      {
        fail_msg_writer() << tr("failed to parse payment id, though it was detected");
        return false;
      }
      bool r = add_extra_nonce_to_tx_extra(extra, extra_nonce);
      if(!r)
      {
        fail_msg_writer() << tr("failed to set up payment id, though it was decoded correctly");
        return false;
      }
      payment_id_seen = true;
    }

    dsts.push_back(de);
  }

  // prompt is there is no payment id and confirmation is required
  if (m_long_payment_id_support && !payment_id_seen && m_wallet->confirm_missing_payment_id() && dsts.size() > num_subaddresses)
  {
     std::string accepted = input_line(tr("No payment id is included with this transaction. Is this okay?"), true);
     if (std::cin.eof())
       return false;
     if (!command_line::is_yes(accepted))
     {
       fail_msg_writer() << tr("transaction cancelled.");

       return false;
     }
  }

  SCOPED_WALLET_UNLOCK_ON_BAD_PASSWORD(return false;);

  try
  {
    // figure out what tx will be necessary
    std::vector<tools::wallet2::pending_tx> ptx_vector;
    uint64_t bc_height, unlock_block = 0;
    std::string err;
    switch (transfer_type)
    {
      case TransferLocked:
        bc_height = get_daemon_blockchain_height(err);
        if (!err.empty())
        {
          fail_msg_writer() << tr("failed to get blockchain height: ") << err;
          return false;
        }
        unlock_block = bc_height + locked_blocks;
        ptx_vector = m_wallet->create_transactions_2(dsts, CRYPTONOTE_DEFAULT_TX_MIXIN, unlock_block /* unlock_time */, priority, extra, m_current_subaddress_account, subaddr_indices);
      break;
      default:
        LOG_ERROR("Unknown transfer method, using default");
        /* FALLTHRU */
      case Transfer:
        ptx_vector = m_wallet->create_transactions_2(dsts, CRYPTONOTE_DEFAULT_TX_MIXIN, 0 /* unlock_time */, priority, extra, m_current_subaddress_account, subaddr_indices);
      break;
    }

    if (ptx_vector.empty())
    {
      fail_msg_writer() << tr("No outputs found, or daemon is not ready");
      return false;
    }

    // if we need to check for backlog, check the worst case tx
    if (m_wallet->confirm_backlog())
    {
      std::stringstream prompt;
      double worst_fee_per_byte = std::numeric_limits<double>::max();
      for (size_t n = 0; n < ptx_vector.size(); ++n)
      {
        const uint64_t blob_size = cryptonote::tx_to_blob(ptx_vector[n].tx).size();
        const double fee_per_byte = ptx_vector[n].fee / (double)blob_size;
        if (fee_per_byte < worst_fee_per_byte)
        {
          worst_fee_per_byte = fee_per_byte;
        }
      }
      try
      {
        std::vector<std::pair<uint64_t, uint64_t>> nblocks = m_wallet->estimate_backlog({std::make_pair(worst_fee_per_byte, worst_fee_per_byte)});
        if (nblocks.size() != 1)
        {
          prompt << "Internal error checking for backlog. " << tr("Is this okay anyway?");
        }
        else
        {
          if (nblocks[0].first > m_wallet->get_confirm_backlog_threshold())
            prompt << (boost::format(tr("There is currently a %u block backlog at that fee level. Is this okay?")) % nblocks[0].first).str();
        }
      }
      catch (const std::exception &e)
      {
        prompt << tr("Failed to check for backlog: ") << e.what() << ENDL << tr("Is this okay anyway?");
      }

      std::string prompt_str = prompt.str();
      if (!prompt_str.empty())
      {
        std::string accepted = input_line(prompt_str, true);
        if (std::cin.eof())
          return false;
        if (!command_line::is_yes(accepted))
        {
          fail_msg_writer() << tr("transaction cancelled.");

          return false; 
        }
      }
    }

    // if more than one tx necessary, prompt user to confirm
    if (m_wallet->always_confirm_transfers() || ptx_vector.size() > 1)
    {
        uint64_t total_sent = 0;
        uint64_t total_fee = 0;
        uint64_t dust_not_in_fee = 0;
        uint64_t dust_in_fee = 0;
        for (size_t n = 0; n < ptx_vector.size(); ++n)
        {
          total_fee += ptx_vector[n].fee;
          for (auto i: ptx_vector[n].selected_transfers)
            total_sent += m_wallet->get_transfer_details(i).amount();
          total_sent -= ptx_vector[n].change_dts.amount + ptx_vector[n].fee;

          if (ptx_vector[n].dust_added_to_fee)
            dust_in_fee += ptx_vector[n].dust;
          else
            dust_not_in_fee += ptx_vector[n].dust;
        }

        std::stringstream prompt;
        for (size_t n = 0; n < ptx_vector.size(); ++n)
        {
          prompt << tr("\nTransaction ") << (n + 1) << "/" << ptx_vector.size() << ":\n";
          subaddr_indices.clear();
          for (uint32_t i : ptx_vector[n].construction_data.subaddr_indices)
            subaddr_indices.insert(i);
          for (uint32_t i : subaddr_indices)
            prompt << boost::format(tr("Spending from address index %d\n")) % i;
          if (subaddr_indices.size() > 1)
            prompt << tr("WARNING: Outputs of multiple addresses are being used together, which might potentially compromise your privacy.\n");
        }
        prompt << boost::format(tr("Sending %s.  ")) % print_money(total_sent);
        if (ptx_vector.size() > 1)
        {
          prompt << boost::format(tr("Your transaction needs to be split into %llu transactions.  "
            "This will result in a transaction fee being applied to each transaction, for a total fee of %s")) %
            ((unsigned long long)ptx_vector.size()) % print_money(total_fee);
        }
        else
        {
          prompt << boost::format(tr("The transaction fee is %s")) %
            print_money(total_fee);
        }
        if (dust_in_fee != 0) prompt << boost::format(tr(", of which %s is dust from change")) % print_money(dust_in_fee);
        if (dust_not_in_fee != 0)  prompt << tr(".") << ENDL << boost::format(tr("A total of %s from dust change will be sent to dust address")) 
                                                   % print_money(dust_not_in_fee);
        if (transfer_type == TransferLocked)
        {
          float days = locked_blocks / 720.0f;
          prompt << boost::format(tr(".\nThis transaction will unlock on block %llu, in approximately %s days (assuming 2 minutes per block)")) % ((unsigned long long)unlock_block) % days;
        }
        if (m_wallet->print_ring_members())
        {
          if (!print_ring_members(ptx_vector, prompt))
            return false;
        }
        bool default_ring_size = true;
        for (const auto &ptx: ptx_vector)
        {
          for (const auto &vin: ptx.tx.vin)
          {
            if (vin.type() == typeid(txin_to_key))
            {
              const txin_to_key& in_to_key = boost::get<txin_to_key>(vin);
              if (in_to_key.key_offsets.size() != CRYPTONOTE_DEFAULT_TX_MIXIN + 1)
                default_ring_size = false;
            }
          }
        }
        if (m_wallet->confirm_non_default_ring_size() && !default_ring_size)
        {
          prompt << tr("WARNING: this is a non default ring size, which may harm your privacy. Default is recommended.");
        }
        prompt << ENDL << tr("Is this okay?");
        
        std::string accepted = input_line(prompt.str(), true);
        if (std::cin.eof())
          return false;
        if (!command_line::is_yes(accepted))
        {
          fail_msg_writer() << tr("transaction cancelled.");

          return false;
        }
    }

    // actually commit the transactions
    if (m_wallet->multisig() && called_by_mms)
    {
      std::string ciphertext = m_wallet->save_multisig_tx(ptx_vector);
      if (!ciphertext.empty())
      {
        get_message_store().process_wallet_created_data(get_multisig_wallet_state(), mms::message_type::partially_signed_tx, ciphertext);
        success_msg_writer(true) << tr("Unsigned transaction(s) successfully written to MMS");
      }
    }
    else if (m_wallet->multisig())
    {
      bool r = m_wallet->save_multisig_tx(ptx_vector, "multisig_loki_tx");
      if (!r)
      {
        fail_msg_writer() << tr("Failed to write transaction(s) to file");
        return false;
      }
      else
      {
        success_msg_writer(true) << tr("Unsigned transaction(s) successfully written to file: ") << "multisig_loki_tx";
      }
    }
    else if (m_wallet->get_account().get_device().has_tx_cold_sign())
    {
      try
      {
        tools::wallet2::signed_tx_set signed_tx;
        if (!cold_sign_tx(ptx_vector, signed_tx, dsts_info, [&](const tools::wallet2::signed_tx_set &tx){ return accept_loaded_tx(tx); })){
          fail_msg_writer() << tr("Failed to cold sign transaction with HW wallet");
          return false;
        }

        commit_or_save(signed_tx.ptx, m_do_not_relay);
      }
      catch (const std::exception& e)
      {
        handle_transfer_exception(std::current_exception(), m_wallet->is_trusted_daemon());
        return false;
      }
      catch (...)
      {
        LOG_ERROR("Unknown error");
        fail_msg_writer() << tr("unknown error");
        return false;
      }
    }
    else if (m_wallet->watch_only())
    {
      bool r = m_wallet->save_tx(ptx_vector, "unsigned_loki_tx");
      if (!r)
      {
        fail_msg_writer() << tr("Failed to write transaction(s) to file");
        return false;
      }
      else
      {
        success_msg_writer(true) << tr("Unsigned transaction(s) successfully written to file: ") << "unsigned_loki_tx";
      }
    }
    else
    {
      commit_or_save(ptx_vector, m_do_not_relay);
    }
  }
  catch (const std::exception &e)
  {
    handle_transfer_exception(std::current_exception(), m_wallet->is_trusted_daemon());
    return false;
  }
  catch (...)
  {
    LOG_ERROR("unknown error");
    fail_msg_writer() << tr("unknown error");
    return false;
  }

  return true;
}
//----------------------------------------------------------------------------------------------------
bool simple_wallet::transfer(const std::vector<std::string> &args_)
{
  transfer_main(Transfer, args_, false);
  return true;
}
//----------------------------------------------------------------------------------------------------
bool simple_wallet::locked_transfer(const std::vector<std::string> &args_)
{
  transfer_main(TransferLocked, args_, false);
  return true;
}
//----------------------------------------------------------------------------------------------------
bool simple_wallet::locked_sweep_all(const std::vector<std::string> &args_)
{
  return sweep_main(0, true, args_);
}
//----------------------------------------------------------------------------------------------------
bool simple_wallet::register_service_node_main(
    const std::vector<std::string>& service_node_key_as_str,
    uint64_t expiration_timestamp,
    const cryptonote::account_public_address& address,
    uint32_t priority,
    const std::vector<uint64_t>& portions,
    const std::vector<uint8_t>& extra,
    std::set<uint32_t>& subaddr_indices)
{
  m_wallet->refresh(false);
  if (expiration_timestamp <= (uint64_t)time(nullptr) + 600 /* 10 minutes */)
  {
    fail_msg_writer() << tr("This registration has expired.");
    return false;
  }

  std::string err, err2;
  uint64_t bc_height = std::max(m_wallet->get_daemon_blockchain_height(err),
                                m_wallet->get_daemon_blockchain_target_height(err2));

  if (!err.empty() || !err2.empty())
  {
    fail_msg_writer() << tr("unable to get network blockchain height from daemon: ") << (err.empty() ? err2 : err);
    return true;
  }

  if (!m_wallet->is_synced() || bc_height < 10)
  {
    fail_msg_writer() << tr("Wallet not synced. Best guess for the height is ") << bc_height;
    std::string accepted = input_line("Is this correct [y/yes/n/no]? ", true);
    if (std::cin.eof())
      return true;
    if (!command_line::is_yes(accepted))
    {
      std::string height = input_line(tr("Please enter the current network block height (0 to cancel): "));
      try
      {
        bc_height = boost::lexical_cast<uint64_t>(height);
      }
      catch (const std::exception &e)
      {
        fail_msg_writer() << tr("Invalid block height");
        return true;
      }
      if (bc_height == 0)
        return true;
    }
  }

  uint64_t staking_requirement_lock_blocks = service_nodes::staking_num_lock_blocks(m_wallet->nettype());
  uint64_t locked_blocks                   = staking_requirement_lock_blocks + STAKING_REQUIREMENT_LOCK_BLOCKS_EXCESS;
  uint64_t unlock_block                    = bc_height + locked_blocks;
  {
    boost::optional<std::string> failed;
    const std::vector<cryptonote::COMMAND_RPC_GET_SERVICE_NODES::response::entry> response = m_wallet->get_service_nodes({service_node_key_as_str}, failed);
    if (failed)
    {
      fail_msg_writer() << *failed;
      return true;
    }

    if (response.size() >= 1)
    {
      bool can_reregister = false;
      if (m_wallet->use_fork_rules(cryptonote::network_version_11_swarms, 1))
        unlock_block = 0; // Infinite staking, no time lock
      else if (m_wallet->use_fork_rules(cryptonote::network_version_10_bulletproofs, 0))
      {
        cryptonote::COMMAND_RPC_GET_SERVICE_NODES::response::entry const &node_info = response[0];
        uint64_t expiry_height = node_info.registration_height + staking_requirement_lock_blocks;
        if (bc_height >= expiry_height)
          can_reregister = true;
      }

      if (!can_reregister)
      {
        fail_msg_writer() << tr("This service node is already registered");
        return true;
      }
    }
  }

  uint64_t expected_staking_requirement = std::max(
      service_nodes::get_staking_requirement(m_wallet->nettype(), bc_height),
      service_nodes::get_staking_requirement(m_wallet->nettype(), bc_height+STAKING_REQUIREMENT_LOCK_BLOCKS_EXCESS)
  );

  const uint64_t DUST = MAX_NUMBER_OF_CONTRIBUTORS;

  uint64_t amount_left = expected_staking_requirement;
  uint64_t amount_payable_by_operator = 0;
  for (size_t i = 0; i < portions.size(); i++)
  {
    uint64_t hi, lo, resulthi, resultlo;
    lo = mul128(expected_staking_requirement, portions[i], &hi);
    div128_64(hi, lo, STAKING_PORTIONS, &resulthi, &resultlo);
    if (i == 0)
      amount_payable_by_operator += resultlo;
    amount_left -= resultlo;
  }
  if (amount_left <= DUST)
    amount_payable_by_operator += amount_left;

  // This branch should never trigger, but leave it in anyway just in case
  if (amount_payable_by_operator < expected_staking_requirement / MAX_NUMBER_OF_CONTRIBUTORS)
  {
    fail_msg_writer() << tr("This staking amount is not enough and cannot be used for a registration");
    fail_msg_writer() << tr("If it looks correct, please send a little bit extra to ensure that it is still correct when it makes it into a block");
    fail_msg_writer() << tr("Please send at least: ") << print_money(expected_staking_requirement / MAX_NUMBER_OF_CONTRIBUTORS);
    return true;
  }

  vector<cryptonote::tx_destination_entry> dsts;
  cryptonote::tx_destination_entry de;
  de.addr = address;
  de.is_subaddress = false;
  de.amount = amount_payable_by_operator;
  dsts.push_back(de);

  try
  {
    // NOTE(loki): We know the address should always be a primary address and has no payment id, so we can ignore the subaddress/payment id field here
    cryptonote::address_parse_info dest = {};
    dest.address                        = address;

    auto ptx_vector = m_wallet->create_transactions_2(dsts, CRYPTONOTE_DEFAULT_TX_MIXIN, unlock_block /* unlock_time */, priority, extra, m_current_subaddress_account, subaddr_indices, true);
    sweep_main_internal(sweep_type_t::register_stake, ptx_vector, dest);
  }
  catch (const std::exception& e)
  {
    handle_transfer_exception(std::current_exception(), m_wallet->is_trusted_daemon());
  }
  catch (...)
  {
    LOG_ERROR("unknown error");
    fail_msg_writer() << tr("unknown error");
  }


  return true;
}

bool simple_wallet::register_service_node(const std::vector<std::string> &args_)
{
  if (!try_connect_to_daemon())
    return true;

  std::vector<std::string> local_args = args_;

  std::set<uint32_t> subaddr_indices;
  if (local_args.size() > 0 && local_args[0].substr(0, 6) == "index=")
  {
    if (!parse_subaddress_indices(local_args[0], subaddr_indices))
      return true;
    local_args.erase(local_args.begin());
  }

  uint32_t priority = 0;
  if (local_args.size() > 0 && parse_priority(local_args[0], priority))
    local_args.erase(local_args.begin());

  priority = m_wallet->adjust_priority(priority);

  if (local_args.size() < 6)
  {
    fail_msg_writer() << tr(USAGE_REGISTER_SERVICE_NODE);
    fail_msg_writer() << tr("");
    fail_msg_writer() << tr("Prepare this command in the daemon with the prepare_registration command");
    fail_msg_writer() << tr("");
    fail_msg_writer() << tr("This command must be run from the daemon that will be acting as a service node");
    return true;
  }

  std::vector<std::string> address_portions_args(local_args.begin(), local_args.begin() + local_args.size() - 3);
  std::vector<cryptonote::account_public_address> addresses;
  std::vector<uint64_t> portions;
  uint64_t portions_for_operator;
  std::string err_msg;
  if (!service_nodes::convert_registration_args(m_wallet->nettype(), address_portions_args, addresses, portions, portions_for_operator, err_msg))
  {
    fail_msg_writer() << tr("Could not convert registration args");
    if (err_msg != "") fail_msg_writer() << err_msg;
    fail_msg_writer() << tr(USAGE_REGISTER_SERVICE_NODE);
    return true;
  }

  SCOPED_WALLET_UNLOCK();

  size_t timestamp_index = local_args.size() - 3;
  size_t key_index = local_args.size() - 2;
  size_t signature_index = local_args.size() - 1;

  uint64_t expiration_timestamp = 0;

  try
  {
    expiration_timestamp = boost::lexical_cast<uint64_t>(local_args[timestamp_index]);
  }
  catch (const std::exception &e)
  {
    fail_msg_writer() << tr("Invalid timestamp");
    return true;
  }

  crypto::public_key service_node_key;
  const std::vector<std::string> service_node_key_as_str = {local_args[key_index]};
  if (!epee::string_tools::hex_to_pod(local_args[key_index], service_node_key))
  {
    fail_msg_writer() << tr("failed to parse service node pubkey");
    return true;
  }

  crypto::signature signature;
  if (!epee::string_tools::hex_to_pod(local_args[signature_index], signature))
  {
    fail_msg_writer() << tr("failed to parse service node signature");
    return true;
  }

  std::vector<uint8_t> extra;

  add_service_node_pubkey_to_tx_extra(extra, service_node_key);

  if (!add_service_node_register_to_tx_extra(extra, addresses, portions_for_operator, portions, expiration_timestamp, signature))
  {
    fail_msg_writer() << tr("failed to serialize service node registration tx extra");
    return true;
  }

  cryptonote::account_public_address address = addresses[0];
  if (!m_wallet->contains_address(address))
  {
    fail_msg_writer() << tr("The first reserved address for this registration does not belong to this wallet.");
    fail_msg_writer() << tr("Service node operator must specify an address owned by this wallet for service node registration.");
    return true;
  }

  add_service_node_contributor_to_tx_extra(extra, address);
  register_service_node_main(service_node_key_as_str, expiration_timestamp, address, priority, portions, extra, subaddr_indices);

  return true;
}
//----------------------------------------------------------------------------------------------------
bool simple_wallet::stake(const std::vector<std::string> &args_)
{
  if (!try_connect_to_daemon())
    return true;

  //
  // Parse Arguments from Args
  //
  crypto::public_key service_node_key = {};
  uint32_t priority = 0;
  std::set<uint32_t> subaddr_indices = {};
  uint64_t amount = 0;
  double amount_fraction = 0;
  {
    std::vector<std::string> local_args = args_;
    if (local_args.size() > 0 && local_args[0].substr(0, 6) == "index=")
    {
      if (!parse_subaddress_indices(local_args[0], subaddr_indices))
        return true;
      local_args.erase(local_args.begin());
    }

<<<<<<< HEAD
#if !defined(LOKI_ENABLE_INTEGRATION_TEST_HOOKS) // NOTE: Allow us to issue commands like exit when integration testing, by not disabling cmd_handler in stop()
    stop();
#endif
=======
    if (local_args.size() > 0 && parse_priority(local_args[0], priority))
      local_args.erase(local_args.begin());
    priority = m_wallet->adjust_priority(priority);
>>>>>>> e6793fa4

    if (local_args.size() < 2)
    {
      fail_msg_writer() << tr(USAGE_STAKE);
      return true;
    }

    if (!epee::string_tools::hex_to_pod(local_args[0], service_node_key))
    {
      fail_msg_writer() << tr("failed to parse service node pubkey");
      return true;
    }

    if (local_args[1].back() == '%')
    {
      local_args[1].pop_back();
      amount = 0;
      try
      {
        amount_fraction = boost::lexical_cast<double>(local_args[2]) / 100.0;
      }
      catch (const std::exception &e)
      {
        fail_msg_writer() << tr("Invalid percentage");
        return true;
      }
      if (amount_fraction < 0 || amount_fraction > 1)
      {
        fail_msg_writer() << tr("Invalid percentage");
        return true;
      }
    }
    else
    {
      if (!cryptonote::parse_amount(amount, local_args[1]) || amount == 0)
      {
        fail_msg_writer() << tr("amount is wrong: ") << local_args[2] <<
          ", " << tr("expected number from ") << print_money(1) << " to " << print_money(std::numeric_limits<uint64_t>::max());
        return true;
      }
    }
  }

  //
  // Try Staking
  //
  SCOPED_WALLET_UNLOCK()
  {
    m_wallet->refresh(false);
    try
    {
      address_parse_info info = {};
      info.address            = m_wallet->get_address();

      time_t begin_construct_time = time(nullptr);
      std::vector<tools::wallet2::pending_tx> ptx_vector;

      tools::wallet2::stake_result stake_result = m_wallet->create_stake_tx(ptx_vector, service_node_key, info, amount, amount_fraction, priority, m_current_subaddress_account, subaddr_indices);
      if (stake_result.status != tools::wallet2::stake_result_status::success)
      {
        fail_msg_writer() << stake_result.msg;
        return true;
      }

      if (!stake_result.msg.empty()) // i.e. warnings
        tools::msg_writer() << stake_result.msg;

      if (!sweep_main_internal(sweep_type_t::stake, ptx_vector, info))
      {
        fail_msg_writer() << tr("Sending stake transaction failed");
        return true;
      }

      time_t end_construct_time = time(nullptr);
      time_t construct_time     = end_construct_time - begin_construct_time;
      if (construct_time > (60 * 10))
      {
        fail_msg_writer() << tr("Staking command has timed out due to waiting longer than 10 mins. This prevents the staking transaction from becoming invalid due to blocks mined interim. Please try again");
        return true;
      }
    }
    catch (const std::exception& e)
    {
      handle_transfer_exception(std::current_exception(), m_wallet->is_trusted_daemon());
    }
    catch (...)
    {
      LOG_ERROR("unknown error");
      fail_msg_writer() << tr("unknown error");
    }
  }

  return true;
}
//----------------------------------------------------------------------------------------------------
bool simple_wallet::request_stake_unlock(const std::vector<std::string> &args_)
{
  if (!try_connect_to_daemon())
    return true;

  if (args_.size() != 1)
  {
    fail_msg_writer() << tr(USAGE_REQUEST_STAKE_UNLOCK);
    return true;
  }

  crypto::public_key snode_key;
  if (!epee::string_tools::hex_to_pod(args_[0], snode_key))
  {
    fail_msg_writer() << tr("failed to parse service node pubkey: ") << args_[0];
    return true;
  }

  SCOPED_WALLET_UNLOCK();

  std::vector<tools::wallet2::pending_tx> ptx_vector;
  {
    ptx_vector.push_back({});
    tools::wallet2::pending_tx &ptx = ptx_vector.back();
    ptx.tx.version                  = cryptonote::transaction::version_4_tx_types;
    if (!ptx.tx.set_type(cryptonote::transaction::type_key_image_unlock))
    {
      fail_msg_writer() << tr("Failed to construct a key image unlock transaction");
      return true;
    }

    using namespace cryptonote;
    boost::optional<std::string> failed;
    const std::vector<COMMAND_RPC_GET_SERVICE_NODES::response::entry> response = m_wallet->get_service_nodes({args_[0]}, failed);
    if (failed)
    {
      fail_msg_writer() << *failed;
      return true;
    }

    if (response.empty())
    {
      fail_msg_writer() << tr("No service node is known for: ") << args_[0];
      return true;
    }

    cryptonote::account_public_address const primary_address = m_wallet->get_address();
    std::vector<COMMAND_RPC_GET_SERVICE_NODES::response::contribution> const *contributions = nullptr;
    COMMAND_RPC_GET_SERVICE_NODES::response::entry const &node_info                         = response[0];
    for (COMMAND_RPC_GET_SERVICE_NODES::response::contributor const &contributor : node_info.contributors)
    {
      address_parse_info address_info = {};
      cryptonote::get_account_address_from_str(address_info, m_wallet->nettype(), contributor.address);

      if (address_info.address != primary_address)
        continue;

      contributions = &contributor.locked_contributions;
      break;
    }

    if (!contributions)
    {
      fail_msg_writer() << tr("No contributions recognised by this wallet in service node: ") << args_[0];
      return true;
    }

    if (contributions->empty())
    {
      fail_msg_writer() << tr("Unexpected 0 contributions in service node for this wallet ") << args_[0];
      return true;
    }

    cryptonote::tx_extra_tx_key_image_unlock unlock = {};
    {
      std::string msg_buf;
      msg_buf.reserve(512);

      COMMAND_RPC_GET_SERVICE_NODES::response::contribution const &contribution = (*contributions)[0];
      if (node_info.requested_unlock_height != 0)
      {
        msg_buf.append("Key image: ");
        msg_buf.append(contribution.key_image);
        msg_buf.append(" has already been requested to be unlocked, unlocking at height: ");
        msg_buf.append(std::to_string(node_info.requested_unlock_height));
        fail_msg_writer() << msg_buf;
        return true;
      }

      msg_buf.append("You are requesting to unlock a stake of: ");
      msg_buf.append(cryptonote::print_money(contribution.amount));
      msg_buf.append(" Loki from the service node network.\nThis will deactivate the service node: ");
      msg_buf.append(node_info.service_node_pubkey);
      msg_buf.append(" and schedule the service node for expiration and unlock all other contributions as well.\n\n");

      uint64_t curr_height = 0;
      {
        std::string err_msg;
        curr_height = m_wallet->get_daemon_blockchain_height(err_msg);
        if (!err_msg.empty())
        {
          fail_msg_writer() << tr("unable to get network blockchain height from daemon: ") << err_msg;
          return true;
        }
      }

      // TODO(doyle): INF_STAKING(doyle): We should estimate the days/hours for users
      uint64_t unlock_height = service_nodes::get_locked_key_image_unlock_height(m_wallet->nettype(), node_info.registration_height, curr_height);
      msg_buf.append("You will continue receiving rewards until the service node expires at the estimated height: ");
      msg_buf.append(std::to_string(unlock_height));

      cryptonote::blobdata binary_buf;
      if(!string_tools::parse_hexstr_to_binbuff(contribution.key_image, binary_buf) || binary_buf.size() != sizeof(crypto::key_image))
      {
        fail_msg_writer() << tr("Failed to parse hex representation of key image: ") << contribution.key_image;
        return true;
      }

      unlock.key_image = *reinterpret_cast<const crypto::key_image*>(binary_buf.data());
      if (!m_wallet->generate_signature_for_request_stake_unlock(unlock.key_image, unlock.signature, unlock.nonce))
      {
        fail_msg_writer() << tr("Failed to generate signature to sign request. The key image: ") << contribution.key_image << (" doesn't belong to this wallet");
        return true;
      }

      success_msg_writer() << msg_buf;
    }

    add_service_node_pubkey_to_tx_extra(ptx.tx.extra, snode_key);
    add_tx_key_image_unlock_to_tx_extra(ptx.tx.extra, unlock);
  }


  // TODO(doyle): INF_STAKING(doyle): Do we support staking in these modes?
  if (m_wallet->multisig())
  {
    fail_msg_writer() << tr("Multi sig request stake unlock is unsupported");
    return true;
  }

  if (m_wallet->watch_only())
  {
    if (m_wallet->save_tx(ptx_vector, "unsigned_loki_tx"))
      success_msg_writer(true) << tr("Unsigned transaction(s) successfully written to file: ") << "unsigned_loki_tx";
    else
      fail_msg_writer() << tr("Failed to write transaction(s) to file");

    return true;
  }

  try
  {
    commit_or_save(ptx_vector, m_do_not_relay);
  }
  catch (const std::exception &e)
  {
    handle_transfer_exception(std::current_exception(), m_wallet->is_trusted_daemon());
  }
  catch (...)
  {
    LOG_ERROR("unknown error");
    fail_msg_writer() << tr("unknown error");
  }

  return true;
}
//----------------------------------------------------------------------------------------------------
bool simple_wallet::print_locked_stakes_main(const std::vector<std::string> &args_, bool print_result)
{
  if (!try_connect_to_daemon())
    return false;

  bool has_locked_stakes = false;
  std::string msg_buf;
  {
    using namespace cryptonote;
    boost::optional<std::string> failed;
    const std::vector<COMMAND_RPC_GET_SERVICE_NODES::response::entry> response = m_wallet->get_all_service_nodes(failed);
    if (failed)
    {
      fail_msg_writer() << *failed;
      return has_locked_stakes;
    }

    cryptonote::account_public_address const primary_address = m_wallet->get_address();
    for (COMMAND_RPC_GET_SERVICE_NODES::response::entry const &node_info : response)
    {
      bool only_once = true;
      for (COMMAND_RPC_GET_SERVICE_NODES::response::contributor const &contributor : node_info.contributors)
      {
        address_parse_info address_info = {};
        if (!cryptonote::get_account_address_from_str(address_info, m_wallet->nettype(), contributor.address))
        {
          fail_msg_writer() << tr("Failed to parse string representation of address: ") << contributor.address;
          continue;
        }

        if (primary_address != address_info.address)
          continue;

        for (size_t i = 0; i < contributor.locked_contributions.size(); ++i)
        {
          COMMAND_RPC_GET_SERVICE_NODES::response::contribution const &contribution = contributor.locked_contributions[i];
          has_locked_stakes = true;

          if (!print_result)
            continue;

          msg_buf.reserve(512);
          if (only_once)
          {
            only_once = false;
            msg_buf.append("Service Node: ");
            msg_buf.append(node_info.service_node_pubkey);
            msg_buf.append("\n");

            msg_buf.append("Unlock Height: ");
            if (node_info.requested_unlock_height == service_nodes::KEY_IMAGE_AWAITING_UNLOCK_HEIGHT)
                msg_buf.append("Unlock not requested yet");
            else
                msg_buf.append(std::to_string(node_info.requested_unlock_height));
            msg_buf.append("\n");

            msg_buf.append("Total Locked: ");
            msg_buf.append(cryptonote::print_money(contributor.amount));
            msg_buf.append("\n");

            msg_buf.append("Amount/Key Image: ");
          }

          msg_buf.append(cryptonote::print_money(contribution.amount));
          msg_buf.append("/");
          msg_buf.append(contribution.key_image);
          msg_buf.append("\n");

          if (i < (contributor.locked_contributions.size() - 1))
          {
            msg_buf.append("                  ");
          }
          else
          {
            msg_buf.append("\n");
          }
        }
      }
    }
  }

  {
    using namespace cryptonote;
    boost::optional<std::string> failed;
    const std::vector<cryptonote::COMMAND_RPC_GET_SERVICE_NODE_BLACKLISTED_KEY_IMAGES::entry> response = m_wallet->get_service_node_blacklisted_key_images(failed);
    if (failed)
    {
      fail_msg_writer() << *failed;
      return has_locked_stakes;
    }

    bool once_only = true;
    cryptonote::blobdata binary_buf;
    binary_buf.reserve(sizeof(crypto::key_image));
    for (size_t i = 0; i < response.size(); ++i)
    {
      COMMAND_RPC_GET_SERVICE_NODE_BLACKLISTED_KEY_IMAGES::entry const &entry = response[i];
      binary_buf.clear();
      if(!epee::string_tools::parse_hexstr_to_binbuff(entry.key_image, binary_buf) || binary_buf.size() != sizeof(crypto::key_image))
      {
        fail_msg_writer() << tr("Failed to parse hex representation of key image: ") << entry.key_image;
        continue;
      }

      if (!m_wallet->contains_key_image(*reinterpret_cast<const crypto::key_image*>(binary_buf.data())))
        continue;

      has_locked_stakes = true;
      if (!print_result)
        continue;

      msg_buf.reserve(512);
      if (once_only)
      {
        msg_buf.append("Blacklisted Stakes\n");
        once_only = false;
      }

      msg_buf.append("  Unlock Height/Key Image: ");
      msg_buf.append(std::to_string(entry.unlock_height));
      msg_buf.append("/");
      msg_buf.append(entry.key_image);
      msg_buf.append("\n");

      if (i < (response.size() - 1))
        msg_buf.append("\n");
    }
  }

  if (print_result)
  {
    if (has_locked_stakes)
    {
      tools::msg_writer() << msg_buf;
    }
    else
    {
      tools::msg_writer() << "No locked stakes known for this wallet on the network";
    }
  }

  return has_locked_stakes;
}
//----------------------------------------------------------------------------------------------------
bool simple_wallet::print_locked_stakes(const std::vector<std::string> &args_)
{
  if (!try_connect_to_daemon())
    return false;
  SCOPED_WALLET_UNLOCK();

  print_locked_stakes_main(args_, true/*print_result*/);
  return true;
}
//----------------------------------------------------------------------------------------------------
bool simple_wallet::sweep_unmixable(const std::vector<std::string> &args_)
{
  if (!try_connect_to_daemon())
    return true;

  SCOPED_WALLET_UNLOCK();

  try
  {
    // figure out what tx will be necessary
    auto ptx_vector = m_wallet->create_unmixable_sweep_transactions();

    if (ptx_vector.empty())
    {
      fail_msg_writer() << tr("No unmixable outputs found");
      return true;
    }

    // give user total and fee, and prompt to confirm
    uint64_t total_fee = 0, total_unmixable = 0;
    for (size_t n = 0; n < ptx_vector.size(); ++n)
    {
      total_fee += ptx_vector[n].fee;
      for (auto i: ptx_vector[n].selected_transfers)
        total_unmixable += m_wallet->get_transfer_details(i).amount();
    }

    std::string prompt_str = tr("Sweeping ") + print_money(total_unmixable);
    if (ptx_vector.size() > 1) {
      prompt_str = (boost::format(tr("Sweeping %s in %llu transactions for a total fee of %s.  Is this okay?")) %
        print_money(total_unmixable) %
        ((unsigned long long)ptx_vector.size()) %
        print_money(total_fee)).str();
    }
    else {
      prompt_str = (boost::format(tr("Sweeping %s for a total fee of %s. Is this okay?")) %
        print_money(total_unmixable) %
        print_money(total_fee)).str();
    }
    std::string accepted = input_line(prompt_str, true);
    if (std::cin.eof())
      return true;
    if (!command_line::is_yes(accepted))
    {
      fail_msg_writer() << tr("transaction cancelled.");

      return true;
    }

    // actually commit the transactions
    if (m_wallet->multisig())
    {
      bool r = m_wallet->save_multisig_tx(ptx_vector, "multisig_loki_tx");
      if (!r)
      {
        fail_msg_writer() << tr("Failed to write transaction(s) to file");
      }
      else
      {
        success_msg_writer(true) << tr("Unsigned transaction(s) successfully written to file: ") << "multisig_loki_tx";
      }
    }
    else if (m_wallet->watch_only())
    {
      bool r = m_wallet->save_tx(ptx_vector, "unsigned_loki_tx");
      if (!r)
      {
        fail_msg_writer() << tr("Failed to write transaction(s) to file");
      }
      else
      {
        success_msg_writer(true) << tr("Unsigned transaction(s) successfully written to file: ") << "unsigned_loki_tx";
      }
    }
    else
    {
      commit_or_save(ptx_vector, m_do_not_relay);
    }
  }
  catch (const std::exception &e)
  {
    handle_transfer_exception(std::current_exception(), m_wallet->is_trusted_daemon());
  }
  catch (...)
  {
    LOG_ERROR("unknown error");
    fail_msg_writer() << tr("unknown error");
  }

  return true;
}
//----------------------------------------------------------------------------------------------------
bool simple_wallet::sweep_main_internal(sweep_type_t sweep_type, std::vector<tools::wallet2::pending_tx> &ptx_vector, cryptonote::address_parse_info const &dest)
{
  if ((sweep_type == sweep_type_t::stake || sweep_type == sweep_type_t::register_stake) && ptx_vector.size() > 1)
  {
    fail_msg_writer() << tr("Too many outputs. Please sweep_all first");
    return true;
  }

  if (sweep_type == sweep_type_t::single)
  {
    if (ptx_vector.size() > 1)
    {
      fail_msg_writer() << tr("Multiple transactions are created, which is not supposed to happen");
      return true;
    }

    if (ptx_vector[0].selected_transfers.size() != 1)
    {
      fail_msg_writer() << tr("The transaction uses multiple or no inputs, which is not supposed to happen");
      return true;
    }
  }

  if (ptx_vector.empty())
  {
    fail_msg_writer() << tr("No outputs found, or daemon is not ready");
    return false;
  }

  // give user total and fee, and prompt to confirm
  uint64_t total_fee = 0, total_sent = 0;
  for (size_t n = 0; n < ptx_vector.size(); ++n)
  {
    total_fee += ptx_vector[n].fee;
    for (auto i: ptx_vector[n].selected_transfers)
      total_sent += m_wallet->get_transfer_details(i).amount();

    if (sweep_type == sweep_type_t::stake || sweep_type == sweep_type_t::register_stake)
    {
      ptx_vector[n].tx.version = std::max((size_t)transaction::version_3_per_output_unlock_times, ptx_vector[n].tx.version);
      total_sent -= ptx_vector[n].change_dts.amount + ptx_vector[n].fee;
    }
  }

  std::ostringstream prompt;
  std::set<uint32_t> subaddr_indices;
  for (size_t n = 0; n < ptx_vector.size(); ++n)
  {
    prompt << tr("\nTransaction ") << (n + 1) << "/" << ptx_vector.size() << ":\n";
    subaddr_indices.clear();
    for (uint32_t i : ptx_vector[n].construction_data.subaddr_indices)
      subaddr_indices.insert(i);
    for (uint32_t i : subaddr_indices)
      prompt << boost::format(tr("Spending from address index %d\n")) % i;
    if (subaddr_indices.size() > 1)
      prompt << tr("WARNING: Outputs of multiple addresses are being used together, which might potentially compromise your privacy.\n");
  }
  if (m_wallet->print_ring_members() && !print_ring_members(ptx_vector, prompt))
  {
    fail_msg_writer() << tr("Error printing ring members");
    return false;
  }

  const char *label = (sweep_type == sweep_type_t::stake || sweep_type == sweep_type_t::register_stake) ? "Staking" : "Sweeping";
  if (ptx_vector.size() > 1) {
    prompt << boost::format(tr("%s %s in %llu transactions for a total fee of %s. Is this okay?")) %
      label %
      print_money(total_sent) %
      ((unsigned long long)ptx_vector.size()) %
      print_money(total_fee);
  }
  else {
    prompt << boost::format(tr("%s %s for a total fee of %s. Is this okay?")) %
      label %
      print_money(total_sent) %
      print_money(total_fee);
  }
  std::string accepted = input_line(prompt.str(), true);
  if (std::cin.eof())
    return false;
  if (!command_line::is_yes(accepted))
  {
    fail_msg_writer() << tr("transaction cancelled.");
    return false;
  }

  // actually commit the transactions
  bool submitted_to_network = false;
  if (m_wallet->multisig())
  {
    bool r = m_wallet->save_multisig_tx(ptx_vector, "multisig_loki_tx");
    if (!r)
    {
      fail_msg_writer() << tr("Failed to write transaction(s) to file");
    }
    else
    {
      success_msg_writer(true) << tr("Unsigned transaction(s) successfully written to file: ") << "multisig_loki_tx";
    }
  }
  else if (m_wallet->get_account().get_device().has_tx_cold_sign())
  {
    try
    {
      tools::wallet2::signed_tx_set signed_tx;
      std::vector<cryptonote::address_parse_info> dsts_info;
      dsts_info.push_back(dest);

      if (!cold_sign_tx(ptx_vector, signed_tx, dsts_info, [&](const tools::wallet2::signed_tx_set &tx){ return accept_loaded_tx(tx); })){
        fail_msg_writer() << tr("Failed to cold sign transaction with HW wallet");
        return true;
      }

      commit_or_save(signed_tx.ptx, m_do_not_relay);
    }
    catch (const std::exception& e)
    {
      handle_transfer_exception(std::current_exception(), m_wallet->is_trusted_daemon());
    }
    catch (...)
    {
      LOG_ERROR("Unknown error");
      fail_msg_writer() << tr("unknown error");
    }
  }
  else if (m_wallet->watch_only())
  {
    bool r = m_wallet->save_tx(ptx_vector, "unsigned_loki_tx");
    if (!r)
    {
      fail_msg_writer() << tr("Failed to write transaction(s) to file");
    }
    else
    {
      success_msg_writer(true) << tr("Unsigned transaction(s) successfully written to file: ") << "unsigned_loki_tx";
    }
  }
  else
  {
    commit_or_save(ptx_vector, m_do_not_relay);
    submitted_to_network = true;
  }

  if (sweep_type == sweep_type_t::register_stake && submitted_to_network)
  {
    success_msg_writer() << tr("Wait for transaction to be included in a block before registration is complete.\n")
                         << tr("Use the print_sn command in the daemon to check the status.");
  }

  return true;
}

bool simple_wallet::sweep_main(uint64_t below, bool locked, const std::vector<std::string> &args_)
{
  auto print_usage = [below]()
  {
    if (below)
    {
      PRINT_USAGE(USAGE_SWEEP_BELOW);
    }
    else
    {
      PRINT_USAGE(USAGE_SWEEP_ALL);
    }
  };

  if (args_.size() == 0)
  {
    fail_msg_writer() << tr("No address given");
    print_usage();
    return true;
  }

  if (!try_connect_to_daemon())
    return true;

  std::vector<std::string> local_args = args_;

  std::set<uint32_t> subaddr_indices;
  if (local_args.size() > 0 && local_args[0].substr(0, 6) == "index=")
  {
    if (!parse_subaddress_indices(local_args[0], subaddr_indices))
    {
      print_usage();
      return true;
    }
    local_args.erase(local_args.begin());
  }

  uint32_t priority = 0;
  if (local_args.size() > 0 && parse_priority(local_args[0], priority))
    local_args.erase(local_args.begin());

  priority = m_wallet->adjust_priority(priority);
  uint64_t unlock_block = 0;
  if (locked) {
    uint64_t locked_blocks = 0;

    if (local_args.size() < 2) {
      fail_msg_writer() << tr("missing lockedblocks parameter");
      return true;
    }

    try
    {
      locked_blocks = boost::lexical_cast<uint64_t>(local_args[1]);
    }
    catch (const std::exception &e)
    {
      fail_msg_writer() << tr("bad locked_blocks parameter");
      return true;
    }
    if (locked_blocks > 1000000)
    {
      fail_msg_writer() << tr("Locked blocks too high, max 1000000 (˜4 yrs)");
      return true;
    }
    std::string err;
    uint64_t bc_height = get_daemon_blockchain_height(err);
    if (!err.empty())
    {
      fail_msg_writer() << tr("failed to get blockchain height: ") << err;
      return true;
    }
    unlock_block = bc_height + locked_blocks;

    local_args.erase(local_args.begin() + 1);
  }

  size_t outputs = 1;
  if (local_args.size() > 0 && local_args[0].substr(0, 8) == "outputs=")
  {
    if (!epee::string_tools::get_xtype_from_string(outputs, local_args[0].substr(8)))
    {
      fail_msg_writer() << tr("Failed to parse number of outputs");
      return true;
    }
    else if (outputs < 1)
    {
      fail_msg_writer() << tr("Amount of outputs should be greater than 0");
      return true;
    }
    else
    {
      local_args.erase(local_args.begin());
    }
  }

  std::vector<uint8_t> extra;
  bool payment_id_seen = false;
  if (local_args.size() >= 2)
  {
    std::string payment_id_str = local_args.back();

    crypto::hash payment_id;
    bool r = tools::wallet2::parse_long_payment_id(payment_id_str, payment_id);
    if(r)
    {
      LONG_PAYMENT_ID_SUPPORT_CHECK();

      std::string extra_nonce;
      set_payment_id_to_tx_extra_nonce(extra_nonce, payment_id);
      r = add_extra_nonce_to_tx_extra(extra, extra_nonce);
      payment_id_seen = true;
    }

    if(!r && local_args.size() == 3)
    {
      fail_msg_writer() << tr("payment id has invalid format, expected 16 or 64 character hex string: ") << payment_id_str;
      print_usage();
      return true;
    }
    if (payment_id_seen)
      local_args.pop_back();
  }

  cryptonote::address_parse_info info;
  if (!cryptonote::get_account_address_from_str_or_url(info, m_wallet->nettype(), local_args[0], oa_prompter))
  {
    fail_msg_writer() << tr("failed to parse address");
    print_usage();
    return true;
  }

  if (info.has_payment_id)
  {
    if (payment_id_seen)
    {
      fail_msg_writer() << tr("a single transaction cannot use more than one payment id: ") << local_args[0];
      return true;
    }

    std::string extra_nonce;
    set_encrypted_payment_id_to_tx_extra_nonce(extra_nonce, info.payment_id);
    bool r = add_extra_nonce_to_tx_extra(extra, extra_nonce);
    if(!r)
    {
      fail_msg_writer() << tr("failed to set up payment id, though it was decoded correctly");
      return true;
    }
    payment_id_seen = true;
  }

  // prompt is there is no payment id and confirmation is required
  if (m_long_payment_id_support && !payment_id_seen && m_wallet->confirm_missing_payment_id() && !info.is_subaddress)
  {
     std::string accepted = input_line(tr("No payment id is included with this transaction. Is this okay?"), true);
     if (std::cin.eof())
       return true;
     if (!command_line::is_yes(accepted))
     {
       fail_msg_writer() << tr("transaction cancelled.");

       return true; 
     }
  }

  SCOPED_WALLET_UNLOCK();
  try
  {
    auto ptx_vector = m_wallet->create_transactions_all(below, info.address, info.is_subaddress, outputs, CRYPTONOTE_DEFAULT_TX_MIXIN, unlock_block /* unlock_time */, priority, extra, m_current_subaddress_account, subaddr_indices);
    sweep_main_internal(sweep_type_t::all_or_below, ptx_vector, info);
  }
  catch (const std::exception &e)
  {
    handle_transfer_exception(std::current_exception(), m_wallet->is_trusted_daemon());
  }
  catch (...)
  {
    LOG_ERROR("unknown error");
    fail_msg_writer() << tr("unknown error");
  }

  return true;
}
//----------------------------------------------------------------------------------------------------
bool simple_wallet::sweep_single(const std::vector<std::string> &args_)
{
  if (!try_connect_to_daemon())
    return true;

  std::vector<std::string> local_args = args_;

  uint32_t priority = 0;
  if (local_args.size() > 0 && parse_priority(local_args[0], priority))
    local_args.erase(local_args.begin());

  priority = m_wallet->adjust_priority(priority);

  size_t outputs = 1;
  if (local_args.size() > 0 && local_args[0].substr(0, 8) == "outputs=")
  {
    if (!epee::string_tools::get_xtype_from_string(outputs, local_args[0].substr(8)))
    {
      fail_msg_writer() << tr("Failed to parse number of outputs");
      return true;
    }
    else if (outputs < 1)
    {
      fail_msg_writer() << tr("Amount of outputs should be greater than 0");
      return true;
    }
    else
    {
      local_args.erase(local_args.begin());
    }
  }

  std::vector<uint8_t> extra;
  bool payment_id_seen = false;
  if (local_args.size() == 3)
  {
    crypto::hash payment_id;
    crypto::hash8 payment_id8;
    std::string extra_nonce;
    if (tools::wallet2::parse_long_payment_id(local_args.back(), payment_id))
    {
      LONG_PAYMENT_ID_SUPPORT_CHECK();
      set_payment_id_to_tx_extra_nonce(extra_nonce, payment_id);
    }
    else
    {
      fail_msg_writer() << tr("failed to parse Payment ID");
      return true;
    }

    if (!add_extra_nonce_to_tx_extra(extra, extra_nonce))
    {
      fail_msg_writer() << tr("failed to set up payment id, though it was decoded correctly");
      return true;
    }

    local_args.pop_back();
    payment_id_seen = true;
  }

  if (local_args.size() != 2)
  {
    PRINT_USAGE(USAGE_SWEEP_SINGLE);
    return true;
  }

  crypto::key_image ki;
  if (!epee::string_tools::hex_to_pod(local_args[0], ki))
  {
    fail_msg_writer() << tr("failed to parse key image");
    return true;
  }

  cryptonote::address_parse_info info;
  if (!cryptonote::get_account_address_from_str_or_url(info, m_wallet->nettype(), local_args[1], oa_prompter))
  {
    fail_msg_writer() << tr("failed to parse address");
    return true;
  }

  if (info.has_payment_id)
  {
    if (payment_id_seen)
    {
      fail_msg_writer() << tr("a single transaction cannot use more than one payment id: ") << local_args[0];
      return true;
    }

    std::string extra_nonce;
    set_encrypted_payment_id_to_tx_extra_nonce(extra_nonce, info.payment_id);
    if (!add_extra_nonce_to_tx_extra(extra, extra_nonce))
    {
      fail_msg_writer() << tr("failed to set up payment id, though it was decoded correctly");
      return true;
    }
    payment_id_seen = true;
  }

  // prompt if there is no payment id and confirmation is required
  if (m_long_payment_id_support && !payment_id_seen && m_wallet->confirm_missing_payment_id() && !info.is_subaddress)
  {
     std::string accepted = input_line(tr("No payment id is included with this transaction. Is this okay?"), true);
     if (std::cin.eof())
       return true;
     if (!command_line::is_yes(accepted))
     {
       fail_msg_writer() << tr("transaction cancelled.");

       // would like to return false, because no tx made, but everything else returns true
       // and I don't know what returning false might adversely affect.  *sigh*
       return true; 
     }
  }

  SCOPED_WALLET_UNLOCK();

  try
  {
    // figure out what tx will be necessary
    auto ptx_vector = m_wallet->create_transactions_single(ki, info.address, info.is_subaddress, outputs, CRYPTONOTE_DEFAULT_TX_MIXIN, 0 /* unlock_time */, priority, extra);
    sweep_main_internal(sweep_type_t::single, ptx_vector, info);
  }
  catch (const std::exception& e)
  {
    handle_transfer_exception(std::current_exception(), m_wallet->is_trusted_daemon());
  }
  catch (...)
  {
    LOG_ERROR("unknown error");
    fail_msg_writer() << tr("unknown error");
  }

  return true;
}
//----------------------------------------------------------------------------------------------------
bool simple_wallet::sweep_all(const std::vector<std::string> &args_)
{
  return sweep_main(0, false, args_);
}
//----------------------------------------------------------------------------------------------------
bool simple_wallet::sweep_below(const std::vector<std::string> &args_)
{
  uint64_t below = 0;
  if (args_.size() < 1)
  {
    fail_msg_writer() << tr("missing threshold amount");
    return true;
  }
  if (!cryptonote::parse_amount(below, args_[0]))
  {
    fail_msg_writer() << tr("invalid amount threshold");
    return true;
  }
  return sweep_main(below, false, std::vector<std::string>(++args_.begin(), args_.end()));
}
//----------------------------------------------------------------------------------------------------
bool simple_wallet::accept_loaded_tx(const std::function<size_t()> get_num_txes, const std::function<const tools::wallet2::tx_construction_data&(size_t)> &get_tx, const std::string &extra_message)
{
  // gather info to ask the user
  uint64_t amount = 0, amount_to_dests = 0, change = 0;
  size_t min_ring_size = ~0;
  std::unordered_map<cryptonote::account_public_address, std::pair<std::string, uint64_t>> dests;
  int first_known_non_zero_change_index = -1;
  std::string payment_id_string = "";
  for (size_t n = 0; n < get_num_txes(); ++n)
  {
    const tools::wallet2::tx_construction_data &cd = get_tx(n);

    std::vector<tx_extra_field> tx_extra_fields;
    bool has_encrypted_payment_id = false;
    crypto::hash8 payment_id8 = crypto::null_hash8;
    if (cryptonote::parse_tx_extra(cd.extra, tx_extra_fields))
    {
      tx_extra_nonce extra_nonce;
      if (find_tx_extra_field_by_type(tx_extra_fields, extra_nonce))
      {
        crypto::hash payment_id;
        if(get_encrypted_payment_id_from_tx_extra_nonce(extra_nonce.nonce, payment_id8))
        {
          if (!payment_id_string.empty())
            payment_id_string += ", ";

          // if none of the addresses are integrated addresses, it's a dummy one
          bool is_dummy = true;
          for (const auto &e: cd.dests)
            if (e.is_integrated)
              is_dummy = false;

          if (is_dummy)
          {
            payment_id_string += std::string("dummy encrypted payment ID");
          }
          else
          {
            payment_id_string += std::string("encrypted payment ID ") + epee::string_tools::pod_to_hex(payment_id8);
            has_encrypted_payment_id = true;
          }
        }
        else if (get_payment_id_from_tx_extra_nonce(extra_nonce.nonce, payment_id))
        {
          if (!payment_id_string.empty())
            payment_id_string += ", ";
          payment_id_string += std::string("unencrypted payment ID ") + epee::string_tools::pod_to_hex(payment_id);
          payment_id_string += " (OBSOLETE)";
        }
      }
    }

    for (size_t s = 0; s < cd.sources.size(); ++s)
    {
      amount += cd.sources[s].amount;
      size_t ring_size = cd.sources[s].outputs.size();
      if (ring_size < min_ring_size)
        min_ring_size = ring_size;
    }
    for (size_t d = 0; d < cd.splitted_dsts.size(); ++d)
    {
      const tx_destination_entry &entry = cd.splitted_dsts[d];
      std::string address, standard_address = get_account_address_as_str(m_wallet->nettype(), entry.is_subaddress, entry.addr);
      if (has_encrypted_payment_id && !entry.is_subaddress)
      {
        address = get_account_integrated_address_as_str(m_wallet->nettype(), entry.addr, payment_id8);
        address += std::string(" (" + standard_address + " with encrypted payment id " + epee::string_tools::pod_to_hex(payment_id8) + ")");
      }
      else
        address = standard_address;
      auto i = dests.find(entry.addr);
      if (i == dests.end())
        dests.insert(std::make_pair(entry.addr, std::make_pair(address, entry.amount)));
      else
        i->second.second += entry.amount;
      amount_to_dests += entry.amount;
    }
    if (cd.change_dts.amount > 0)
    {
      auto it = dests.find(cd.change_dts.addr);
      if (it == dests.end())
      {
        fail_msg_writer() << tr("Claimed change does not go to a paid address");
        return false;
      }
      if (it->second.second < cd.change_dts.amount)
      {
        fail_msg_writer() << tr("Claimed change is larger than payment to the change address");
        return false;
      }
      if (cd.change_dts.amount > 0)
      {
        if (first_known_non_zero_change_index == -1)
          first_known_non_zero_change_index = n;
        if (memcmp(&cd.change_dts.addr, &get_tx(first_known_non_zero_change_index).change_dts.addr, sizeof(cd.change_dts.addr)))
        {
          fail_msg_writer() << tr("Change goes to more than one address");
          return false;
        }
      }
      change += cd.change_dts.amount;
      it->second.second -= cd.change_dts.amount;
      if (it->second.second == 0)
        dests.erase(cd.change_dts.addr);
    }
  }

  if (payment_id_string.empty())
    payment_id_string = "no payment ID";

  std::string dest_string;
  size_t n_dummy_outputs = 0;
  for (auto i = dests.begin(); i != dests.end(); )
  {
    if (i->second.second > 0)
    {
      if (!dest_string.empty())
        dest_string += ", ";
      dest_string += (boost::format(tr("sending %s to %s")) % print_money(i->second.second) % i->second.first).str();
    }
    else
      ++n_dummy_outputs;
    ++i;
  }
  if (n_dummy_outputs > 0)
  {
    if (!dest_string.empty())
      dest_string += ", ";
    dest_string += std::to_string(n_dummy_outputs) + tr(" dummy output(s)");
  }
  if (dest_string.empty())
    dest_string = tr("with no destinations");

  std::string change_string;
  if (change > 0)
  {
    std::string address = get_account_address_as_str(m_wallet->nettype(), get_tx(0).subaddr_account > 0, get_tx(0).change_dts.addr);
    change_string += (boost::format(tr("%s change to %s")) % print_money(change) % address).str();
  }
  else
    change_string += tr("no change");

  uint64_t fee = amount - amount_to_dests;
  std::string prompt_str = (boost::format(tr("Loaded %lu transactions, for %s, fee %s, %s, %s, with min ring size %lu, %s. %sIs this okay?")) % (unsigned long)get_num_txes() % print_money(amount) % print_money(fee) % dest_string % change_string % (unsigned long)min_ring_size % payment_id_string % extra_message).str();
  return command_line::is_yes(input_line(prompt_str, true));
}
//----------------------------------------------------------------------------------------------------
bool simple_wallet::accept_loaded_tx(const tools::wallet2::unsigned_tx_set &txs)
{
  std::string extra_message;
  if (!txs.transfers.second.empty())
    extra_message = (boost::format("%u outputs to import. ") % (unsigned)txs.transfers.second.size()).str();
  return accept_loaded_tx([&txs](){return txs.txes.size();}, [&txs](size_t n)->const tools::wallet2::tx_construction_data&{return txs.txes[n];}, extra_message);
}
//----------------------------------------------------------------------------------------------------
bool simple_wallet::accept_loaded_tx(const tools::wallet2::signed_tx_set &txs)
{
  std::string extra_message;
  if (!txs.key_images.empty())
    extra_message = (boost::format("%u key images to import. ") % (unsigned)txs.key_images.size()).str();
  return accept_loaded_tx([&txs](){return txs.ptx.size();}, [&txs](size_t n)->const tools::wallet2::tx_construction_data&{return txs.ptx[n].construction_data;}, extra_message);
}
//----------------------------------------------------------------------------------------------------
bool simple_wallet::sign_transfer(const std::vector<std::string> &args_)
{
  if (m_wallet->key_on_device())
  {
    fail_msg_writer() << tr("command not supported by HW wallet");
    return true;
  }
  if(m_wallet->multisig())
  {
     fail_msg_writer() << tr("This is a multisig wallet, it can only sign with sign_multisig");
     return true;
  }
  if(m_wallet->watch_only())
  {
     fail_msg_writer() << tr("This is a watch only wallet");
     return true;
  }
  if (args_.size() > 1 || (args_.size() == 1 && args_[0] != "export_raw"))
  {
    PRINT_USAGE(USAGE_SIGN_TRANSFER);
    return true;
  }

  SCOPED_WALLET_UNLOCK();
  const bool export_raw = args_.size() == 1;

  std::vector<tools::wallet2::pending_tx> ptx;
  try
  {
    bool r = m_wallet->sign_tx("unsigned_loki_tx", "signed_loki_tx", ptx, [&](const tools::wallet2::unsigned_tx_set &tx){ return accept_loaded_tx(tx); }, export_raw);
    if (!r)
    {
      fail_msg_writer() << tr("Failed to sign transaction");
      return true;
    }
  }
  catch (const std::exception &e)
  {
    fail_msg_writer() << tr("Failed to sign transaction: ") << e.what();
    return true;
  }

  std::string txids_as_text;
  for (const auto &t: ptx)
  {
    if (!txids_as_text.empty())
      txids_as_text += (", ");
    txids_as_text += epee::string_tools::pod_to_hex(get_transaction_hash(t.tx));
  }
  success_msg_writer(true) << tr("Transaction successfully signed to file ") << "signed_loki_tx" << ", txid " << txids_as_text;
  if (export_raw)
  {
    std::string rawfiles_as_text;
    for (size_t i = 0; i < ptx.size(); ++i)
    {
      if (i > 0)
        rawfiles_as_text += ", ";
      rawfiles_as_text += "signed_loki_tx_raw" + (ptx.size() == 1 ? "" : ("_" + std::to_string(i)));
    }
    success_msg_writer(true) << tr("Transaction raw hex data exported to ") << rawfiles_as_text;
  }
  return true;
}
//----------------------------------------------------------------------------------------------------
bool simple_wallet::submit_transfer(const std::vector<std::string> &args_)
{
  if (m_wallet->key_on_device())
  {
    fail_msg_writer() << tr("command not supported by HW wallet");
    return true;
  }
  if (!try_connect_to_daemon())
    return true;

  try
  {
    std::vector<tools::wallet2::pending_tx> ptx_vector;
    bool r = m_wallet->load_tx("signed_loki_tx", ptx_vector, [&](const tools::wallet2::signed_tx_set &tx){ return accept_loaded_tx(tx); });
    if (!r)
    {
      fail_msg_writer() << tr("Failed to load transaction from file");
      return true;
    }

    commit_or_save(ptx_vector, false);
  }
  catch (const std::exception& e)
  {
    handle_transfer_exception(std::current_exception(), m_wallet->is_trusted_daemon());
  }
  catch (...)
  {
    LOG_ERROR("Unknown error");
    fail_msg_writer() << tr("unknown error");
  }

  return true;
}
//----------------------------------------------------------------------------------------------------
bool simple_wallet::get_tx_key(const std::vector<std::string> &args_)
{
  std::vector<std::string> local_args = args_;

  if (m_wallet->key_on_device())
  {
    fail_msg_writer() << tr("command not supported by HW wallet");
    return true;
  }
  if(local_args.size() != 1) {
    PRINT_USAGE(USAGE_GET_TX_KEY);
    return true;
  }

  crypto::hash txid;
  if (!epee::string_tools::hex_to_pod(local_args[0], txid))
  {
    fail_msg_writer() << tr("failed to parse txid");
    return true;
  }

  SCOPED_WALLET_UNLOCK();

  crypto::secret_key tx_key;
  std::vector<crypto::secret_key> additional_tx_keys;
  if (m_wallet->get_tx_key(txid, tx_key, additional_tx_keys))
  {
    ostringstream oss;
    oss << epee::string_tools::pod_to_hex(tx_key);
    for (size_t i = 0; i < additional_tx_keys.size(); ++i)
      oss << epee::string_tools::pod_to_hex(additional_tx_keys[i]);
    success_msg_writer() << tr("Tx key: ") << oss.str();
    return true;
  }
  else
  {
    fail_msg_writer() << tr("no tx keys found for this txid");
    return true;
  }
}
//----------------------------------------------------------------------------------------------------
bool simple_wallet::set_tx_key(const std::vector<std::string> &args_)
{
  std::vector<std::string> local_args = args_;

  if(local_args.size() != 2) {
    PRINT_USAGE(USAGE_SET_TX_KEY);
    return true;
  }

  crypto::hash txid;
  if (!epee::string_tools::hex_to_pod(local_args[0], txid))
  {
    fail_msg_writer() << tr("failed to parse txid");
    return true;
  }

  crypto::secret_key tx_key;
  std::vector<crypto::secret_key> additional_tx_keys;
  try
  {
    if (!epee::string_tools::hex_to_pod(local_args[1].substr(0, 64), tx_key))
    {
      fail_msg_writer() << tr("failed to parse tx_key");
      return true;
    }
    while(true)
    {
      local_args[1] = local_args[1].substr(64);
      if (local_args[1].empty())
        break;
      additional_tx_keys.resize(additional_tx_keys.size() + 1);
      if (!epee::string_tools::hex_to_pod(local_args[1].substr(0, 64), additional_tx_keys.back()))
      {
        fail_msg_writer() << tr("failed to parse tx_key");
        return true;
      }
    }
  }
  catch (const std::out_of_range &e)
  {
    fail_msg_writer() << tr("failed to parse tx_key");
    return true;
  }

  LOCK_IDLE_SCOPE();

  try
  {
    m_wallet->set_tx_key(txid, tx_key, additional_tx_keys);
    success_msg_writer() << tr("Tx key successfully stored.");
  }
  catch (const std::exception &e)
  {
    fail_msg_writer() << tr("Failed to store tx key: ") << e.what();
  }
  return true;
}
//----------------------------------------------------------------------------------------------------
bool simple_wallet::get_tx_proof(const std::vector<std::string> &args)
{
  if (m_wallet->key_on_device())
  {
    fail_msg_writer() << tr("command not supported by HW wallet");
    return true;
  }
  if (args.size() != 2 && args.size() != 3)
  {
    PRINT_USAGE(USAGE_GET_TX_PROOF);
    return true;
  }

  crypto::hash txid;
  if(!epee::string_tools::hex_to_pod(args[0], txid))
  {
    fail_msg_writer() << tr("failed to parse txid");
    return true;
  }

  cryptonote::address_parse_info info;
  if(!cryptonote::get_account_address_from_str_or_url(info, m_wallet->nettype(), args[1], oa_prompter))
  {
    fail_msg_writer() << tr("failed to parse address");
    return true;
  }

  SCOPED_WALLET_UNLOCK();

  try
  {
    std::string sig_str = m_wallet->get_tx_proof(txid, info.address, info.is_subaddress, args.size() == 3 ? args[2] : "");
    const std::string filename = "loki_tx_proof";
    if (epee::file_io_utils::save_string_to_file(filename, sig_str))
      success_msg_writer() << tr("signature file saved to: ") << filename;
    else
      fail_msg_writer() << tr("failed to save signature file");
  }
  catch (const std::exception &e)
  {
    fail_msg_writer() << tr("error: ") << e.what();
  }
  return true;
}
//----------------------------------------------------------------------------------------------------
bool simple_wallet::check_tx_key(const std::vector<std::string> &args_)
{
  std::vector<std::string> local_args = args_;

  if(local_args.size() != 3) {
    PRINT_USAGE(USAGE_CHECK_TX_KEY);
    return true;
  }

  if (!try_connect_to_daemon())
    return true;

  if (!m_wallet)
  {
    fail_msg_writer() << tr("wallet is null");
    return true;
  }
  crypto::hash txid;
  if(!epee::string_tools::hex_to_pod(local_args[0], txid))
  {
    fail_msg_writer() << tr("failed to parse txid");
    return true;
  }

  crypto::secret_key tx_key;
  std::vector<crypto::secret_key> additional_tx_keys;
  if(!epee::string_tools::hex_to_pod(local_args[1].substr(0, 64), tx_key))
  {
    fail_msg_writer() << tr("failed to parse tx key");
    return true;
  }
  local_args[1] = local_args[1].substr(64);
  while (!local_args[1].empty())
  {
    additional_tx_keys.resize(additional_tx_keys.size() + 1);
    if(!epee::string_tools::hex_to_pod(local_args[1].substr(0, 64), additional_tx_keys.back()))
    {
      fail_msg_writer() << tr("failed to parse tx key");
      return true;
    }
    local_args[1] = local_args[1].substr(64);
  }

  cryptonote::address_parse_info info;
  if(!cryptonote::get_account_address_from_str_or_url(info, m_wallet->nettype(), local_args[2], oa_prompter))
  {
    fail_msg_writer() << tr("failed to parse address");
    return true;
  }

  try
  {
    uint64_t received;
    bool in_pool;
    uint64_t confirmations;
    m_wallet->check_tx_key(txid, tx_key, additional_tx_keys, info.address, received, in_pool, confirmations);

    if (received > 0)
    {
      success_msg_writer() << get_account_address_as_str(m_wallet->nettype(), info.is_subaddress, info.address) << " " << tr("received") << " " << print_money(received) << " " << tr("in txid") << " " << txid;
      if (in_pool)
      {
        success_msg_writer() << tr("WARNING: this transaction is not yet included in the blockchain!");
      }
      else
      {
        if (confirmations != (uint64_t)-1)
        {
          success_msg_writer() << boost::format(tr("This transaction has %u confirmations")) % confirmations;
        }
        else
        {
          success_msg_writer() << tr("WARNING: failed to determine number of confirmations!");
        }
      }
    }
    else
    {
      fail_msg_writer() << get_account_address_as_str(m_wallet->nettype(), info.is_subaddress, info.address) << " " << tr("received nothing in txid") << " " << txid;
    }
  }
  catch (const std::exception &e)
  {
    fail_msg_writer() << tr("error: ") << e.what();
  }
  return true;
}
//----------------------------------------------------------------------------------------------------
bool simple_wallet::check_tx_proof(const std::vector<std::string> &args)
{
  if(args.size() != 3 && args.size() != 4) {
    PRINT_USAGE(USAGE_CHECK_TX_PROOF);
    return true;
  }

  if (!try_connect_to_daemon())
    return true;

  // parse txid
  crypto::hash txid;
  if(!epee::string_tools::hex_to_pod(args[0], txid))
  {
    fail_msg_writer() << tr("failed to parse txid");
    return true;
  }

  // parse address
  cryptonote::address_parse_info info;
  if(!cryptonote::get_account_address_from_str_or_url(info, m_wallet->nettype(), args[1], oa_prompter))
  {
    fail_msg_writer() << tr("failed to parse address");
    return true;
  }

  // read signature file
  std::string sig_str;
  if (!epee::file_io_utils::load_file_to_string(args[2], sig_str))
  {
    fail_msg_writer() << tr("failed to load signature file");
    return true;
  }

  try
  {
    uint64_t received;
    bool in_pool;
    uint64_t confirmations;
    if (m_wallet->check_tx_proof(txid, info.address, info.is_subaddress, args.size() == 4 ? args[3] : "", sig_str, received, in_pool, confirmations))
    {
      success_msg_writer() << tr("Good signature");
      if (received > 0)
      {
        success_msg_writer() << get_account_address_as_str(m_wallet->nettype(), info.is_subaddress, info.address) << " " << tr("received") << " " << print_money(received) << " " << tr("in txid") << " " << txid;
        if (in_pool)
        {
          success_msg_writer() << tr("WARNING: this transaction is not yet included in the blockchain!");
        }
        else
        {
          if (confirmations != (uint64_t)-1)
          {
            success_msg_writer() << boost::format(tr("This transaction has %u confirmations")) % confirmations;
          }
          else
          {
            success_msg_writer() << tr("WARNING: failed to determine number of confirmations!");
          }
        }
      }
      else
      {
        fail_msg_writer() << get_account_address_as_str(m_wallet->nettype(), info.is_subaddress, info.address) << " " << tr("received nothing in txid") << " " << txid;
      }
    }
    else
    {
      fail_msg_writer() << tr("Bad signature");
    }
  }
  catch (const std::exception &e)
  {
    fail_msg_writer() << tr("error: ") << e.what();
  }
  return true;
}
//----------------------------------------------------------------------------------------------------
bool simple_wallet::get_spend_proof(const std::vector<std::string> &args)
{
  if (m_wallet->key_on_device())
  {
    fail_msg_writer() << tr("command not supported by HW wallet");
    return true;
  }
  if(args.size() != 1 && args.size() != 2) {
    PRINT_USAGE(USAGE_GET_SPEND_PROOF);
    return true;
  }

  if (m_wallet->watch_only())
  {
    fail_msg_writer() << tr("wallet is watch-only and cannot generate the proof");
    return true;
  }

  crypto::hash txid;
  if (!epee::string_tools::hex_to_pod(args[0], txid))
  {
    fail_msg_writer() << tr("failed to parse txid");
    return true;
  }

  if (!try_connect_to_daemon())
    return true;

  SCOPED_WALLET_UNLOCK();

  try
  {
    const std::string sig_str = m_wallet->get_spend_proof(txid, args.size() == 2 ? args[1] : "");
    const std::string filename = "loki_spend_proof";
    if (epee::file_io_utils::save_string_to_file(filename, sig_str))
      success_msg_writer() << tr("signature file saved to: ") << filename;
    else
      fail_msg_writer() << tr("failed to save signature file");
  }
  catch (const std::exception &e)
  {
    fail_msg_writer() << e.what();
  }
  return true;
}
//----------------------------------------------------------------------------------------------------
bool simple_wallet::check_spend_proof(const std::vector<std::string> &args)
{
  if(args.size() != 2 && args.size() != 3) {
    PRINT_USAGE(USAGE_CHECK_SPEND_PROOF);
    return true;
  }

  crypto::hash txid;
  if (!epee::string_tools::hex_to_pod(args[0], txid))
  {
    fail_msg_writer() << tr("failed to parse txid");
    return true;
  }

  if (!try_connect_to_daemon())
    return true;

  std::string sig_str;
  if (!epee::file_io_utils::load_file_to_string(args[1], sig_str))
  {
    fail_msg_writer() << tr("failed to load signature file");
    return true;
  }

  try
  {
    if (m_wallet->check_spend_proof(txid, args.size() == 3 ? args[2] : "", sig_str))
      success_msg_writer() << tr("Good signature");
    else
      fail_msg_writer() << tr("Bad signature");
  }
  catch (const std::exception& e)
  {
    fail_msg_writer() << e.what();
  }
  return true;
}
//----------------------------------------------------------------------------------------------------
bool simple_wallet::get_reserve_proof(const std::vector<std::string> &args)
{
  if (m_wallet->key_on_device())
  {
    fail_msg_writer() << tr("command not supported by HW wallet");
    return true;
  }
  if(args.size() != 1 && args.size() != 2) {
    PRINT_USAGE(USAGE_GET_RESERVE_PROOF);
    return true;
  }

  if (m_wallet->watch_only() || m_wallet->multisig())
  {
    fail_msg_writer() << tr("The reserve proof can be generated only by a full wallet");
    return true;
  }

  boost::optional<std::pair<uint32_t, uint64_t>> account_minreserve;
  if (args[0] != "all")
  {
    account_minreserve = std::pair<uint32_t, uint64_t>();
    account_minreserve->first = m_current_subaddress_account;
    if (!cryptonote::parse_amount(account_minreserve->second, args[0]))
    {
      fail_msg_writer() << tr("amount is wrong: ") << args[0];
      return true;
    }
  }

  if (!try_connect_to_daemon())
    return true;

  SCOPED_WALLET_UNLOCK();

  try
  {
    const std::string sig_str = m_wallet->get_reserve_proof(account_minreserve, args.size() == 2 ? args[1] : "");
    const std::string filename = "loki_reserve_proof";
    if (epee::file_io_utils::save_string_to_file(filename, sig_str))
      success_msg_writer() << tr("signature file saved to: ") << filename;
    else
      fail_msg_writer() << tr("failed to save signature file");
  }
  catch (const std::exception &e)
  {
    fail_msg_writer() << e.what();
  }
  return true;
}
//----------------------------------------------------------------------------------------------------
bool simple_wallet::check_reserve_proof(const std::vector<std::string> &args)
{
  if(args.size() != 2 && args.size() != 3) {
    PRINT_USAGE(USAGE_CHECK_RESERVE_PROOF);
    return true;
  }

  if (!try_connect_to_daemon())
    return true;

  cryptonote::address_parse_info info;
  if(!cryptonote::get_account_address_from_str_or_url(info, m_wallet->nettype(), args[0], oa_prompter))
  {
    fail_msg_writer() << tr("failed to parse address");
    return true;
  }
  if (info.is_subaddress)
  {
    fail_msg_writer() << tr("Address must not be a subaddress");
    return true;
  }

  std::string sig_str;
  if (!epee::file_io_utils::load_file_to_string(args[1], sig_str))
  {
    fail_msg_writer() << tr("failed to load signature file");
    return true;
  }

  LOCK_IDLE_SCOPE();

  try
  {
    uint64_t total, spent;
    if (m_wallet->check_reserve_proof(info.address, args.size() == 3 ? args[2] : "", sig_str, total, spent))
    {
      success_msg_writer() << boost::format(tr("Good signature -- total: %s, spent: %s, unspent: %s")) % print_money(total) % print_money(spent) % print_money(total - spent);
    }
    else
    {
      fail_msg_writer() << tr("Bad signature");
    }
  }
  catch (const std::exception& e)
  {
    fail_msg_writer() << e.what();
  }
  return true;
}
//----------------------------------------------------------------------------------------------------
static std::string get_human_readable_timespan(std::chrono::seconds seconds)
{
  uint64_t ts = seconds.count();
  if (ts < 60)
    return std::to_string(ts) + sw::tr(" seconds");
  if (ts < 3600)
    return std::to_string((uint64_t)(ts / 60)) + sw::tr(" minutes");
  if (ts < 3600 * 24)
    return std::to_string((uint64_t)(ts / 3600)) + sw::tr(" hours");
  if (ts < 3600 * 24 * 30.5)
    return std::to_string((uint64_t)(ts / (3600 * 24))) + sw::tr(" days");
  if (ts < 3600 * 24 * 365.25)
    return std::to_string((uint64_t)(ts / (3600 * 24 * 30.5))) + sw::tr(" months");
  return sw::tr("a long time");
}
//----------------------------------------------------------------------------------------------------
// mutates local_args as it parses and consumes arguments
bool simple_wallet::get_transfers(std::vector<std::string>& local_args, std::vector<transfer_view>& transfers)
{
  bool in = true;
  bool out = true;
  bool pending = true;
  bool failed = true;
  bool pool = true;
  bool coinbase = true;
  uint64_t min_height = 0;
  uint64_t max_height = (uint64_t)-1;

  // optional in/out selector
  if (local_args.size() > 0) {
    if (local_args[0] == "in" || local_args[0] == "incoming") {
      out = pending = failed = false;
      local_args.erase(local_args.begin());
    }
    else if (local_args[0] == "out" || local_args[0] == "outgoing") {
      in = pool = coinbase = false;
      local_args.erase(local_args.begin());
    }
    else if (local_args[0] == "pending") {
      in = out = failed = coinbase = false;
      local_args.erase(local_args.begin());
    }
    else if (local_args[0] == "failed") {
      in = out = pending = pool = coinbase = false;
      local_args.erase(local_args.begin());
    }
    else if (local_args[0] == "pool") {
      in = out = pending = failed = coinbase = false;
      local_args.erase(local_args.begin());
    }
    else if (local_args[0] == "coinbase") {
      in = out = pending = failed = pool = false;
      coinbase = true;
      local_args.erase(local_args.begin());
    }
    else if (local_args[0] == "all" || local_args[0] == "both") {
      local_args.erase(local_args.begin());
    }
  }

  // subaddr_index
  std::set<uint32_t> subaddr_indices;
  if (local_args.size() > 0 && local_args[0].substr(0, 6) == "index=")
  {
    if (!parse_subaddress_indices(local_args[0], subaddr_indices))
      return false;
    local_args.erase(local_args.begin());
  }

  // min height
  if (local_args.size() > 0 && local_args[0].find('=') == std::string::npos) {
    try {
      min_height = boost::lexical_cast<uint64_t>(local_args[0]);
    }
    catch (const boost::bad_lexical_cast &) {
      fail_msg_writer() << tr("bad min_height parameter:") << " " << local_args[0];
      return false;
    }
    local_args.erase(local_args.begin());
  }

  // max height
  if (local_args.size() > 0 && local_args[0].find('=') == std::string::npos) {
    try {
      max_height = boost::lexical_cast<uint64_t>(local_args[0]);
    }
    catch (const boost::bad_lexical_cast &) {
      fail_msg_writer() << tr("bad max_height parameter:") << " " << local_args[0];
      return false;
    }
    local_args.erase(local_args.begin());
  }

  if (in || coinbase) {
    std::list<std::pair<crypto::hash, tools::wallet2::payment_details>> payments;
    m_wallet->get_payments(payments, min_height, max_height, m_current_subaddress_account, subaddr_indices);

    for (std::list<std::pair<crypto::hash, tools::wallet2::payment_details>>::const_iterator i = payments.begin(); i != payments.end(); ++i) {
      const tools::wallet2::payment_details &pd = i->second;
      if (!pd.is_coinbase() && !in)
        continue;
      std::string payment_id = string_tools::pod_to_hex(i->first);
      if (payment_id.substr(16).find_first_not_of('0') == std::string::npos)
        payment_id = payment_id.substr(0,16);
      std::string note = m_wallet->get_tx_note(pd.m_tx_hash);

      std::string destination = m_wallet->get_subaddress_as_str({m_current_subaddress_account, pd.m_subaddr_index.minor});
      transfers.push_back({
        pd.m_block_height,
        pd.m_timestamp,
        pd.m_type,
        true, // confirmed
        pd.m_amount,
        pd.m_tx_hash,
        payment_id,
        0,
        {{destination, pd.m_amount, pd.m_unlock_time}},
        {pd.m_subaddr_index.minor},
        note,
        m_wallet->is_transfer_unlocked(pd.m_unlock_time, pd.m_block_height),
      });
    }
  }

  if (out) {
    std::list<std::pair<crypto::hash, tools::wallet2::confirmed_transfer_details>> payments;
    m_wallet->get_payments_out(payments, min_height, max_height, m_current_subaddress_account, subaddr_indices);
    for (std::list<std::pair<crypto::hash, tools::wallet2::confirmed_transfer_details>>::const_iterator i = payments.begin(); i != payments.end(); ++i) {
      const tools::wallet2::confirmed_transfer_details &pd = i->second;
      uint64_t change = pd.m_change == (uint64_t)-1 ? 0 : pd.m_change; // change may not be known
      uint64_t fee = pd.m_amount_in - pd.m_amount_out;

      std::vector<transfer_view::dest_output> destinations(pd.m_dests.size());
      for (size_t dest_index  = 0; dest_index < pd.m_dests.size(); ++dest_index)
      {
        const tx_destination_entry &dest   = pd.m_dests[dest_index];
        transfer_view::dest_output &output = destinations[dest_index];
        output.wallet_addr                 = get_account_address_as_str(m_wallet->nettype(), dest.is_subaddress, dest.addr);
        output.amount                      = dest.amount;
        output.unlock_time                 = (dest_index < pd.m_unlock_times.size()) ? pd.m_unlock_times[dest_index] : 0;
      }

      // TODO(doyle): Broken lock time isnt used anymore.
      // NOTE(loki): Technically we don't allow custom unlock times per output
      // yet. So if we detect _any_ output that has the staking lock time, then
      // we can assume it's a staking transfer
      const uint64_t staking_duration = service_nodes::staking_num_lock_blocks(m_wallet->nettype());
      bool locked = false;

      tools::pay_type type = tools::pay_type::out;
      for (size_t unlock_index = 0; unlock_index < pd.m_unlock_times.size() && type != tools::pay_type::stake; ++unlock_index)
      {
        uint64_t unlock_time = pd.m_unlock_times[unlock_index];
        if (unlock_time < pd.m_block_height)
          continue;

        // NOTE: If any output is locked at all, consider the transfer locked.
        uint64_t lock_duration = unlock_time - pd.m_block_height;
        locked |= (!m_wallet->is_transfer_unlocked(unlock_time, pd.m_block_height));
        if (lock_duration >= staking_duration) type = tools::pay_type::stake;
      }

      std::string payment_id = string_tools::pod_to_hex(i->second.m_payment_id);
      if (payment_id.substr(16).find_first_not_of('0') == std::string::npos)
        payment_id = payment_id.substr(0,16);
      std::string note = m_wallet->get_tx_note(i->first);

      transfers.push_back({
        pd.m_block_height,
        pd.m_timestamp,
        type,
        true, // confirmed
        pd.m_amount_in - change - fee,
        i->first,
        payment_id,
        fee,
        destinations,
        pd.m_subaddr_indices,
        note,
        !locked,
      });
    }
  }

  if (pool) {
    try
    {
      m_in_manual_refresh.store(true, std::memory_order_relaxed);
      epee::misc_utils::auto_scope_leave_caller scope_exit_handler = epee::misc_utils::create_scope_leave_handler([&](){m_in_manual_refresh.store(false, std::memory_order_relaxed);});

      m_wallet->update_pool_state();
      std::list<std::pair<crypto::hash, tools::wallet2::pool_payment_details>> payments;
      m_wallet->get_unconfirmed_payments(payments, m_current_subaddress_account, subaddr_indices);
      for (std::list<std::pair<crypto::hash, tools::wallet2::pool_payment_details>>::const_iterator i = payments.begin(); i != payments.end(); ++i) {
        const tools::wallet2::payment_details &pd = i->second.m_pd;
        std::string payment_id = string_tools::pod_to_hex(i->first);
        if (payment_id.substr(16).find_first_not_of('0') == std::string::npos)
          payment_id = payment_id.substr(0,16);
        std::string note = m_wallet->get_tx_note(pd.m_tx_hash);
        std::string destination = m_wallet->get_subaddress_as_str({m_current_subaddress_account, pd.m_subaddr_index.minor});
        std::string double_spend_note;
        if (i->second.m_double_spend_seen)
          double_spend_note = tr("[Double spend seen on the network: this transaction may or may not end up being mined] ");

        transfers.push_back({
          "pool",
          pd.m_timestamp,
          tools::pay_type::in,
          false, // confirmed
          pd.m_amount,
          pd.m_tx_hash,
          payment_id,
          0,
          {{destination, pd.m_amount}},
          {pd.m_subaddr_index.minor},
          note + double_spend_note,
          false, // unlocked
        });
      }
    }
    catch (const std::exception& e)
    {
      fail_msg_writer() << "Failed to get pool state:" << e.what();
    }
  }

  // print unconfirmed last
  if (pending || failed) {
    std::list<std::pair<crypto::hash, tools::wallet2::unconfirmed_transfer_details>> upayments;
    m_wallet->get_unconfirmed_payments_out(upayments, m_current_subaddress_account, subaddr_indices);
    for (std::list<std::pair<crypto::hash, tools::wallet2::unconfirmed_transfer_details>>::const_iterator i = upayments.begin(); i != upayments.end(); ++i) {
      const tools::wallet2::unconfirmed_transfer_details &pd = i->second;
      uint64_t amount = pd.m_amount_in;
      uint64_t fee = amount - pd.m_amount_out;

      std::vector<transfer_view::dest_output> destinations(pd.m_dests.size());
      for (size_t dest_index  = 0; dest_index < pd.m_dests.size(); ++dest_index)
      {
        const tx_destination_entry &dest   = pd.m_dests[dest_index];
        transfer_view::dest_output &output = destinations[dest_index];
        output.wallet_addr                 = get_account_address_as_str(m_wallet->nettype(), dest.is_subaddress, dest.addr);
        output.amount                      = dest.amount;
      }

      std::string payment_id = string_tools::pod_to_hex(i->second.m_payment_id);
      if (payment_id.substr(16).find_first_not_of('0') == std::string::npos)
        payment_id = payment_id.substr(0,16);
      std::string note = m_wallet->get_tx_note(i->first);
      bool is_failed = pd.m_state == tools::wallet2::unconfirmed_transfer_details::failed;
      if ((failed && is_failed) || (!is_failed && pending)) {
        transfers.push_back({
          (is_failed ? "failed" : "pending"),
          pd.m_timestamp,
          tools::pay_type::out,
          false, // confirmed
          amount - pd.m_change - fee,
          i->first,
          payment_id,
          fee,
          destinations,
          pd.m_subaddr_indices,
          note,
          false, // unlocked
        });
      }
    }
  }
  // sort by block, then by timestamp (unconfirmed last)
  std::sort(transfers.begin(), transfers.end(), [](const transfer_view& a, const transfer_view& b) -> bool {
    if (a.confirmed && !b.confirmed)
      return true;
    if (a.block == b.block)
      return a.timestamp < b.timestamp;
    return a.block < b.block;
  });

  return true;
}
//----------------------------------------------------------------------------------------------------
bool simple_wallet::show_transfers(const std::vector<std::string> &args_)
{
  std::vector<std::string> local_args = args_;

  if(local_args.size() > 4)
  {
    PRINT_USAGE(USAGE_SHOW_TRANSFERS);
    return true;
  }

  LOCK_IDLE_SCOPE();

  std::vector<transfer_view> all_transfers;

  if (!get_transfers(local_args, all_transfers))
    return true;

  PAUSE_READLINE();
  for (const auto& transfer : all_transfers)
  {
    enum console_colors color = console_color_white;
    if (transfer.confirmed)
    {
      switch (transfer.type)
      {
        case tools::pay_type::in:           color = console_color_green; break;
        case tools::pay_type::out:          color = console_color_yellow; break;
        case tools::pay_type::miner:        color = console_color_cyan; break;
        case tools::pay_type::governance:   color = console_color_cyan; break;
        case tools::pay_type::stake:        color = console_color_blue; break;
        case tools::pay_type::service_node: color = console_color_cyan; break;
        default:                            color = console_color_magenta; break;
      }
    }

    if (transfer.block.type() == typeid(std::string))
    {
      const std::string& block_str = boost::get<std::string>(transfer.block);
      if (block_str == "failed") color = console_color_red;
    }

    std::string destinations = "-";
    if (!transfer.outputs.empty())
    {
      destinations = "";
      for (const auto& output : transfer.outputs)
      {
        if (!destinations.empty())
          destinations += ", ";

        if (transfer.type == tools::pay_type::in ||
            transfer.type == tools::pay_type::governance ||
            transfer.type == tools::pay_type::service_node ||
            transfer.type == tools::pay_type::miner)
          destinations += output.wallet_addr.substr(0, 6);
        else
          destinations += output.wallet_addr;

        destinations += ":" + print_money(output.amount);
      }
    }
    
    auto formatter = boost::format("%8.8llu %6.6s %8.8s %16.16s %20.20s %s %s %14.14s %s %s - %s");

    char const *lock_str = (transfer.unlocked) ? "unlocked" : "locked";
    message_writer(color, false) << formatter
      % transfer.block
      % tools::pay_type_string(transfer.type)
      % lock_str
      % tools::get_human_readable_timestamp(transfer.timestamp)
      % print_money(transfer.amount)
      % string_tools::pod_to_hex(transfer.hash)
      % transfer.payment_id
      % print_money(transfer.fee)
      % destinations
      % boost::algorithm::join(transfer.index | boost::adaptors::transformed([](uint32_t i) { return std::to_string(i); }), ", ")
      % transfer.note;
  }

  return true;
}
//----------------------------------------------------------------------------------------------------
bool simple_wallet::export_transfers(const std::vector<std::string>& args_)
{
  std::vector<std::string> local_args = args_;

  if(local_args.size() > 5)
  {
    PRINT_USAGE(USAGE_EXPORT_TRANSFERS);
    return true;
  }

  LOCK_IDLE_SCOPE();
  
  std::vector<transfer_view> all_transfers;

  // might consumes arguments in local_args
  if (!get_transfers(local_args, all_transfers))
    return true;

  // output filename
  std::string filename = (boost::format("output%u.csv") % m_current_subaddress_account).str();
  if (local_args.size() > 0 && local_args[0].substr(0, 7) == "output=")
  {
    filename = local_args[0].substr(7, -1);
    local_args.erase(local_args.begin());
  }

  std::ofstream file(filename);

  // header
  file <<
      boost::format("%8.8s,%9.9s,%8.8s,%16.16s,%20.20s,%20.20s,%64.64s,%16.16s,%14.14s,%100.100s,%20.20s,%s,%s") %
      tr("block") % tr("type") % tr("lock") % tr("timestamp") % tr("amount") % tr("running balance") % tr("hash") % tr("payment ID") % tr("fee") % tr("destination") % tr("amount") % tr("index") % tr("note")
      << std::endl;

  uint64_t running_balance = 0;
  auto formatter = boost::format("%8.8llu,%9.9s,%8.8s,%16.16s,%20.20s,%20.20s,%64.64s,%16.16s,%14.14s,%100.100s,%20.20s,\"%s\",%s");

  for (const auto& transfer : all_transfers)
  {
    // ignore unconfirmed transfers in running balance
    if (transfer.confirmed)
    {
      switch (transfer.type)
      {
        case tools::pay_type::in:
        case tools::pay_type::miner:
        case tools::pay_type::service_node:
        case tools::pay_type::governance:
          running_balance += transfer.amount;
          break;
        case tools::pay_type::stake:
          running_balance -= transfer.fee;
          break;
        case tools::pay_type::out:
          running_balance -= transfer.amount + transfer.fee;
          break;
        default:
          fail_msg_writer() << tr("Warning: Unhandled pay type, this is most likely a developer error, please report it to the Loki developers.");
          break;
      }
    }

    char const UNLOCKED[] = "unlocked";
    char const LOCKED[]   = "locked";
    char const *lock_str = (transfer.unlocked) ? UNLOCKED : LOCKED;

    file << formatter
      % transfer.block
      % tools::pay_type_string(transfer.type)
      % lock_str
      % tools::get_human_readable_timestamp(transfer.timestamp)
      % print_money(transfer.amount)
      % print_money(running_balance)
      % string_tools::pod_to_hex(transfer.hash)
      % transfer.payment_id
      % print_money(transfer.fee)
      % (transfer.outputs.size() ? transfer.outputs[0].wallet_addr : "-")
      % (transfer.outputs.size() ? print_money(transfer.outputs[0].amount) : "")
      % boost::algorithm::join(transfer.index | boost::adaptors::transformed([](uint32_t i) { return std::to_string(i); }), ", ")
      % transfer.note
      << std::endl;

    for (size_t i = 1; i < transfer.outputs.size(); ++i)
    {
      file << formatter
        % ""
        % ""
        % ""
        % ""
        % ""
        % ""
        % ""
        % ""
        % transfer.outputs[i].wallet_addr
        % print_money(transfer.outputs[i].amount)
        % ""
        % ""
        << std::endl;
    }
  }
  file.close();

  success_msg_writer() << tr("CSV exported to ") << filename;

  return true;
}
//----------------------------------------------------------------------------------------------------
bool simple_wallet::unspent_outputs(const std::vector<std::string> &args_)
{
  if(args_.size() > 3)
  {
    PRINT_USAGE(USAGE_UNSPENT_OUTPUTS);
    return true;
  }
  auto local_args = args_;

  std::set<uint32_t> subaddr_indices;
  if (local_args.size() > 0 && local_args[0].substr(0, 6) == "index=")
  {
    if (!parse_subaddress_indices(local_args[0], subaddr_indices))
      return true;
    local_args.erase(local_args.begin());
  }

  uint64_t min_amount = 0;
  uint64_t max_amount = std::numeric_limits<uint64_t>::max();
  if (local_args.size() > 0)
  {
    if (!cryptonote::parse_amount(min_amount, local_args[0]))
    {
      fail_msg_writer() << tr("amount is wrong: ") << local_args[0];
      return true;
    }
    local_args.erase(local_args.begin());
    if (local_args.size() > 0)
    {
      if (!cryptonote::parse_amount(max_amount, local_args[0]))
      {
        fail_msg_writer() << tr("amount is wrong: ") << local_args[0];
        return true;
      }
      local_args.erase(local_args.begin());
    }
    if (min_amount > max_amount)
    {
      fail_msg_writer() << tr("<min_amount> should be smaller than <max_amount>");
      return true;
    }
  }
  tools::wallet2::transfer_container transfers;
  m_wallet->get_transfers(transfers);
  std::map<uint64_t, tools::wallet2::transfer_container> amount_to_tds;
  uint64_t min_height = std::numeric_limits<uint64_t>::max();
  uint64_t max_height = 0;
  uint64_t found_min_amount = std::numeric_limits<uint64_t>::max();
  uint64_t found_max_amount = 0;
  uint64_t count = 0;
  for (const auto& td : transfers)
  {
    uint64_t amount = td.amount();
    if (td.m_spent || amount < min_amount || amount > max_amount || td.m_subaddr_index.major != m_current_subaddress_account || (subaddr_indices.count(td.m_subaddr_index.minor) == 0 && !subaddr_indices.empty()))
      continue;
    amount_to_tds[amount].push_back(td);
    if (min_height > td.m_block_height) min_height = td.m_block_height;
    if (max_height < td.m_block_height) max_height = td.m_block_height;
    if (found_min_amount > amount) found_min_amount = amount;
    if (found_max_amount < amount) found_max_amount = amount;
    ++count;
  }
  if (amount_to_tds.empty())
  {
    success_msg_writer() << tr("There is no unspent output in the specified address");
    return true;
  }
  for (const auto& amount_tds : amount_to_tds)
  {
    auto& tds = amount_tds.second;
    success_msg_writer() << tr("\nAmount: ") << print_money(amount_tds.first) << tr(", number of keys: ") << tds.size();
    for (size_t i = 0; i < tds.size(); )
    {
      std::ostringstream oss;
      for (size_t j = 0; j < 8 && i < tds.size(); ++i, ++j)
        oss << tds[i].m_block_height << tr(" ");
      success_msg_writer() << oss.str();
    }
  }
  success_msg_writer()
    << tr("\nMin block height: ") << min_height
    << tr("\nMax block height: ") << max_height
    << tr("\nMin amount found: ") << print_money(found_min_amount)
    << tr("\nMax amount found: ") << print_money(found_max_amount)
    << tr("\nTotal count: ") << count;
  const size_t histogram_height = 10;
  const size_t histogram_width  = 50;
  double bin_size = (max_height - min_height + 1.0) / histogram_width;
  size_t max_bin_count = 0;
  std::vector<size_t> histogram(histogram_width, 0);
  for (const auto& amount_tds : amount_to_tds)
  {
    for (auto& td : amount_tds.second)
    {
      uint64_t bin_index = (td.m_block_height - min_height + 1) / bin_size;
      if (bin_index >= histogram_width)
        bin_index = histogram_width - 1;
      histogram[bin_index]++;
      if (max_bin_count < histogram[bin_index])
        max_bin_count = histogram[bin_index];
    }
  }
  for (size_t x = 0; x < histogram_width; ++x)
  {
    double bin_count = histogram[x];
    if (max_bin_count > histogram_height)
      bin_count *= histogram_height / (double)max_bin_count;
    if (histogram[x] > 0 && bin_count < 1.0)
      bin_count = 1.0;
    histogram[x] = bin_count;
  }
  std::vector<std::string> histogram_line(histogram_height, std::string(histogram_width, ' '));
  for (size_t y = 0; y < histogram_height; ++y)
  {
    for (size_t x = 0; x < histogram_width; ++x)
    {
      if (y < histogram[x])
        histogram_line[y][x] = '*';
    }
  }
  double count_per_star = max_bin_count / (double)histogram_height;
  if (count_per_star < 1)
    count_per_star = 1;
  success_msg_writer()
    << tr("\nBin size: ") << bin_size
    << tr("\nOutputs per *: ") << count_per_star;
  ostringstream histogram_str;
  histogram_str << tr("count\n  ^\n");
  for (size_t y = histogram_height; y > 0; --y)
    histogram_str << tr("  |") << histogram_line[y - 1] << tr("|\n");
  histogram_str
    << tr("  +") << std::string(histogram_width, '-') << tr("+--> block height\n")
    << tr("   ^") << std::string(histogram_width - 2, ' ') << tr("^\n")
    << tr("  ") << min_height << std::string(histogram_width - 8, ' ') << max_height;
  success_msg_writer() << histogram_str.str();
  return true;
}
//----------------------------------------------------------------------------------------------------
bool simple_wallet::rescan_blockchain(const std::vector<std::string> &args_)
{
  bool hard = false;
  if (!args_.empty())
  {
    if (args_[0] != "hard")
    {
      PRINT_USAGE(USAGE_RESCAN_BC);
      return true;
    }
    hard = true;
  }

  if (hard)
  {
    message_writer() << tr("Warning: this will lose any information which can not be recovered from the blockchain.");
    message_writer() << tr("This includes destination addresses, tx secret keys, tx notes, etc");
    std::string confirm = input_line(tr("Rescan anyway?"), true);
    if(!std::cin.eof())
    {
      if (!command_line::is_yes(confirm))
        return true;
    }
  }
  return refresh_main(0, hard ? ResetHard : ResetSoft, true);
}
//----------------------------------------------------------------------------------------------------
void simple_wallet::check_for_messages()
{
  try
  {
    std::vector<mms::message> new_messages;
    bool new_message = get_message_store().check_for_messages(get_multisig_wallet_state(), new_messages);
    if (new_message)
    {
      message_writer(console_color_magenta, true) << tr("MMS received new message");
      list_mms_messages(new_messages);
      m_cmd_binder.print_prompt();
    }
  }
  catch(...) {}
}
//----------------------------------------------------------------------------------------------------
void simple_wallet::wallet_idle_thread()
{
  while (true)
  {
    boost::unique_lock<boost::mutex> lock(m_idle_mutex);
    if (!m_idle_run.load(std::memory_order_relaxed))
      break;

    // auto refresh
    if (m_auto_refresh_enabled)
    {
      m_auto_refresh_refreshing = true;
      try
      {
        uint64_t fetched_blocks;
        bool received_money;
        if (try_connect_to_daemon(true))
          m_wallet->refresh(m_wallet->is_trusted_daemon(), 0, fetched_blocks, received_money, false); // don't check the pool in background mode
      }
      catch(...) {}
      m_auto_refresh_refreshing = false;
    }

    // Check for new MMS messages;
    // For simplicity auto message check is ALSO controlled by "m_auto_refresh_enabled" and has no
    // separate thread either; thread syncing is tricky enough with only this one idle thread here
    if (m_auto_refresh_enabled && get_message_store().get_active())
    {
      check_for_messages();
    }

    if (!m_idle_run.load(std::memory_order_relaxed))
      break;
    m_idle_cond.wait_for(lock, boost::chrono::seconds(90));
  }
}
//----------------------------------------------------------------------------------------------------
std::string simple_wallet::get_prompt() const
{
  std::string addr_start = m_wallet->get_subaddress_as_str({m_current_subaddress_account, 0}).substr(0, 6);
  std::string prompt = std::string("[") + tr("wallet") + " " + addr_start;
  if (!m_wallet->check_connection(NULL))
    prompt += tr(" (no daemon)");
  else
  {
    if (m_wallet->is_synced())
    {
      if (m_has_locked_key_images)
      {
        prompt += tr(" (has locked stakes)");
      }
    }
    else
    {
      prompt += tr(" (out of sync)");
    }
  }
  prompt += "]: ";

  return prompt;
}
//----------------------------------------------------------------------------------------------------

#if defined(LOKI_ENABLE_INTEGRATION_TEST_HOOKS)
#include <thread>
#endif

bool simple_wallet::run()
{
  // check and display warning, but go on anyway
  try_connect_to_daemon();

  refresh_main(0, ResetNone, true);

  m_auto_refresh_enabled = m_wallet->auto_refresh();
  m_idle_thread = boost::thread([&]{wallet_idle_thread();});

  message_writer(console_color_green, false) << "Background refresh thread started";

#if defined(LOKI_ENABLE_INTEGRATION_TEST_HOOKS)
  for (;;)
  {
    loki::fixed_buffer const input = loki::read_from_stdin_shared_mem();
    std::vector<std::string> args  = loki::separate_stdin_to_space_delim_args(&input);
    {
      boost::unique_lock<boost::mutex> scoped_lock(loki::integration_test_mutex);
      loki::use_standard_cout();
      std::cout << input.data << std::endl;
      loki::use_redirected_cout();
    }

    this->process_command(args);
    if (args.size() == 1 && args[0] == "exit")
    {
      loki::deinit_integration_test_context();
      return true;
    }

    loki::write_redirected_stdout_to_shared_mem();
  }
#endif

  return m_cmd_binder.run_handling([this]() {return get_prompt(); }, "");
}
//----------------------------------------------------------------------------------------------------
void simple_wallet::stop()
{
  m_cmd_binder.stop_handling();
}
//----------------------------------------------------------------------------------------------------
bool simple_wallet::account(const std::vector<std::string> &args/* = std::vector<std::string>()*/)
{
  // Usage:
  //   account
  //   account new <label text with white spaces allowed>
  //   account switch <index>
  //   account label <index> <label text with white spaces allowed>
  //   account tag <tag_name> <account_index_1> [<account_index_2> ...]
  //   account untag <account_index_1> [<account_index_2> ...]
  //   account tag_description <tag_name> <description>

  if (args.empty())
  {
    // print all the existing accounts
    LOCK_IDLE_SCOPE();
    print_accounts();
    return true;
  }

  std::vector<std::string> local_args = args;
  std::string command = local_args[0];
  local_args.erase(local_args.begin());
  if (command == "new")
  {
    // create a new account and switch to it
    std::string label = boost::join(local_args, " ");
    if (label.empty())
      label = tr("(Untitled account)");
    m_wallet->add_subaddress_account(label);
    m_current_subaddress_account = m_wallet->get_num_subaddress_accounts() - 1;
    // update_prompt();
    LOCK_IDLE_SCOPE();
    print_accounts();
  }
  else if (command == "switch" && local_args.size() == 1)
  {
    // switch to the specified account
    uint32_t index_major;
    if (!epee::string_tools::get_xtype_from_string(index_major, local_args[0]))
    {
      fail_msg_writer() << tr("failed to parse index: ") << local_args[0];
      return true;
    }
    if (index_major >= m_wallet->get_num_subaddress_accounts())
    {
      fail_msg_writer() << tr("specify an index between 0 and ") << (m_wallet->get_num_subaddress_accounts() - 1);
      return true;
    }
    m_current_subaddress_account = index_major;
    // update_prompt();
    show_balance();
  }
  else if (command == "label" && local_args.size() >= 1)
  {
    // set label of the specified account
    uint32_t index_major;
    if (!epee::string_tools::get_xtype_from_string(index_major, local_args[0]))
    {
      fail_msg_writer() << tr("failed to parse index: ") << local_args[0];
      return true;
    }
    local_args.erase(local_args.begin());
    std::string label = boost::join(local_args, " ");
    try
    {
      m_wallet->set_subaddress_label({index_major, 0}, label);
      LOCK_IDLE_SCOPE();
      print_accounts();
    }
    catch (const std::exception& e)
    {
      fail_msg_writer() << e.what();
    }
  }
  else if (command == "tag" && local_args.size() >= 2)
  {
    const std::string tag = local_args[0];
    std::set<uint32_t> account_indices;
    for (size_t i = 1; i < local_args.size(); ++i)
    {
      uint32_t account_index;
      if (!epee::string_tools::get_xtype_from_string(account_index, local_args[i]))
      {
        fail_msg_writer() << tr("failed to parse index: ") << local_args[i];
        return true;
      }
      account_indices.insert(account_index);
    }
    try
    {
      m_wallet->set_account_tag(account_indices, tag);
      print_accounts(tag);
    }
    catch (const std::exception& e)
    {
      fail_msg_writer() << e.what();
    }
  }
  else if (command == "untag" && local_args.size() >= 1)
  {
    std::set<uint32_t> account_indices;
    for (size_t i = 0; i < local_args.size(); ++i)
    {
      uint32_t account_index;
      if (!epee::string_tools::get_xtype_from_string(account_index, local_args[i]))
      {
        fail_msg_writer() << tr("failed to parse index: ") << local_args[i];
        return true;
      }
      account_indices.insert(account_index);
    }
    try
    {
      m_wallet->set_account_tag(account_indices, "");
      print_accounts();
    }
    catch (const std::exception& e)
    {
      fail_msg_writer() << e.what();
    }
  }
  else if (command == "tag_description" && local_args.size() >= 1)
  {
    const std::string tag = local_args[0];
    std::string description;
    if (local_args.size() > 1)
    {
      local_args.erase(local_args.begin());
      description = boost::join(local_args, " ");
    }
    try
    {
      m_wallet->set_account_tag_description(tag, description);
      print_accounts(tag);
    }
    catch (const std::exception& e)
    {
      fail_msg_writer() << e.what();
    }
  }
  else
  {
    PRINT_USAGE(USAGE_ACCOUNT);
  }
  return true;
}
//----------------------------------------------------------------------------------------------------
void simple_wallet::print_accounts()
{
  const std::pair<std::map<std::string, std::string>, std::vector<std::string>>& account_tags = m_wallet->get_account_tags();
  size_t num_untagged_accounts = m_wallet->get_num_subaddress_accounts();
  for (const std::pair<std::string, std::string>& p : account_tags.first)
  {
    const std::string& tag = p.first;
    print_accounts(tag);
    num_untagged_accounts -= std::count(account_tags.second.begin(), account_tags.second.end(), tag);
    success_msg_writer() << "";
  }

  if (num_untagged_accounts > 0)
    print_accounts("");

  if (num_untagged_accounts < m_wallet->get_num_subaddress_accounts())
    success_msg_writer() << tr("\nGrand total:\n  Balance: ") << print_money(m_wallet->balance_all()) << tr(", unlocked balance: ") << print_money(m_wallet->unlocked_balance_all());
}
//----------------------------------------------------------------------------------------------------
void simple_wallet::print_accounts(const std::string& tag)
{
  const std::pair<std::map<std::string, std::string>, std::vector<std::string>>& account_tags = m_wallet->get_account_tags();
  if (tag.empty())
  {
    success_msg_writer() << tr("Untagged accounts:");
  }
  else
  {
    if (account_tags.first.count(tag) == 0)
    {
      fail_msg_writer() << boost::format(tr("Tag %s is unregistered.")) % tag;
      return;
    }
    success_msg_writer() << tr("Accounts with tag: ") << tag;
    success_msg_writer() << tr("Tag's description: ") << account_tags.first.find(tag)->second;
  }
  success_msg_writer() << boost::format("  %15s %21s %21s %21s") % tr("Account") % tr("Balance") % tr("Unlocked balance") % tr("Label");
  uint64_t total_balance = 0, total_unlocked_balance = 0;
  for (uint32_t account_index = 0; account_index < m_wallet->get_num_subaddress_accounts(); ++account_index)
  {
    if (account_tags.second[account_index] != tag)
      continue;
    success_msg_writer() << boost::format(tr(" %c%8u %6s %21s %21s %21s"))
      % (m_current_subaddress_account == account_index ? '*' : ' ')
      % account_index
      % m_wallet->get_subaddress_as_str({account_index, 0}).substr(0, 6)
      % print_money(m_wallet->balance(account_index))
      % print_money(m_wallet->unlocked_balance(account_index))
      % m_wallet->get_subaddress_label({account_index, 0});
    total_balance += m_wallet->balance(account_index);
    total_unlocked_balance += m_wallet->unlocked_balance(account_index);
  }
  success_msg_writer() << tr("----------------------------------------------------------------------------------");
  success_msg_writer() << boost::format(tr("%15s %21s %21s")) % "Total" % print_money(total_balance) % print_money(total_unlocked_balance);
}
//----------------------------------------------------------------------------------------------------
bool simple_wallet::print_address(const std::vector<std::string> &args/* = std::vector<std::string>()*/)
{
  // Usage:
  //  address
  //  address new <label text with white spaces allowed>
  //  address all
  //  address <index_min> [<index_max>]
  //  address label <index> <label text with white spaces allowed>

  std::vector<std::string> local_args = args;
  tools::wallet2::transfer_container transfers;
  m_wallet->get_transfers(transfers);

  auto print_address_sub = [this, &transfers](uint32_t index)
  {
    bool used = std::find_if(
      transfers.begin(), transfers.end(),
      [this, &index](const tools::wallet2::transfer_details& td) {
        return td.m_subaddr_index == cryptonote::subaddress_index{ m_current_subaddress_account, index };
      }) != transfers.end();
    success_msg_writer() << index << "  " << m_wallet->get_subaddress_as_str({m_current_subaddress_account, index}) << "  " << (index == 0 ? tr("Primary address") : m_wallet->get_subaddress_label({m_current_subaddress_account, index})) << " " << (used ? tr("(used)") : "");
  };

  uint32_t index = 0;
  if (local_args.empty())
  {
    print_address_sub(index);
  }
  else if (local_args.size() == 1 && local_args[0] == "all")
  {
    local_args.erase(local_args.begin());
    for (; index < m_wallet->get_num_subaddresses(m_current_subaddress_account); ++index)
      print_address_sub(index);
  }
  else if (local_args[0] == "new")
  {
    local_args.erase(local_args.begin());
    std::string label;
    if (local_args.size() > 0)
      label = boost::join(local_args, " ");
    if (label.empty())
      label = tr("(Untitled address)");
    m_wallet->add_subaddress(m_current_subaddress_account, label);
    print_address_sub(m_wallet->get_num_subaddresses(m_current_subaddress_account) - 1);
  }
  else if (local_args.size() >= 2 && local_args[0] == "label")
  {
    if (!epee::string_tools::get_xtype_from_string(index, local_args[1]))
    {
      fail_msg_writer() << tr("failed to parse index: ") << local_args[1];
      return true;
    }
    if (index >= m_wallet->get_num_subaddresses(m_current_subaddress_account))
    {
      fail_msg_writer() << tr("specify an index between 0 and ") << (m_wallet->get_num_subaddresses(m_current_subaddress_account) - 1);
      return true;
    }
    local_args.erase(local_args.begin());
    local_args.erase(local_args.begin());
    std::string label = boost::join(local_args, " ");
    m_wallet->set_subaddress_label({m_current_subaddress_account, index}, label);
    print_address_sub(index);
  }
  else if (local_args.size() <= 2 && epee::string_tools::get_xtype_from_string(index, local_args[0]))
  {
    local_args.erase(local_args.begin());
    uint32_t index_min = index;
    uint32_t index_max = index_min;
    if (local_args.size() > 0)
    {
      if (!epee::string_tools::get_xtype_from_string(index_max, local_args[0]))
      {
        fail_msg_writer() << tr("failed to parse index: ") << local_args[0];
        return true;
      }
      local_args.erase(local_args.begin());
    }
    if (index_max < index_min)
      std::swap(index_min, index_max);
    if (index_min >= m_wallet->get_num_subaddresses(m_current_subaddress_account))
    {
      fail_msg_writer() << tr("<index_min> is already out of bound");
      return true;
    }
    if (index_max >= m_wallet->get_num_subaddresses(m_current_subaddress_account))
    {
      message_writer() << tr("<index_max> exceeds the bound");
      index_max = m_wallet->get_num_subaddresses(m_current_subaddress_account) - 1;
    }
    for (index = index_min; index <= index_max; ++index)
      print_address_sub(index);
  }
  else
  {
    PRINT_USAGE(USAGE_ADDRESS);
  }

  return true;
}
//----------------------------------------------------------------------------------------------------
bool simple_wallet::print_integrated_address(const std::vector<std::string> &args/* = std::vector<std::string>()*/)
{
  crypto::hash8 payment_id;
  if (args.size() > 1)
  {
    PRINT_USAGE(USAGE_INTEGRATED_ADDRESS);
    return true;
  }
  if (args.size() == 0)
  {
    if (m_current_subaddress_account != 0)
    {
      fail_msg_writer() << tr("Integrated addresses can only be created for account 0");
      return true;
    }
    payment_id = crypto::rand<crypto::hash8>();
    success_msg_writer() << tr("Random payment ID: ") << payment_id;
    success_msg_writer() << tr("Matching integrated address: ") << m_wallet->get_account().get_public_integrated_address_str(payment_id, m_wallet->nettype());
    return true;
  }
  if(tools::wallet2::parse_short_payment_id(args.back(), payment_id))
  {
    if (m_current_subaddress_account != 0)
    {
      fail_msg_writer() << tr("Integrated addresses can only be created for account 0");
      return true;
    }
    success_msg_writer() << m_wallet->get_account().get_public_integrated_address_str(payment_id, m_wallet->nettype());
    return true;
  }
  else {
    address_parse_info info;
    if(get_account_address_from_str(info, m_wallet->nettype(), args.back()))
    {
      if (info.has_payment_id)
      {
        success_msg_writer() << boost::format(tr("Integrated address: %s, payment ID: %s")) %
          get_account_address_as_str(m_wallet->nettype(), false, info.address) % epee::string_tools::pod_to_hex(info.payment_id);
      }
      else
      {
        success_msg_writer() << (info.is_subaddress ? tr("Subaddress: ") : tr("Standard address: ")) << get_account_address_as_str(m_wallet->nettype(), info.is_subaddress, info.address);
      }
      return true;
    }
  }
  fail_msg_writer() << tr("failed to parse payment ID or address");
  return true;
}
//----------------------------------------------------------------------------------------------------
bool simple_wallet::address_book(const std::vector<std::string> &args/* = std::vector<std::string>()*/)
{
  if (args.size() == 0)
  {
  }
  else if (args.size() == 1 || (args[0] != "add" && args[0] != "delete"))
  {
    PRINT_USAGE(USAGE_ADDRESS_BOOK);
    return true;
  }
  else if (args[0] == "add")
  {
    cryptonote::address_parse_info info;
    if(!cryptonote::get_account_address_from_str_or_url(info, m_wallet->nettype(), args[1], oa_prompter))
    {
      fail_msg_writer() << tr("failed to parse address");
      return true;
    }
    crypto::hash payment_id = crypto::null_hash;
    size_t description_start = 2;
    if (info.has_payment_id)
    {
      memcpy(payment_id.data, info.payment_id.data, 8);
    }
    else if (!info.has_payment_id && args.size() >= 4 && args[2] == "pid")
    {
      if (tools::wallet2::parse_long_payment_id(args[3], payment_id))
      {
        LONG_PAYMENT_ID_SUPPORT_CHECK();
        description_start += 2;
      }
      else if (tools::wallet2::parse_short_payment_id(args[3], info.payment_id))
      {
        fail_msg_writer() << tr("Short payment IDs are to be used within an integrated address only");
        return true;
      }
      else
      {
        fail_msg_writer() << tr("failed to parse payment ID");
        return true;
      }
    }
    std::string description;
    for (size_t i = description_start; i < args.size(); ++i)
    {
      if (i > description_start)
        description += " ";
      description += args[i];
    }
    m_wallet->add_address_book_row(info.address, payment_id, description, info.is_subaddress);
  }
  else
  {
    size_t row_id;
    if(!epee::string_tools::get_xtype_from_string(row_id, args[1]))
    {
      fail_msg_writer() << tr("failed to parse index");
      return true;
    }
    m_wallet->delete_address_book_row(row_id);
  }
  auto address_book = m_wallet->get_address_book();
  if (address_book.empty())
  {
    success_msg_writer() << tr("Address book is empty.");
  }
  else
  {
    for (size_t i = 0; i < address_book.size(); ++i) {
      auto& row = address_book[i];
      success_msg_writer() << tr("Index: ") << i;
      success_msg_writer() << tr("Address: ") << get_account_address_as_str(m_wallet->nettype(), row.m_is_subaddress, row.m_address);
      success_msg_writer() << tr("Payment ID: ") << row.m_payment_id << " (OBSOLETE)";
      success_msg_writer() << tr("Description: ") << row.m_description << "\n";
    }
  }
  return true;
}
//----------------------------------------------------------------------------------------------------
bool simple_wallet::set_tx_note(const std::vector<std::string> &args)
{
  if (args.size() == 0)
  {
    PRINT_USAGE(USAGE_SET_TX_NOTE);
    return true;
  }

  cryptonote::blobdata txid_data;
  if(!epee::string_tools::parse_hexstr_to_binbuff(args.front(), txid_data) || txid_data.size() != sizeof(crypto::hash))
  {
    fail_msg_writer() << tr("failed to parse txid");
    return true;
  }
  crypto::hash txid = *reinterpret_cast<const crypto::hash*>(txid_data.data());

  std::string note = "";
  for (size_t n = 1; n < args.size(); ++n)
  {
    if (n > 1)
      note += " ";
    note += args[n];
  }
  m_wallet->set_tx_note(txid, note);

  return true;
}
//----------------------------------------------------------------------------------------------------
bool simple_wallet::get_tx_note(const std::vector<std::string> &args)
{
  if (args.size() != 1)
  {
    PRINT_USAGE(USAGE_GET_TX_NOTE);
    return true;
  }

  cryptonote::blobdata txid_data;
  if(!epee::string_tools::parse_hexstr_to_binbuff(args.front(), txid_data) || txid_data.size() != sizeof(crypto::hash))
  {
    fail_msg_writer() << tr("failed to parse txid");
    return true;
  }
  crypto::hash txid = *reinterpret_cast<const crypto::hash*>(txid_data.data());

  std::string note = m_wallet->get_tx_note(txid);
  if (note.empty())
    success_msg_writer() << "no note found";
  else
    success_msg_writer() << "note found: " << note;

  return true;
}
//----------------------------------------------------------------------------------------------------
bool simple_wallet::set_description(const std::vector<std::string> &args)
{
  // 0 arguments allowed, for setting the description to empty string

  std::string description = "";
  for (size_t n = 0; n < args.size(); ++n)
  {
    if (n > 0)
      description += " ";
    description += args[n];
  }
  m_wallet->set_description(description);

  return true;
}
//----------------------------------------------------------------------------------------------------
bool simple_wallet::get_description(const std::vector<std::string> &args)
{
  if (args.size() != 0)
  {
    PRINT_USAGE(USAGE_GET_DESCRIPTION);
    return true;
  }

  std::string description = m_wallet->get_description();
  if (description.empty())
    success_msg_writer() << tr("no description found");
  else
    success_msg_writer() << tr("description found: ") << description;

  return true;
}
//----------------------------------------------------------------------------------------------------
bool simple_wallet::status(const std::vector<std::string> &args)
{
  uint64_t local_height = m_wallet->get_blockchain_current_height();
  uint32_t version = 0;
  if (!m_wallet->check_connection(&version))
  {
    success_msg_writer() << "Refreshed " << local_height << "/?, no daemon connected";
    return true;
  }

  std::string err;
  uint64_t bc_height = get_daemon_blockchain_height(err);
  if (err.empty())
  {
    bool synced = local_height == bc_height;
    success_msg_writer() << "Refreshed " << local_height << "/" << bc_height << ", " << (synced ? "synced" : "syncing")
        << ", daemon RPC v" << get_version_string(version);
  }
  else
  {
    fail_msg_writer() << "Refreshed " << local_height << "/?, daemon connection error";
  }
  return true;
}
//----------------------------------------------------------------------------------------------------
bool simple_wallet::wallet_info(const std::vector<std::string> &args)
{
  bool ready;
  uint32_t threshold, total;
  std::string description = m_wallet->get_description();
  if (description.empty())
  {
    description = "<Not set>"; 
  }
  message_writer() << tr("Filename: ") << m_wallet->get_wallet_file();
  message_writer() << tr("Description: ") << description;
  message_writer() << tr("Address: ") << m_wallet->get_account().get_public_address_str(m_wallet->nettype());
  std::string type;
  if (m_wallet->watch_only())
    type = tr("Watch only");
  else if (m_wallet->multisig(&ready, &threshold, &total))
    type = (boost::format(tr("%u/%u multisig%s")) % threshold % total % (ready ? "" : " (not yet finalized)")).str();
  else
    type = tr("Normal");
  message_writer() << tr("Type: ") << type;
  message_writer() << tr("Network type: ") << (
    m_wallet->nettype() == cryptonote::TESTNET ? tr("Testnet") :
    m_wallet->nettype() == cryptonote::STAGENET ? tr("Stagenet") : tr("Mainnet"));
  return true;
}
//----------------------------------------------------------------------------------------------------
bool simple_wallet::sign(const std::vector<std::string> &args)
{
  if (m_wallet->key_on_device())
  {
    fail_msg_writer() << tr("command not supported by HW wallet");
    return true;
  }
  if (args.size() != 1)
  {
    PRINT_USAGE(USAGE_SIGN);
    return true;
  }
  if (m_wallet->watch_only())
  {
    fail_msg_writer() << tr("wallet is watch-only and cannot sign");
    return true;
  }
  if (m_wallet->multisig())
  {
    fail_msg_writer() << tr("This wallet is multisig and cannot sign");
    return true;
  }

  std::string filename = args[0];
  std::string data;
  bool r = epee::file_io_utils::load_file_to_string(filename, data);
  if (!r)
  {
    fail_msg_writer() << tr("failed to read file ") << filename;
    return true;
  }

  SCOPED_WALLET_UNLOCK();

  std::string signature = m_wallet->sign(data);
  success_msg_writer() << signature;
  return true;
}
//----------------------------------------------------------------------------------------------------
bool simple_wallet::verify(const std::vector<std::string> &args)
{
  if (args.size() != 3)
  {
    PRINT_USAGE(USAGE_VERIFY);
    return true;
  }
  std::string filename = args[0];
  std::string address_string = args[1];
  std::string signature= args[2];

  std::string data;
  bool r = epee::file_io_utils::load_file_to_string(filename, data);
  if (!r)
  {
    fail_msg_writer() << tr("failed to read file ") << filename;
    return true;
  }

  cryptonote::address_parse_info info;
  if(!cryptonote::get_account_address_from_str_or_url(info, m_wallet->nettype(), address_string, oa_prompter))
  {
    fail_msg_writer() << tr("failed to parse address");
    return true;
  }

  r = m_wallet->verify(data, info.address, signature);
  if (!r)
  {
    fail_msg_writer() << tr("Bad signature from ") << address_string;
  }
  else
  {
    success_msg_writer() << tr("Good signature from ") << address_string;
  }
  return true;
}
//----------------------------------------------------------------------------------------------------
bool simple_wallet::export_key_images(const std::vector<std::string> &args)
{
  if (m_wallet->key_on_device())
  {
    fail_msg_writer() << tr("command not supported by HW wallet");
    return true;
  }
  if (args.size() != 1 && args.size() != 2)
  {
    PRINT_USAGE(USAGE_EXPORT_KEY_IMAGES);
    return true;
  }
  if (m_wallet->watch_only())
  {
    fail_msg_writer() << tr("wallet is watch-only and cannot export key images");
    return true;
  }

  std::string filename = args[0];
  if (m_wallet->confirm_export_overwrite() && !check_file_overwrite(filename))
    return true;

  SCOPED_WALLET_UNLOCK();

  try
  {
    /// whether to export requested key images only
    bool requested_only = (args.size() == 2 && args[1] == "requested-only");
    if (!m_wallet->export_key_images(filename, requested_only))
    {
      fail_msg_writer() << tr("failed to save file ") << filename;
      return true;
    }
  }
  catch (const std::exception &e)
  {
    LOG_ERROR("Error exporting key images: " << e.what());
    fail_msg_writer() << "Error exporting key images: " << e.what();
    return true;
  }

  success_msg_writer() << tr("Signed key images exported to ") << filename;
  return true;
}
//----------------------------------------------------------------------------------------------------
bool simple_wallet::import_key_images(const std::vector<std::string> &args)
{
  if (m_wallet->key_on_device())
  {
    fail_msg_writer() << tr("command not supported by HW wallet");
    return true;
  }
  if (!m_wallet->is_trusted_daemon())
  {
    fail_msg_writer() << tr("this command requires a trusted daemon. Enable with --trusted-daemon");
    return true;
  }

  if (args.size() != 1)
  {
    PRINT_USAGE(USAGE_IMPORT_KEY_IMAGES);
    return true;
  }
  std::string filename = args[0];

  LOCK_IDLE_SCOPE();
  try
  {
    uint64_t spent = 0, unspent = 0;
    uint64_t height = m_wallet->import_key_images(filename, spent, unspent);
    if (height > 0)
    {
      success_msg_writer() << "Signed key images imported to height " << height << ", "
          << print_money(spent) << " spent, " << print_money(unspent) << " unspent"; 
    } else {
      fail_msg_writer() << "Failed to import key images";
    }
  }
  catch (const std::exception &e)
  {
    fail_msg_writer() << "Failed to import key images: " << e.what();
    return true;
  }

  return true;
}
//----------------------------------------------------------------------------------------------------
bool simple_wallet::hw_key_images_sync(const std::vector<std::string> &args)
{
  if (!m_wallet->key_on_device())
  {
    fail_msg_writer() << tr("command only supported by HW wallet");
    return true;
  }
  if (!m_wallet->get_account().get_device().has_ki_cold_sync())
  {
    fail_msg_writer() << tr("hw wallet does not support cold KI sync");
    return true;
  }

  LOCK_IDLE_SCOPE();
  key_images_sync_intern();
  return true;
}
//----------------------------------------------------------------------------------------------------
void simple_wallet::key_images_sync_intern(){
  try
  {
    message_writer(console_color_white, false) << tr("Please confirm the key image sync on the device");

    uint64_t spent = 0, unspent = 0;
    uint64_t height = m_wallet->cold_key_image_sync(spent, unspent);
    if (height > 0)
    {
      success_msg_writer() << tr("Key images synchronized to height ") << height;
      if (!m_wallet->is_trusted_daemon())
      {
        message_writer() << tr("Running untrusted daemon, cannot determine which transaction output is spent. Use a trusted daemon with --trusted-daemon and run rescan_spent");
      } else
      {
        success_msg_writer() << print_money(spent) << tr(" spent, ") << print_money(unspent) << tr(" unspent");
      }
    }
    else {
      fail_msg_writer() << tr("Failed to import key images");
    }
  }
  catch (const std::exception &e)
  {
    fail_msg_writer() << tr("Failed to import key images: ") << e.what();
  }
}
//----------------------------------------------------------------------------------------------------
bool simple_wallet::hw_reconnect(const std::vector<std::string> &args)
{
  if (!m_wallet->key_on_device())
  {
    fail_msg_writer() << tr("command only supported by HW wallet");
    return true;
  }

  LOCK_IDLE_SCOPE();
  try
  {
    bool r = m_wallet->reconnect_device();
    if (!r){
      fail_msg_writer() << tr("Failed to reconnect device");
    }
  }
  catch (const std::exception &e)
  {
    fail_msg_writer() << tr("Failed to reconnect device: ") << tr(e.what());
    return true;
  }

  return true;
}
//----------------------------------------------------------------------------------------------------
bool simple_wallet::export_outputs(const std::vector<std::string> &args)
{
  if (m_wallet->key_on_device())
  {
    fail_msg_writer() << tr("command not supported by HW wallet");
    return true;
  }
  if (args.size() != 1)
  {
    PRINT_USAGE(USAGE_EXPORT_OUTPUTS);
    return true;
  }

  std::string filename = args[0];
  if (m_wallet->confirm_export_overwrite() && !check_file_overwrite(filename))
    return true;

  SCOPED_WALLET_UNLOCK();

  try
  {
    std::string data = m_wallet->export_outputs_to_str();
    bool r = epee::file_io_utils::save_string_to_file(filename, data);
    if (!r)
    {
      fail_msg_writer() << tr("failed to save file ") << filename;
      return true;
    }
  }
  catch (const std::exception &e)
  {
    LOG_ERROR("Error exporting outputs: " << e.what());
    fail_msg_writer() << "Error exporting outputs: " << e.what();
    return true;
  }

  success_msg_writer() << tr("Outputs exported to ") << filename;
  return true;
}
//----------------------------------------------------------------------------------------------------
bool simple_wallet::import_outputs(const std::vector<std::string> &args)
{
  if (m_wallet->key_on_device())
  {
    fail_msg_writer() << tr("command not supported by HW wallet");
    return true;
  }
  if (args.size() != 1)
  {
    PRINT_USAGE(USAGE_IMPORT_OUTPUTS);
    return true;
  }
  std::string filename = args[0];

  std::string data;
  bool r = epee::file_io_utils::load_file_to_string(filename, data);
  if (!r)
  {
    fail_msg_writer() << tr("failed to read file ") << filename;
    return true;
  }

  try
  {
    SCOPED_WALLET_UNLOCK();
    size_t n_outputs = m_wallet->import_outputs_from_str(data);
    success_msg_writer() << boost::lexical_cast<std::string>(n_outputs) << " outputs imported";
  }
  catch (const std::exception &e)
  {
    fail_msg_writer() << "Failed to import outputs " << filename << ": " << e.what();
    return true;
  }

  return true;
}
//----------------------------------------------------------------------------------------------------
bool simple_wallet::show_transfer(const std::vector<std::string> &args)
{
  if (args.size() != 1)
  {
    PRINT_USAGE(USAGE_SHOW_TRANSFER);
    return true;
  }

  cryptonote::blobdata txid_data;
  if(!epee::string_tools::parse_hexstr_to_binbuff(args.front(), txid_data) || txid_data.size() != sizeof(crypto::hash))
  {
    fail_msg_writer() << tr("failed to parse txid");
    return true;
  }
  crypto::hash txid = *reinterpret_cast<const crypto::hash*>(txid_data.data());

  const uint64_t last_block_height = m_wallet->get_blockchain_current_height();

  std::list<std::pair<crypto::hash, tools::wallet2::payment_details>> payments;
  m_wallet->get_payments(payments, 0, (uint64_t)-1, m_current_subaddress_account);
  for (std::list<std::pair<crypto::hash, tools::wallet2::payment_details>>::const_iterator i = payments.begin(); i != payments.end(); ++i) {
    const tools::wallet2::payment_details &pd = i->second;
    if (pd.m_tx_hash == txid) {
      std::string payment_id = string_tools::pod_to_hex(i->first);
      if (payment_id.substr(16).find_first_not_of('0') == std::string::npos)
        payment_id = payment_id.substr(0,16);
      success_msg_writer() << "Incoming transaction found";
      success_msg_writer() << "txid: " << txid;
      success_msg_writer() << "Height: " << pd.m_block_height;
      success_msg_writer() << "Timestamp: " << tools::get_human_readable_timestamp(pd.m_timestamp);
      success_msg_writer() << "Amount: " << print_money(pd.m_amount);
      success_msg_writer() << "Payment ID: " << payment_id;
      if (pd.m_unlock_time < CRYPTONOTE_MAX_BLOCK_NUMBER)
      {
        uint64_t bh = std::max(pd.m_unlock_time, pd.m_block_height + CRYPTONOTE_DEFAULT_TX_SPENDABLE_AGE);
        uint64_t last_block_reward = m_wallet->get_last_block_reward();
        uint64_t suggested_threshold = last_block_reward ? (pd.m_amount + last_block_reward - 1) / last_block_reward : 0;
        if (bh >= last_block_height)
          success_msg_writer() << "Locked: " << (bh - last_block_height) << " blocks to unlock";
        else if (suggested_threshold > 0)
          success_msg_writer() << std::to_string(last_block_height - bh) << " confirmations (" << suggested_threshold << " suggested threshold)";
        else
          success_msg_writer() << std::to_string(last_block_height - bh) << " confirmations";
      }
      else
      {
        uint64_t current_time = static_cast<uint64_t>(time(NULL));
        uint64_t threshold = current_time + CRYPTONOTE_LOCKED_TX_ALLOWED_DELTA_SECONDS_V2;
        if (threshold >= pd.m_unlock_time)
          success_msg_writer() << "unlocked for " << get_human_readable_timespan(std::chrono::seconds(threshold - pd.m_unlock_time));
        else
          success_msg_writer() << "locked for " << get_human_readable_timespan(std::chrono::seconds(pd.m_unlock_time - threshold));
      }
      success_msg_writer() << "Address index: " << pd.m_subaddr_index.minor;
      success_msg_writer() << "Note: " << m_wallet->get_tx_note(txid);
      return true;
    }
  }

  std::list<std::pair<crypto::hash, tools::wallet2::confirmed_transfer_details>> payments_out;
  m_wallet->get_payments_out(payments_out, 0, (uint64_t)-1, m_current_subaddress_account);
  for (std::list<std::pair<crypto::hash, tools::wallet2::confirmed_transfer_details>>::const_iterator i = payments_out.begin(); i != payments_out.end(); ++i) {
    if (i->first == txid)
    {
      const tools::wallet2::confirmed_transfer_details &pd = i->second;
      uint64_t change = pd.m_change == (uint64_t)-1 ? 0 : pd.m_change; // change may not be known
      uint64_t fee = pd.m_amount_in - pd.m_amount_out;
      std::string dests;
      for (const auto &d: pd.m_dests) {
        if (!dests.empty())
          dests += ", ";
        dests +=  get_account_address_as_str(m_wallet->nettype(), d.is_subaddress, d.addr) + ": " + print_money(d.amount);
      }
      std::string payment_id = string_tools::pod_to_hex(i->second.m_payment_id);
      if (payment_id.substr(16).find_first_not_of('0') == std::string::npos)
        payment_id = payment_id.substr(0,16);
      success_msg_writer() << "Outgoing transaction found";
      success_msg_writer() << "txid: " << txid;
      success_msg_writer() << "Height: " << pd.m_block_height;
      success_msg_writer() << "Timestamp: " << tools::get_human_readable_timestamp(pd.m_timestamp);
      success_msg_writer() << "Amount: " << print_money(pd.m_amount_in - change - fee);
      success_msg_writer() << "Payment ID: " << payment_id;
      success_msg_writer() << "Change: " << print_money(change);
      success_msg_writer() << "Fee: " << print_money(fee);
      success_msg_writer() << "Destinations: " << dests;
      if (pd.m_unlock_time < CRYPTONOTE_MAX_BLOCK_NUMBER)
      {
        uint64_t bh = std::max(pd.m_unlock_time, pd.m_block_height + CRYPTONOTE_DEFAULT_TX_SPENDABLE_AGE);
        if (bh >= last_block_height)
          success_msg_writer() << "Locked: " << (bh - last_block_height) << " blocks to unlock";
        else
          success_msg_writer() << std::to_string(last_block_height - bh) << " confirmations";
      }
      else
      {
        uint64_t current_time = static_cast<uint64_t>(time(NULL));
        uint64_t threshold = current_time + CRYPTONOTE_LOCKED_TX_ALLOWED_DELTA_SECONDS_V2;
        if (threshold >= pd.m_unlock_time)
          success_msg_writer() << "unlocked for " << get_human_readable_timespan(std::chrono::seconds(threshold - pd.m_unlock_time));
        else
          success_msg_writer() << "locked for " << get_human_readable_timespan(std::chrono::seconds(pd.m_unlock_time - threshold));
      }
      success_msg_writer() << "Note: " << m_wallet->get_tx_note(txid);
      return true;
    }
  }

  try
  {
    m_wallet->update_pool_state();
    std::list<std::pair<crypto::hash, tools::wallet2::pool_payment_details>> pool_payments;
    m_wallet->get_unconfirmed_payments(pool_payments, m_current_subaddress_account);
    for (std::list<std::pair<crypto::hash, tools::wallet2::pool_payment_details>>::const_iterator i = pool_payments.begin(); i != pool_payments.end(); ++i) {
      const tools::wallet2::payment_details &pd = i->second.m_pd;
      if (pd.m_tx_hash == txid)
      {
        std::string payment_id = string_tools::pod_to_hex(i->first);
        if (payment_id.substr(16).find_first_not_of('0') == std::string::npos)
          payment_id = payment_id.substr(0,16);
        success_msg_writer() << "Unconfirmed incoming transaction found in the txpool";
        success_msg_writer() << "txid: " << txid;
        success_msg_writer() << "Timestamp: " << tools::get_human_readable_timestamp(pd.m_timestamp);
        success_msg_writer() << "Amount: " << print_money(pd.m_amount);
        success_msg_writer() << "Payment ID: " << payment_id;
        success_msg_writer() << "Address index: " << pd.m_subaddr_index.minor;
        success_msg_writer() << "Note: " << m_wallet->get_tx_note(txid);
        if (i->second.m_double_spend_seen)
          success_msg_writer() << tr("Double spend seen on the network: this transaction may or may not end up being mined");
        return true;
      }
    }
  }
  catch (...)
  {
    fail_msg_writer() << "Failed to get pool state";
  }

  std::list<std::pair<crypto::hash, tools::wallet2::unconfirmed_transfer_details>> upayments;
  m_wallet->get_unconfirmed_payments_out(upayments, m_current_subaddress_account);
  for (std::list<std::pair<crypto::hash, tools::wallet2::unconfirmed_transfer_details>>::const_iterator i = upayments.begin(); i != upayments.end(); ++i) {
    if (i->first == txid)
    {
      const tools::wallet2::unconfirmed_transfer_details &pd = i->second;
      uint64_t amount = pd.m_amount_in;
      uint64_t fee = amount - pd.m_amount_out;
      std::string payment_id = string_tools::pod_to_hex(i->second.m_payment_id);
      if (payment_id.substr(16).find_first_not_of('0') == std::string::npos)
        payment_id = payment_id.substr(0,16);
      bool is_failed = pd.m_state == tools::wallet2::unconfirmed_transfer_details::failed;

      success_msg_writer() << (is_failed ? "Failed" : "Pending") << " outgoing transaction found";
      success_msg_writer() << "txid: " << txid;
      success_msg_writer() << "Timestamp: " << tools::get_human_readable_timestamp(pd.m_timestamp);
      success_msg_writer() << "Amount: " << print_money(amount - pd.m_change - fee);
      success_msg_writer() << "Payment ID: " << payment_id;
      success_msg_writer() << "Change: " << print_money(pd.m_change);
      success_msg_writer() << "Fee: " << print_money(fee);
      success_msg_writer() << "Note: " << m_wallet->get_tx_note(txid);
      return true;
    }
  }

  fail_msg_writer() << tr("Transaction ID not found");
  return true;
}
//----------------------------------------------------------------------------------------------------
bool simple_wallet::process_command(const std::vector<std::string> &args)
{
  return m_cmd_binder.process_command_vec(args);
}
//----------------------------------------------------------------------------------------------------
void simple_wallet::interrupt()
{
  if (m_in_manual_refresh.load(std::memory_order_relaxed))
  {
    m_wallet->stop();
  }
  else
  {
    stop();
  }
}
//----------------------------------------------------------------------------------------------------
void simple_wallet::commit_or_save(std::vector<tools::wallet2::pending_tx>& ptx_vector, bool do_not_relay)
{
  size_t i = 0;
  while (!ptx_vector.empty())
  {
    auto & ptx = ptx_vector.back();
    const crypto::hash txid = get_transaction_hash(ptx.tx);
    if (do_not_relay)
    {
      cryptonote::blobdata blob;
      tx_to_blob(ptx.tx, blob);
      const std::string blob_hex = epee::string_tools::buff_to_hex_nodelimer(blob);
      const std::string filename = "raw_loki_tx" + (ptx_vector.size() == 1 ? "" : ("_" + std::to_string(i++)));
      if (epee::file_io_utils::save_string_to_file(filename, blob_hex))
        success_msg_writer(true) << tr("Transaction successfully saved to ") << filename << tr(", txid ") << txid;
      else
        fail_msg_writer() << tr("Failed to save transaction to ") << filename << tr(", txid ") << txid;
    }
    else
    {
      m_wallet->commit_tx(ptx);
      success_msg_writer(true) << tr("Transaction successfully submitted, transaction ") << txid << ENDL
      << tr("You can check its status by using the `show_transfers` command.");
    }
    // if no exception, remove element from vector
    ptx_vector.pop_back();
  }
}
//----------------------------------------------------------------------------------------------------
int main(int argc, char* argv[])
{
  TRY_ENTRY();

#ifdef WIN32
  // Activate UTF-8 support for Boost filesystem classes on Windows
  std::locale::global(boost::locale::generator().generate(""));
  boost::filesystem::path::imbue(std::locale());
#endif

  po::options_description desc_params(wallet_args::tr("Wallet options"));
  tools::wallet2::init_options(desc_params);
  command_line::add_arg(desc_params, arg_wallet_file);
  command_line::add_arg(desc_params, arg_generate_new_wallet);
  command_line::add_arg(desc_params, arg_generate_from_device);
  command_line::add_arg(desc_params, arg_generate_from_view_key);
  command_line::add_arg(desc_params, arg_generate_from_spend_key);
  command_line::add_arg(desc_params, arg_generate_from_keys);
  command_line::add_arg(desc_params, arg_generate_from_multisig_keys);
  command_line::add_arg(desc_params, arg_generate_from_json);
  command_line::add_arg(desc_params, arg_mnemonic_language);
  command_line::add_arg(desc_params, arg_command);

  command_line::add_arg(desc_params, arg_restore_deterministic_wallet );
  command_line::add_arg(desc_params, arg_restore_multisig_wallet );
  command_line::add_arg(desc_params, arg_non_deterministic );
  command_line::add_arg(desc_params, arg_electrum_seed );
  command_line::add_arg(desc_params, arg_allow_mismatched_daemon_version);
  command_line::add_arg(desc_params, arg_restore_height);
  command_line::add_arg(desc_params, arg_restore_date);
  command_line::add_arg(desc_params, arg_do_not_relay);
  command_line::add_arg(desc_params, arg_create_address_file);
  command_line::add_arg(desc_params, arg_subaddress_lookahead);
  command_line::add_arg(desc_params, arg_use_english_language_names);
  command_line::add_arg(desc_params, arg_long_payment_id_support);

  po::positional_options_description positional_options;
  positional_options.add(arg_command.name, -1);

  boost::optional<po::variables_map> vm;
  bool should_terminate = false;
  std::tie(vm, should_terminate) = wallet_args::main(
   argc, argv,
   "loki-wallet-cli [--wallet-file=<filename>|--generate-new-wallet=<filename>] [<COMMAND>]",
    sw::tr("This is the command line Loki wallet. It needs to connect to a Loki\ndaemon to work correctly.\nWARNING: Do not reuse your Loki keys on another fork, UNLESS this fork has key reuse mitigations built in. Doing so will harm your privacy."),
    desc_params,
    positional_options,
    [](const std::string &s, bool emphasis){ tools::scoped_message_writer(emphasis ? epee::console_color_white : epee::console_color_default, true) << s; },
    "loki-wallet-cli.log"
  );

  if (!vm)
  {
    return 1;
  }

  if (should_terminate)
  {
    return 0;
  }

  cryptonote::simple_wallet w;
  const bool r = w.init(*vm);
  CHECK_AND_ASSERT_MES(r, 1, sw::tr("Failed to initialize wallet"));

  std::vector<std::string> command = command_line::get_arg(*vm, arg_command);
  if (!command.empty())
  {
    if (!w.process_command(command))
      fail_msg_writer() << sw::tr("Unknown command: ") << command.front();
    w.stop();
    w.deinit();
  }
  else
  {
    tools::signal_handler::install([&w](int type) {
      if (tools::password_container::is_prompting.load())
      {
        // must be prompting for password so return and let the signal stop prompt
        return;
      }
#ifdef WIN32
      if (type == CTRL_C_EVENT)
#else
      if (type == SIGINT)
#endif
      {
        // if we're pressing ^C when refreshing, just stop refreshing
        w.interrupt();
      }
      else
      {
        w.stop();
      }
    });
    w.run();

    w.deinit();
  }
  return 0;
  CATCH_ENTRY_L0("main", 1);
}

// MMS ---------------------------------------------------------------------------------------------------

// Access to the message store, or more exactly to the list of the messages that can be changed
// by the idle thread, is guarded by the same mutex-based mechanism as access to the wallet
// as a whole and thus e.g. uses the "LOCK_IDLE_SCOPE" macro. This is a little over-cautious, but
// simple and safe. Care has to be taken however where MMS methods call other simplewallet methods
// that use "LOCK_IDLE_SCOPE" as this cannot be nested!

// Methods for commands like "export_multisig_info" usually read data from file(s) or write data
// to files. The MMS calls now those methods as well, to produce data for messages and to process data
// from messages. As it would be quite inconvenient for the MMS to write data for such methods to files
// first or get data out of result files after the call, those methods detect a call from the MMS and
// expect data as arguments instead of files and give back data by calling 'process_wallet_created_data'.

bool simple_wallet::user_confirms(const std::string &question)
{
   std::string answer = input_line(question + tr(" (Y/Yes/N/No): "));
   return !std::cin.eof() && command_line::is_yes(answer);
}

bool simple_wallet::get_number_from_arg(const std::string &arg, uint32_t &number, const uint32_t lower_bound, const uint32_t upper_bound)
{
  bool valid = false;
  try
  {
    number = boost::lexical_cast<uint32_t>(arg);
    valid = (number >= lower_bound) && (number <= upper_bound);
  }
  catch(const boost::bad_lexical_cast &)
  {
  }
  return valid;
}

bool simple_wallet::choose_mms_processing(const std::vector<mms::processing_data> &data_list, uint32_t &choice)
{
  size_t choices = data_list.size();
  if (choices == 1)
  {
    choice = 0;
    return true;
  }
  mms::message_store& ms = m_wallet->get_message_store();
  message_writer() << tr("Choose processing:");
  std::string text;
  for (size_t i = 0; i < choices; ++i)
  {
    const mms::processing_data &data = data_list[i];
    text = std::to_string(i+1) + ": ";
    switch (data.processing)
    {
    case mms::message_processing::sign_tx:
      text += tr("Sign tx");
      break;
    case mms::message_processing::send_tx:
    {
      mms::message m;
      ms.get_message_by_id(data.message_ids[0], m);
      if (m.type == mms::message_type::fully_signed_tx)
      {
        text += tr("Send the tx for submission to ");
      }
      else
      {
        text += tr("Send the tx for signing to ");
      }
      mms::authorized_signer signer = ms.get_signer(data.receiving_signer_index);
      text += ms.signer_to_string(signer, 50);
      break;
    }
    case mms::message_processing::submit_tx:
      text += tr("Submit tx");
      break;
    default:
      text += tr("unknown");
      break;
    }
    message_writer() << text;
  }

  std::string line = input_line(tr("Choice: "));
  if (std::cin.eof() || line.empty())
  {
    return false;
  }
  bool choice_ok = get_number_from_arg(line, choice, 1, choices);
  if (choice_ok)
  {
    choice--;
  }
  else
  {
    fail_msg_writer() << tr("Wrong choice");
  }
  return choice_ok;
}

void simple_wallet::list_mms_messages(const std::vector<mms::message> &messages)
{
  message_writer() << boost::format("%4s %-4s %-30s %-21s %7s %3s %-15s %-40s") % tr("Id") % tr("I/O") % tr("Authorized Signer")
          % tr("Message Type") % tr("Height") % tr("R") % tr("Message State") % tr("Since");
  mms::message_store& ms = m_wallet->get_message_store();
  uint64_t now = (uint64_t)time(NULL);
  for (size_t i = 0; i < messages.size(); ++i)
  {
    const mms::message &m = messages[i];
    const mms::authorized_signer &signer = ms.get_signer(m.signer_index);
    bool highlight = (m.state == mms::message_state::ready_to_send) || (m.state == mms::message_state::waiting);
    message_writer(m.direction == mms::message_direction::out ? console_color_green : console_color_magenta, highlight) <<
            boost::format("%4s %-4s %-30s %-21s %7s %3s %-15s %-40s") %
            m.id %
            ms.message_direction_to_string(m.direction) %
            ms.signer_to_string(signer, 30) %
            ms.message_type_to_string(m.type) %
            m.wallet_height %
            m.round %
            ms.message_state_to_string(m.state) %
            (tools::get_human_readable_timestamp(m.modified) + ", " + get_human_readable_timespan(std::chrono::seconds(now - m.modified)) + tr(" ago"));
  }
}

void simple_wallet::list_signers(const std::vector<mms::authorized_signer> &signers)
{
  message_writer() << boost::format("%2s %-20s %-s") % tr("#") % tr("Label") % tr("Transport Address");
  message_writer() << boost::format("%2s %-20s %-s") % "" % tr("Auto-Config Token") % tr("Loki Address");
  for (size_t i = 0; i < signers.size(); ++i)
  {
    const mms::authorized_signer &signer = signers[i];
    std::string label = signer.label.empty() ? tr("<not set>") : signer.label;
    std::string monero_address;
    if (signer.monero_address_known)
    {
      monero_address = get_account_address_as_str(m_wallet->nettype(), false, signer.monero_address);
    }
    else
    {
      monero_address = tr("<not set>");
    }
    std::string transport_address = signer.transport_address.empty() ? tr("<not set>") : signer.transport_address;
    message_writer() << boost::format("%2s %-20s %-s") % (i + 1) % label % transport_address;
    message_writer() << boost::format("%2s %-20s %-s") % "" % signer.auto_config_token % monero_address;
    message_writer() << "";
  }
}

void simple_wallet::add_signer_config_messages()
{
  mms::message_store& ms = m_wallet->get_message_store();
  std::string signer_config;
  ms.get_signer_config(signer_config);

  const std::vector<mms::authorized_signer> signers = ms.get_all_signers();
  mms::multisig_wallet_state state = get_multisig_wallet_state();
  uint32_t num_authorized_signers = ms.get_num_authorized_signers();
  for (uint32_t i = 1 /* without me */; i < num_authorized_signers; ++i)
  {
    ms.add_message(state, i, mms::message_type::signer_config, mms::message_direction::out, signer_config);
  }
}

void simple_wallet::show_message(const mms::message &m)
{
  mms::message_store& ms = m_wallet->get_message_store();
  const mms::authorized_signer &signer = ms.get_signer(m.signer_index);
  bool display_content;
  std::string sanitized_text;
  switch (m.type)
  {
  case mms::message_type::key_set:
  case mms::message_type::additional_key_set:
  case mms::message_type::note:
    display_content = true;
    ms.get_sanitized_message_text(m, sanitized_text);
    break;
  default:
    display_content = false;
  }
  uint64_t now = (uint64_t)time(NULL);
  message_writer() << "";
  message_writer() << tr("Message ") << m.id;
  message_writer() << tr("In/out: ") << ms.message_direction_to_string(m.direction);
  message_writer() << tr("Type: ") << ms.message_type_to_string(m.type);
  message_writer() << tr("State: ") << boost::format(tr("%s since %s, %s ago")) %
          ms.message_state_to_string(m.state) % tools::get_human_readable_timestamp(m.modified) % get_human_readable_timespan(std::chrono::seconds(now - m.modified));
  if (m.sent == 0)
  {
    message_writer() << tr("Sent: Never");
  }
  else
  {
    message_writer() << boost::format(tr("Sent: %s, %s ago")) %
            tools::get_human_readable_timestamp(m.sent) % get_human_readable_timespan(std::chrono::seconds(now - m.sent));
  }
  message_writer() << tr("Authorized signer: ") << ms.signer_to_string(signer, 100);
  message_writer() << tr("Content size: ") << m.content.length() << tr(" bytes");
  message_writer() << tr("Content: ") << (display_content ? sanitized_text : tr("(binary data)"));

  if (m.type == mms::message_type::note)
  {
    // Showing a note and read its text is "processing" it: Set the state accordingly
    // which will also delete it from Bitmessage as a side effect
    // (Without this little "twist" it would never change the state, and never get deleted)
    ms.set_message_processed_or_sent(m.id);
  }
}

void simple_wallet::ask_send_all_ready_messages()
{
  mms::message_store& ms = m_wallet->get_message_store();
  std::vector<mms::message> ready_messages;
  const std::vector<mms::message> &messages = ms.get_all_messages();
  for (size_t i = 0; i < messages.size(); ++i)
  {
    const mms::message &m = messages[i];
    if (m.state == mms::message_state::ready_to_send)
    {
      ready_messages.push_back(m);
    }
  }
  if (ready_messages.size() != 0)
  {
    list_mms_messages(ready_messages);
    bool send = ms.get_auto_send();
    if (!send)
    {
      send = user_confirms(tr("Send these messages now?"));
    }
    if (send)
    {
      mms::multisig_wallet_state state = get_multisig_wallet_state();
      for (size_t i = 0; i < ready_messages.size(); ++i)
      {
        ms.send_message(state, ready_messages[i].id);
        ms.set_message_processed_or_sent(ready_messages[i].id);
      }
      success_msg_writer() << tr("Queued for sending.");
    }
  }
}

bool simple_wallet::get_message_from_arg(const std::string &arg, mms::message &m)
{
  mms::message_store& ms = m_wallet->get_message_store();
  bool valid_id = false;
  uint32_t id;
  try
  {
    id = (uint32_t)boost::lexical_cast<uint32_t>(arg);
    valid_id = ms.get_message_by_id(id, m);
  }
  catch (const boost::bad_lexical_cast &)
  {
  }
  if (!valid_id)
  {
    fail_msg_writer() << tr("Invalid message id");
  }
  return valid_id;
}

void simple_wallet::mms_init(const std::vector<std::string> &args)
{
  if (args.size() != 3)
  {
    fail_msg_writer() << tr("usage: mms init <required_signers>/<authorized_signers> <own_label> <own_transport_address>");
    return;
  }
  mms::message_store& ms = m_wallet->get_message_store();
  if (ms.get_active())
  {
    if (!user_confirms(tr("The MMS is already initialized. Re-initialize by deleting all signer info and messages?")))
    {
      return;
    }
  }
  uint32_t num_required_signers;
  uint32_t num_authorized_signers;
  const std::string &mn = args[0];
  std::vector<std::string> numbers;
  boost::split(numbers, mn, boost::is_any_of("/"));
  bool mn_ok = (numbers.size() == 2)
               && get_number_from_arg(numbers[1], num_authorized_signers, 2, 100)
               && get_number_from_arg(numbers[0], num_required_signers, 2, num_authorized_signers);
  if (!mn_ok)
  {
    fail_msg_writer() << tr("Error in the number of required signers and/or authorized signers");
    return;
  }
  LOCK_IDLE_SCOPE();
  ms.init(get_multisig_wallet_state(), args[1], args[2], num_authorized_signers, num_required_signers);
}

void simple_wallet::mms_info(const std::vector<std::string> &args)
{
  mms::message_store& ms = m_wallet->get_message_store();
  if (ms.get_active())
  {
    message_writer() << boost::format("The MMS is active for %s/%s multisig.")
            % ms.get_num_required_signers() % ms.get_num_authorized_signers();
  }
  else
  {
    message_writer() << tr("The MMS is not active.");
  }
}

void simple_wallet::mms_signer(const std::vector<std::string> &args)
{
  mms::message_store& ms = m_wallet->get_message_store();
  const std::vector<mms::authorized_signer> &signers = ms.get_all_signers();
  if (args.size() == 0)
  {
    // Without further parameters list all defined signers
    list_signers(signers);
    return;
  }

  uint32_t index;
  bool index_valid = get_number_from_arg(args[0], index, 1, ms.get_num_authorized_signers());
  if (index_valid)
  {
    index--;
  }
  else
  {
    fail_msg_writer() << tr("Invalid signer number ") + args[0];
    return;
  }
  if ((args.size() < 2) || (args.size() > 4))
  {
    fail_msg_writer() << tr("mms signer [<number> <label> [<transport_address> [<loki_address>]]]");
    return;
  }

  boost::optional<string> label = args[1];
  boost::optional<string> transport_address;
  if (args.size() >= 3)
  {
    transport_address = args[2];
  }
  boost::optional<cryptonote::account_public_address> monero_address;
  LOCK_IDLE_SCOPE();
  mms::multisig_wallet_state state = get_multisig_wallet_state();
  if (args.size() == 4)
  {
    cryptonote::address_parse_info info;
    bool ok = cryptonote::get_account_address_from_str_or_url(info, m_wallet->nettype(), args[3], oa_prompter);
    if (!ok)
    {
      fail_msg_writer() << tr("Invalid Loki address");
      return;
    }
    monero_address = info.address;
    const std::vector<mms::message> &messages = ms.get_all_messages();
    if ((messages.size() > 0) || state.multisig)
    {
      fail_msg_writer() << tr("Wallet state does not allow changing Loki addresses anymore");
      return;
    }
  }
  ms.set_signer(state, index, label, transport_address, monero_address);
}

void simple_wallet::mms_list(const std::vector<std::string> &args)
{
  mms::message_store& ms = m_wallet->get_message_store();
  if (args.size() != 0)
  {
    fail_msg_writer() << tr("Usage: mms list");
    return;
  }
  LOCK_IDLE_SCOPE();
  const std::vector<mms::message> &messages = ms.get_all_messages();
  list_mms_messages(messages);
}

void simple_wallet::mms_next(const std::vector<std::string> &args)
{
  mms::message_store& ms = m_wallet->get_message_store();
  if ((args.size() > 1) || ((args.size() == 1) && (args[0] != "sync")))
  {
    fail_msg_writer() << tr("Usage: mms next [sync]");
    return;
  }
  bool avail = false;
  std::vector<mms::processing_data> data_list;
  bool force_sync = false;
  uint32_t choice = 0;
  {
    LOCK_IDLE_SCOPE();
    if ((args.size() == 1) && (args[0] == "sync"))
    {
      // Force the MMS to process any waiting sync info although on its own it would just ignore
      // those messages because no need to process them can be seen
      force_sync = true;
    }
    string wait_reason;
    {
      avail = ms.get_processable_messages(get_multisig_wallet_state(), force_sync, data_list, wait_reason);
    }
    if (avail)
    {
      avail = choose_mms_processing(data_list, choice);
    }
    else if (!wait_reason.empty())
    {
      message_writer() << tr("No next step: ") << wait_reason;
    }
  }
  if (avail)
  {
    mms::processing_data data = data_list[choice];
    bool command_successful = false;
    switch(data.processing)
    {
    case mms::message_processing::prepare_multisig:
      message_writer() << tr("prepare_multisig");
      command_successful = prepare_multisig_main(std::vector<std::string>(), true);
      break;

    case mms::message_processing::make_multisig:
    {
      message_writer() << tr("make_multisig");
      size_t number_of_key_sets = data.message_ids.size();
      std::vector<std::string> sig_args(number_of_key_sets + 1);
      sig_args[0] = std::to_string(ms.get_num_required_signers());
      for (size_t i = 0; i < number_of_key_sets; ++i)
      {
        mms::message m = ms.get_message_by_id(data.message_ids[i]);
        sig_args[i+1] = m.content;
      }
      command_successful = make_multisig_main(sig_args, true);
      break;
    }

    case mms::message_processing::exchange_multisig_keys:
    {
      message_writer() << tr("exchange_multisig_keys");
      size_t number_of_key_sets = data.message_ids.size();
      // Other than "make_multisig" only the key sets as parameters, no num_required_signers
      std::vector<std::string> sig_args(number_of_key_sets);
      for (size_t i = 0; i < number_of_key_sets; ++i)
      {
        mms::message m = ms.get_message_by_id(data.message_ids[i]);
        sig_args[i] = m.content;
      }
      command_successful = exchange_multisig_keys_main(sig_args, true);
      break;
    }

    case mms::message_processing::create_sync_data:
    {
      message_writer() << tr("export_multisig_info");
      std::vector<std::string> export_args;
      export_args.push_back("MMS");  // dummy filename
      command_successful = export_multisig_main(export_args, true);
      break;
    }

    case mms::message_processing::process_sync_data:
    {
      message_writer() << tr("import_multisig_info");
      std::vector<std::string> import_args;
      for (size_t i = 0; i < data.message_ids.size(); ++i)
      {
        mms::message m = ms.get_message_by_id(data.message_ids[i]);
        import_args.push_back(m.content);
      }
      command_successful = import_multisig_main(import_args, true);
      break;
    }

    case mms::message_processing::sign_tx:
    {
      message_writer() << tr("sign_multisig");
      std::vector<std::string> sign_args;
      mms::message m = ms.get_message_by_id(data.message_ids[0]);
      sign_args.push_back(m.content);
      command_successful = sign_multisig_main(sign_args, true);
      break;
    }

    case mms::message_processing::submit_tx:
    {
      message_writer() << tr("submit_multisig");
      std::vector<std::string> submit_args;
      mms::message m = ms.get_message_by_id(data.message_ids[0]);
      submit_args.push_back(m.content);
      command_successful = submit_multisig_main(submit_args, true);
      break;
    }

    case mms::message_processing::send_tx:
    {
      message_writer() << tr("Send tx");
      mms::message m = ms.get_message_by_id(data.message_ids[0]);
      LOCK_IDLE_SCOPE();
      ms.add_message(get_multisig_wallet_state(), data.receiving_signer_index, m.type, mms::message_direction::out,
                     m.content);
      command_successful = true;
      break;
    }

    case mms::message_processing::process_signer_config:
    {
      message_writer() << tr("Process signer config");
      LOCK_IDLE_SCOPE();
      mms::message m = ms.get_message_by_id(data.message_ids[0]);
      mms::authorized_signer me = ms.get_signer(0);
      mms::multisig_wallet_state state = get_multisig_wallet_state();
      if (!me.auto_config_running)
      {
        // If no auto-config is running, the config sent may be unsolicited or problematic
        // so show what arrived and ask for confirmation before taking it in
        std::vector<mms::authorized_signer> signers;
        ms.unpack_signer_config(state, m.content, signers);
        list_signers(signers);
        if (!user_confirms(tr("Replace current signer config with the one displayed above?")))
        {
          break;
        }
      }
      ms.process_signer_config(state, m.content);
      ms.stop_auto_config();
      list_signers(ms.get_all_signers());
      command_successful = true;
      break;
    }

    case mms::message_processing::process_auto_config_data:
    {
      message_writer() << tr("Process auto config data");
      LOCK_IDLE_SCOPE();
      for (size_t i = 0; i < data.message_ids.size(); ++i)
      {
        ms.process_auto_config_data_message(data.message_ids[i]);
      }
      ms.stop_auto_config();
      list_signers(ms.get_all_signers());
      add_signer_config_messages();
      command_successful = true;
      break;
    }

    default:
      message_writer() << tr("Nothing ready to process");
      break;
    }

    if (command_successful)
    {
      {
        LOCK_IDLE_SCOPE();
        ms.set_messages_processed(data);
        ask_send_all_ready_messages();
      }
    }
  }
}

void simple_wallet::mms_sync(const std::vector<std::string> &args)
{
  mms::message_store& ms = m_wallet->get_message_store();
  if (args.size() != 0)
  {
    fail_msg_writer() << tr("Usage: mms sync");
    return;
  }
  // Force the start of a new sync round, for exceptional cases where something went wrong
  // Can e.g. solve the problem "This signature was made with stale data" after trying to
  // create 2 transactions in a row somehow
  // Code is identical to the code for 'message_processing::create_sync_data'
  message_writer() << tr("export_multisig_info");
  std::vector<std::string> export_args;
  export_args.push_back("MMS");  // dummy filename
  export_multisig_main(export_args, true);
  ask_send_all_ready_messages();
}

void simple_wallet::mms_transfer(const std::vector<std::string> &args)
{
  // It's too complicated to check any arguments here, just let 'transfer_main' do the whole job
  transfer_main(Transfer, args, true);
}

void simple_wallet::mms_delete(const std::vector<std::string> &args)
{
  if (args.size() != 1)
  {
    fail_msg_writer() << tr("Usage: mms delete (<message_id> | all)");
    return;
  }
  LOCK_IDLE_SCOPE();
  mms::message_store& ms = m_wallet->get_message_store();
  if (args[0] == "all")
  {
    if (user_confirms(tr("Delete all messages?")))
    {
      ms.delete_all_messages();
    }
  }
  else
  {
    mms::message m;
    bool valid_id = get_message_from_arg(args[0], m);
    if (valid_id)
    {
      // If only a single message and not all delete even if unsent / unprocessed
      ms.delete_message(m.id);
    }
  }
}

void simple_wallet::mms_send(const std::vector<std::string> &args)
{
  if (args.size() == 0)
  {
    ask_send_all_ready_messages();
    return;
  }
  else if (args.size() != 1)
  {
    fail_msg_writer() << tr("Usage: mms send [<message_id>]");
    return;
  }
  LOCK_IDLE_SCOPE();
  mms::message_store& ms = m_wallet->get_message_store();
  mms::message m;
  bool valid_id = get_message_from_arg(args[0], m);
  if (valid_id)
  {
    ms.send_message(get_multisig_wallet_state(), m.id);
  }
}

void simple_wallet::mms_receive(const std::vector<std::string> &args)
{
  if (args.size() != 0)
  {
    fail_msg_writer() << tr("Usage: mms receive");
    return;
  }
  std::vector<mms::message> new_messages;
  LOCK_IDLE_SCOPE();
  mms::message_store& ms = m_wallet->get_message_store();
  bool avail = ms.check_for_messages(get_multisig_wallet_state(), new_messages);
  if (avail)
  {
    list_mms_messages(new_messages);
  }
}

void simple_wallet::mms_export(const std::vector<std::string> &args)
{
  if (args.size() != 1)
  {
    fail_msg_writer() << tr("Usage: mms export <message_id>");
    return;
  }
  LOCK_IDLE_SCOPE();
  mms::message_store& ms = m_wallet->get_message_store();
  mms::message m;
  bool valid_id = get_message_from_arg(args[0], m);
  if (valid_id)
  {
    const std::string filename = "mms_message_content";
    if (epee::file_io_utils::save_string_to_file(filename, m.content))
    {
      success_msg_writer() << tr("Message content saved to: ") << filename;
    }
    else
    {
      fail_msg_writer() << tr("Failed to to save message content");
    }
  }
}

void simple_wallet::mms_note(const std::vector<std::string> &args)
{
  mms::message_store& ms = m_wallet->get_message_store();
  if (args.size() == 0)
  {
    LOCK_IDLE_SCOPE();
    const std::vector<mms::message> &messages = ms.get_all_messages();
    for (size_t i = 0; i < messages.size(); ++i)
    {
      const mms::message &m = messages[i];
      if ((m.type == mms::message_type::note) && (m.state == mms::message_state::waiting))
      {
        show_message(m);
      }
    }
    return;
  }
  if (args.size() < 2)
  {
    fail_msg_writer() << tr("Usage: mms note [<label> <text>]");
    return;
  }
  uint32_t signer_index;
  bool found = ms.get_signer_index_by_label(args[0], signer_index);
  if (!found)
  {
    fail_msg_writer() << tr("No signer found with label ") << args[0];
    return;
  }
  std::string note = "";
  for (size_t n = 1; n < args.size(); ++n)
  {
    if (n > 1)
    {
      note += " ";
    }
    note += args[n];
  }
  LOCK_IDLE_SCOPE();
  ms.add_message(get_multisig_wallet_state(), signer_index, mms::message_type::note,
                 mms::message_direction::out, note);
  ask_send_all_ready_messages();
}

void simple_wallet::mms_show(const std::vector<std::string> &args)
{
  if (args.size() != 1)
  {
    fail_msg_writer() << tr("Usage: mms show <message_id>");
    return;
  }
  LOCK_IDLE_SCOPE();
  mms::message_store& ms = m_wallet->get_message_store();
  mms::message m;
  bool valid_id = get_message_from_arg(args[0], m);
  if (valid_id)
  {
    show_message(m);
  }
}

void simple_wallet::mms_set(const std::vector<std::string> &args)
{
  bool set = args.size() == 2;
  bool query = args.size() == 1;
  if (!set && !query)
  {
    fail_msg_writer() << tr("Usage: mms set <option_name> [<option_value>]");
    return;
  }
  mms::message_store& ms = m_wallet->get_message_store();
  LOCK_IDLE_SCOPE();
  if (args[0] == "auto-send")
  {
    if (set)
    {
      bool result;
      bool ok = parse_bool(args[1], result);
      if (ok)
      {
        ms.set_auto_send(result);
      }
      else
      {
        fail_msg_writer() << tr("Wrong option value");
      }
    }
    else
    {
      message_writer() << (ms.get_auto_send() ? tr("Auto-send is on") : tr("Auto-send is off"));
    }
  }
  else
  {
    fail_msg_writer() << tr("Unknown option");
  }
}

void simple_wallet::mms_help(const std::vector<std::string> &args)
{
  if (args.size() > 1)
  {
    fail_msg_writer() << tr("Usage: mms help [<subcommand>]");
    return;
  }
  std::vector<std::string> help_args;
  help_args.push_back("mms");
  if (args.size() == 1)
  {
    help_args.push_back(args[0]);
  }
  help(help_args);
}

void simple_wallet::mms_send_signer_config(const std::vector<std::string> &args)
{
  if (args.size() != 0)
  {
    fail_msg_writer() << tr("Usage: mms send_signer_config");
    return;
  }
  mms::message_store& ms = m_wallet->get_message_store();
  if (!ms.signer_config_complete())
  {
    fail_msg_writer() << tr("Signer config not yet complete");
    return;
  }
  LOCK_IDLE_SCOPE();
  add_signer_config_messages();
  ask_send_all_ready_messages();
}

void simple_wallet::mms_start_auto_config(const std::vector<std::string> &args)
{
  mms::message_store& ms = m_wallet->get_message_store();
  uint32_t other_signers = ms.get_num_authorized_signers() - 1;
  size_t args_size = args.size();
  if ((args_size != 0) && (args_size != other_signers))
  {
    fail_msg_writer() << tr("Usage: mms start_auto_config [<label> <label> ...]");
    return;
  }
  if ((args_size == 0) && !ms.signer_labels_complete())
  {
    fail_msg_writer() << tr("There are signers without a label set. Complete labels before auto-config or specify them as parameters here.");
    return;
  }
  mms::authorized_signer me = ms.get_signer(0);
  if (me.auto_config_running)
  {
    if (!user_confirms(tr("Auto-config is already running. Cancel and restart?")))
    {
      return;
    }
  }
  LOCK_IDLE_SCOPE();
  mms::multisig_wallet_state state = get_multisig_wallet_state();
  if (args_size != 0)
  {
    // Set (or overwrite) all the labels except "me" from the arguments
    for (uint32_t i = 1; i < (other_signers + 1); ++i)
    {
      ms.set_signer(state, i, args[i - 1], boost::none, boost::none);
    }
  }
  ms.start_auto_config(state);
  // List the signers to show the generated auto-config tokens
  list_signers(ms.get_all_signers());
}

void simple_wallet::mms_stop_auto_config(const std::vector<std::string> &args)
{
  if (args.size() != 0)
  {
    fail_msg_writer() << tr("Usage: mms stop_auto_config");
    return;
  }
  if (!user_confirms(tr("Delete any auto-config tokens and stop auto-config?")))
  {
    return;
  }
  mms::message_store& ms = m_wallet->get_message_store();
  LOCK_IDLE_SCOPE();
  ms.stop_auto_config();
}

void simple_wallet::mms_auto_config(const std::vector<std::string> &args)
{
  if (args.size() != 1)
  {
    fail_msg_writer() << tr("Usage: mms auto_config <auto_config_token>");
    return;
  }
  mms::message_store& ms = m_wallet->get_message_store();
  std::string adjusted_token;
  if (!ms.check_auto_config_token(args[0], adjusted_token))
  {
    fail_msg_writer() << tr("Invalid auto-config token");
    return;
  }
  mms::authorized_signer me = ms.get_signer(0);
  if (me.auto_config_running)
  {
    if (!user_confirms(tr("Auto-config already running. Cancel and restart?")))
    {
      return;
    }
  }
  LOCK_IDLE_SCOPE();
  ms.add_auto_config_data_message(get_multisig_wallet_state(), adjusted_token);
  ask_send_all_ready_messages();
}

bool simple_wallet::mms(const std::vector<std::string> &args)
{
  try
  {
    mms::message_store& ms = m_wallet->get_message_store();
    if (args.size() == 0)
    {
      mms_info(args);
      return true;
    }

    const std::string &sub_command = args[0];
    std::vector<std::string> mms_args = args;
    mms_args.erase(mms_args.begin());

    if (sub_command == "init")
    {
      mms_init(mms_args);
      return true;
    }
    if (!ms.get_active())
    {
      fail_msg_writer() << tr("The MMS is not active. Activate using the \"mms init\" command");
      return true;
    }
    else if (sub_command == "info")
    {
      mms_info(mms_args);
    }
    else if (sub_command == "signer")
    {
      mms_signer(mms_args);
    }
    else if (sub_command == "list")
    {
      mms_list(mms_args);
    }
    else if (sub_command == "next")
    {
      mms_next(mms_args);
    }
    else if (sub_command == "sync")
    {
      mms_sync(mms_args);
    }
    else if (sub_command == "transfer")
    {
      mms_transfer(mms_args);
    }
    else if (sub_command == "delete")
    {
      mms_delete(mms_args);
    }
    else if (sub_command == "send")
    {
      mms_send(mms_args);
    }
    else if (sub_command == "receive")
    {
      mms_receive(mms_args);
    }
    else if (sub_command == "export")
    {
      mms_export(mms_args);
    }
    else if (sub_command == "note")
    {
      mms_note(mms_args);
    }
    else if (sub_command == "show")
    {
      mms_show(mms_args);
    }
    else if (sub_command == "set")
    {
      mms_set(mms_args);
    }
    else if (sub_command == "help")
    {
      mms_help(mms_args);
    }
    else if (sub_command == "send_signer_config")
    {
      mms_send_signer_config(mms_args);
    }
    else if (sub_command == "start_auto_config")
    {
      mms_start_auto_config(mms_args);
    }
    else if (sub_command == "stop_auto_config")
    {
      mms_stop_auto_config(mms_args);
    }
    else if (sub_command == "auto_config")
    {
      mms_auto_config(mms_args);
    }
    else
    {
      fail_msg_writer() << tr("Invalid MMS subcommand");
    }
  }
  catch (const tools::error::no_connection_to_daemon &e)
  {
    fail_msg_writer() << tr("Error in MMS command: ") << e.what() << " " << e.request();
  }
  catch (const std::exception &e)
  {
    fail_msg_writer() << tr("Error in MMS command: ") << e.what();
    PRINT_USAGE(USAGE_MMS);
    return true;
  }
  return true;
}
// End MMS ------------------------------------------------------------------------------------------------<|MERGE_RESOLUTION|>--- conflicted
+++ resolved
@@ -6003,15 +6003,9 @@
       local_args.erase(local_args.begin());
     }
 
-<<<<<<< HEAD
-#if !defined(LOKI_ENABLE_INTEGRATION_TEST_HOOKS) // NOTE: Allow us to issue commands like exit when integration testing, by not disabling cmd_handler in stop()
-    stop();
-#endif
-=======
     if (local_args.size() > 0 && parse_priority(local_args[0], priority))
       local_args.erase(local_args.begin());
     priority = m_wallet->adjust_priority(priority);
->>>>>>> e6793fa4
 
     if (local_args.size() < 2)
     {
