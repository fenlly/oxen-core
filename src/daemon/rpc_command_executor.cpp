--- conflicted
+++ resolved
@@ -698,7 +698,7 @@
   return true;
 }
 
-bool rpc_command_executor::print_blockchain_info(uint64_t start_block_index, uint64_t end_block_index) {
+bool rpc_command_executor::print_blockchain_info(int64_t start_block_index, uint64_t end_block_index) {
   GET_BLOCK_HEADERS_RANGE::request req{};
   GET_BLOCK_HEADERS_RANGE::response res{};
 
@@ -1777,7 +1777,6 @@
         if (b_remaining == a_remaining)
           return b->portions_for_operator < a->portions_for_operator;
 
-<<<<<<< HEAD
         return b_remaining < a_remaining;
     });
 
@@ -1785,17 +1784,6 @@
         return std::make_tuple(a->last_reward_block_height, a->last_reward_transaction_index, a->service_node_pubkey)
              < std::make_tuple(b->last_reward_block_height, b->last_reward_transaction_index, b->service_node_pubkey);
     });
-=======
-bool t_rpc_command_executor::flush_cache(bool bad_txs, bool bad_blocks)
-{
-    cryptonote::COMMAND_RPC_FLUSH_CACHE::request req;
-    cryptonote::COMMAND_RPC_FLUSH_CACHE::response res;
-    std::string fail_message = "Unsuccessful";
-    epee::json_rpc::error error_resp;
-
-    req.bad_txs = bad_txs;
-    req.bad_blocks = bad_blocks;
->>>>>>> 5e492c4c
 
     if (req.include_json)
     {
@@ -1851,10 +1839,15 @@
     return true;
 }
 
-bool rpc_command_executor::flush_cache(bool bad_txs)
+bool rpc_command_executor::flush_cache(bool bad_txs, bool bad_blocks)
 {
   FLUSH_CACHE::response res{};
-  return invoke<FLUSH_CACHE>(FLUSH_CACHE::request{bad_txs}, res, "Failed to flush TX cache");
+  FLUSH_CACHE::request req{};
+  req.bad_txs    = bad_txs;
+  req.bad_blocks = bad_blocks;
+  if (!invoke<FLUSH_CACHE>(std::move(req), res, "Failed to flush TX cache"))
+      return false;
+  return true;
 }
 
 bool rpc_command_executor::print_sn_status(std::vector<std::string> args)
