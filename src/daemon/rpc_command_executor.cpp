// Copyright (c) 2018-2020, The Loki Project
// Copyright (c) 2014-2019, The Monero Project
//
// All rights reserved.
//
// Redistribution and use in source and binary forms, with or without modification, are
// permitted provided that the following conditions are met:
//
// 1. Redistributions of source code must retain the above copyright notice, this list of
//    conditions and the following disclaimer.
//
// 2. Redistributions in binary form must reproduce the above copyright notice, this list
//    of conditions and the following disclaimer in the documentation and/or other
//    materials provided with the distribution.
//
// 3. Neither the name of the copyright holder nor the names of its contributors may be
//    used to endorse or promote products derived from this software without specific
//    prior written permission.
//
// THIS SOFTWARE IS PROVIDED BY THE COPYRIGHT HOLDERS AND CONTRIBUTORS "AS IS" AND ANY
// EXPRESS OR IMPLIED WARRANTIES, INCLUDING, BUT NOT LIMITED TO, THE IMPLIED WARRANTIES OF
// MERCHANTABILITY AND FITNESS FOR A PARTICULAR PURPOSE ARE DISCLAIMED. IN NO EVENT SHALL
// THE COPYRIGHT HOLDER OR CONTRIBUTORS BE LIABLE FOR ANY DIRECT, INDIRECT, INCIDENTAL,
// SPECIAL, EXEMPLARY, OR CONSEQUENTIAL DAMAGES (INCLUDING, BUT NOT LIMITED TO,
// PROCUREMENT OF SUBSTITUTE GOODS OR SERVICES; LOSS OF USE, DATA, OR PROFITS; OR BUSINESS
// INTERRUPTION) HOWEVER CAUSED AND ON ANY THEORY OF LIABILITY, WHETHER IN CONTRACT,
// STRICT LIABILITY, OR TORT (INCLUDING NEGLIGENCE OR OTHERWISE) ARISING IN ANY WAY OUT OF
// THE USE OF THIS SOFTWARE, EVEN IF ADVISED OF THE POSSIBILITY OF SUCH DAMAGE.
//
// Parts of this file are originally copyright (c) 2012-2013 The Cryptonote developers

#include "string_tools.h"
#include "common/password.h"
#include "common/scoped_message_writer.h"
#include "common/pruning.h"
#include "daemon/rpc_command_executor.h"
#include "int-util.h"
#include "rpc/core_rpc_server_commands_defs.h"
#include "cryptonote_core/cryptonote_core.h"
#include "cryptonote_core/service_node_rules.h"
#include "cryptonote_basic/hardfork.h"
#include "checkpoints/checkpoints.h"
#include <boost/format.hpp>

#include "common/loki_integration_test_hooks.h"

#include <boost/format.hpp>

#include <fstream>
#include <ctime>
#include <string>
#include <numeric>
#include <stack>

#undef LOKI_DEFAULT_LOG_CATEGORY
#define LOKI_DEFAULT_LOG_CATEGORY "daemon"

using namespace cryptonote::rpc;

namespace daemonize {

namespace {
  enum class input_line_result { yes, no, cancel, back, };

  std::string input_line(std::string const &prompt)
  {
    std::cout << prompt << std::flush;
    std::string result;
#if defined (LOKI_ENABLE_INTEGRATION_TEST_HOOKS)
    integration_test::write_buffered_stdout();
    result = integration_test::read_from_pipe();
#else
    rdln::suspend_readline pause_readline;
    std::cin >> result;
#endif

    return result;
  }

  input_line_result input_line_yes_no_back_cancel(char const *msg)
  {
    std::string prompt = std::string(msg);
    prompt += " (Y/Yes/N/No/B/Back/C/Cancel): ";
    std::string input = input_line(prompt);

    if (command_line::is_yes(input))  return input_line_result::yes;
    if (command_line::is_no(input))   return input_line_result::no;
    if (command_line::is_back(input)) return input_line_result::back;
    return input_line_result::cancel;
  }

  input_line_result input_line_yes_no_cancel(char const *msg)
  {
    std::string prompt = msg;
    prompt += " (Y/Yes/N/No/C/Cancel): ";
    std::string input = input_line(prompt);

    if (command_line::is_yes(input)) return input_line_result::yes;
    if (command_line::is_no(input))  return input_line_result::no;
    return input_line_result::cancel;
  }


  input_line_result input_line_back_cancel_get_input(char const *msg, std::string &input)
  {
    std::string prompt = msg;
    prompt += " (B/Back/C/Cancel): ";
    input   = input_line(prompt);

    if (command_line::is_back(input))   return input_line_result::back;
    if (command_line::is_cancel(input)) return input_line_result::cancel;
    return input_line_result::yes;
  }

  const char *get_address_type_name(epee::net_utils::address_type address_type)
  {
    switch (address_type)
    {
      default:
      case epee::net_utils::address_type::invalid: return "invalid";
      case epee::net_utils::address_type::ipv4: return "IPv4";
      case epee::net_utils::address_type::ipv6: return "IPv6";
      case epee::net_utils::address_type::i2p: return "I2P";
      case epee::net_utils::address_type::tor: return "Tor";
    }
  }

  void print_peer(std::string const & prefix, GET_PEER_LIST::peer const & peer, bool pruned_only, bool publicrpc_only)
  {
    if (pruned_only && peer.pruning_seed == 0)
      return;
    if (publicrpc_only && peer.rpc_port == 0)
      return;

    time_t now = std::time(nullptr);
    time_t last_seen = static_cast<time_t>(peer.last_seen);

    std::string elapsed = peer.last_seen == 0 ? "never" : epee::misc_utils::get_time_interval_string(now - last_seen);
    std::string id_str = epee::string_tools::pad_string(epee::string_tools::to_string_hex(peer.id), 16, '0', true);
    std::string port_str;
    epee::string_tools::xtype_to_string(peer.port, port_str);
    std::string addr_str = peer.host + ":" + port_str;
    std::string rpc_port = peer.rpc_port ? std::to_string(peer.rpc_port) : "-";
    std::string pruning_seed = epee::string_tools::to_string_hex(peer.pruning_seed);
    tools::msg_writer() << boost::format("%-10s %-25s %-25s %-5s %-4s %s") % prefix % id_str % addr_str % rpc_port % pruning_seed % elapsed;
  }

  void print_block_header(block_header_response const & header)
  {
    tools::success_msg_writer()
<<<<<<< HEAD
      << "timestamp: " << boost::lexical_cast<std::string>(header.timestamp) << " (" << tools::get_human_readable_timestamp(header.timestamp) << ")" << "\n"
      << "previous hash: " << header.prev_hash << "\n"
      << "nonce: " << boost::lexical_cast<std::string>(header.nonce) << "\n"
      << "is orphan: " << header.orphan_status << "\n"
      << "height: " << boost::lexical_cast<std::string>(header.height) << "\n"
      << "depth: " << boost::lexical_cast<std::string>(header.depth) << "\n"
      << "hash: " << header.hash << "\n"
      << "difficulty: " << boost::lexical_cast<std::string>(header.difficulty) << "\n"
      << "cumulative_difficulty: " << boost::lexical_cast<std::string>(header.cumulative_difficulty) << "\n"
      << "POW hash: " << header.pow_hash << "\n"
      << "block size: " << header.block_size << "\n"
      << "block weight: " << header.block_weight << "\n"
      << "long term weight: " << header.long_term_weight << "\n"
      << "num txes: " << header.num_txes << "\n"
      << "reward: " << cryptonote::print_money(header.reward) << "\n"
      << "miner reward: " << cryptonote::print_money(header.miner_reward) << "\n"
      << "service node winner: " << header.service_node_winner << std::endl;
  }

  std::string get_human_time_ago(time_t t, time_t now, bool abbreviate = false)
=======
      << "timestamp: " << boost::lexical_cast<std::string>(header.timestamp) << " (" << tools::get_human_readable_timestamp(header.timestamp) << ")" << std::endl
      << "previous hash: " << header.prev_hash << std::endl
      << "nonce: " << boost::lexical_cast<std::string>(header.nonce) << std::endl
      << "is orphan: " << header.orphan_status << std::endl
      << "height: " << boost::lexical_cast<std::string>(header.height) << std::endl
      << "depth: " << boost::lexical_cast<std::string>(header.depth) << std::endl
      << "hash: " << header.hash << std::endl
      << "difficulty: " << header.wide_difficulty << std::endl
      << "cumulative difficulty: " << header.wide_cumulative_difficulty << std::endl
      << "POW hash: " << header.pow_hash << std::endl
      << "block size: " << header.block_size << std::endl
      << "block weight: " << header.block_weight << std::endl
      << "long term weight: " << header.long_term_weight << std::endl
      << "num txes: " << header.num_txes << std::endl
      << "reward: " << cryptonote::print_money(header.reward) << std::endl
      << "miner tx hash: " << header.miner_tx_hash;
  }

  std::string get_human_time_ago(time_t t, time_t now)
>>>>>>> f6da34c0
  {
    if (t == now)
      return "now";
    time_t dt = t > now ? t - now : now - t;
    std::string s;
    if (dt < 90)
      s = boost::lexical_cast<std::string>(dt) + (abbreviate ? "sec" : dt == 1 ? " second" : " seconds");
    else if (dt < 90 * 60)
      s = (boost::format(abbreviate ? "%.1fmin" : "%.1f minutes") % ((float)dt/60)).str();
    else if (dt < 36 * 3600)
      s = (boost::format(abbreviate ? "%.1fhr" : "%.1f hours") % ((float)dt/3600)).str();
    else
      s = (boost::format("%.1f days") % ((float)dt/(3600*24))).str();
    if (abbreviate) {
        if (t > now)
            return s + " (in fut.)";
        return s;
    }
    return s + " " + (t > now ? "in the future" : "ago");
  }

  char const *get_date_time(time_t t)
  {
    static char buf[128];
    buf[0] = 0;

    struct tm tm;
    epee::misc_utils::get_gmt_time(t, tm);
    strftime(buf, sizeof(buf), "%Y-%m-%d %I:%M:%S %p UTC", &tm);
    return buf;
  }

  std::string get_time_hms(time_t t)
  {
    unsigned int hours, minutes, seconds;
    char buffer[24];
    hours = t / 3600;
    t %= 3600;
    minutes = t / 60;
    t %= 60;
    seconds = t;
    snprintf(buffer, sizeof(buffer), "%02u:%02u:%02u", hours, minutes, seconds);
    return std::string(buffer);
  }
}

rpc_command_executor::rpc_command_executor(
    uint32_t ip
  , uint16_t port
  , const boost::optional<tools::login>& login
  , const epee::net_utils::ssl_options_t& ssl_options
  )
{
  boost::optional<epee::net_utils::http::login> http_login{};
  if (login)
    http_login.emplace(login->username, login->password.password());
  m_rpc_client = std::make_unique<tools::t_rpc_client>(ip, port, std::move(http_login), ssl_options);
}

bool rpc_command_executor::print_checkpoints(uint64_t start_height, uint64_t end_height, bool print_json)
{
  GET_CHECKPOINTS::request  req{start_height, end_height};
  if (req.start_height == GET_CHECKPOINTS::HEIGHT_SENTINEL_VALUE &&
      req.end_height   == GET_CHECKPOINTS::HEIGHT_SENTINEL_VALUE)
  {
    req.count = GET_CHECKPOINTS::NUM_CHECKPOINTS_TO_QUERY_BY_DEFAULT;
  }
  else if (req.start_height == GET_CHECKPOINTS::HEIGHT_SENTINEL_VALUE ||
           req.end_height   == GET_CHECKPOINTS::HEIGHT_SENTINEL_VALUE)
  {
    req.count = 1;
  }
  // Otherwise, neither heights are set to HEIGHT_SENTINEL_VALUE, so get all the checkpoints between start and end

  GET_CHECKPOINTS::response res{};
  if (!invoke<GET_CHECKPOINTS>(std::move(req), res, "Failed to query blockchain checkpoints"))
    return false;

  std::string entry;
  if (print_json) entry.append("{\n\"checkpoints\": [");
  for (size_t i = 0; i < res.checkpoints.size(); i++)
  {
    GET_CHECKPOINTS::checkpoint_serialized &checkpoint = res.checkpoints[i];
    if (print_json)
    {
      entry.append("\n");
      entry.append(epee::serialization::store_t_to_json(checkpoint));
      entry.append(",\n");
    }
    else
    {
      entry.append("[");
      entry.append(std::to_string(i));
      entry.append("]");

      entry.append(" Type: ");
      entry.append(checkpoint.type);

      entry.append(" Height: ");
      entry.append(std::to_string(checkpoint.height));

      entry.append(" Hash: ");
      entry.append(checkpoint.block_hash);
      entry.append("\n");
    }
  }

  if (print_json)
  {
    entry.append("]\n}");
  }
  else
  {
    if (entry.empty())
      entry.append("No Checkpoints");
  }

  tools::success_msg_writer() << entry;
  return true;
}

bool rpc_command_executor::print_sn_state_changes(uint64_t start_height, uint64_t end_height)
{
  GET_SN_STATE_CHANGES::request  req{};
  GET_SN_STATE_CHANGES::response res{};

  req.start_height = start_height;
  req.end_height   = end_height;

  if (!invoke<GET_SN_STATE_CHANGES>(std::move(req), res, "Failed to query service nodes state changes"))
    return false;

  std::stringstream output;

  output << "Service Node State Changes (blocks " << res.start_height << "-" << res.end_height << ")" << std::endl;
  output << " Recommissions:\t\t" << res.total_recommission << std::endl;
  output << " Unlocks:\t\t" << res.total_unlock << std::endl;
  output << " Decommissions:\t\t" << res.total_decommission << std::endl;
  output << " Deregistrations:\t" << res.total_deregister << std::endl;
  output << " IP change penalties:\t" << res.total_ip_change_penalty << std::endl;

  tools::success_msg_writer() << output.str();
  return true;
}

bool rpc_command_executor::print_peer_list(bool white, bool gray, size_t limit, bool pruned_only, bool publicrpc_only) {
  GET_PEER_LIST::response res{};

  if (!invoke<GET_PEER_LIST>({}, res, "Couldn't retrieve peer list"))
    return false;

  if (white)
  {
    auto peer = res.white_list.cbegin();
    const auto end = limit ? peer + std::min(limit, res.white_list.size()) : res.white_list.cend();
    for (; peer != end; ++peer)
    {
      print_peer("white", *peer, pruned_only, publicrpc_only);
    }
  }

  if (gray)
  {
    auto peer = res.gray_list.cbegin();
    const auto end = limit ? peer + std::min(limit, res.gray_list.size()) : res.gray_list.cend();
    for (; peer != end; ++peer)
    {
      print_peer("gray", *peer, pruned_only, publicrpc_only);
    }
  }

  return true;
}

bool rpc_command_executor::print_peer_list_stats() {
  GET_PEER_LIST::response res{};

  if (!invoke<GET_PEER_LIST>({}, res, "Couldn't retrieve peer list"))
    return false;

  tools::msg_writer()
    << "White list size: " << res.white_list.size() << "/" << P2P_LOCAL_WHITE_PEERLIST_LIMIT << " (" << res.white_list.size() *  100.0 / P2P_LOCAL_WHITE_PEERLIST_LIMIT << "%)" << std::endl
    << "Gray list size: " << res.gray_list.size() << "/" << P2P_LOCAL_GRAY_PEERLIST_LIMIT << " (" << res.gray_list.size() *  100.0 / P2P_LOCAL_GRAY_PEERLIST_LIMIT << "%)";

  return true;
}

bool rpc_command_executor::save_blockchain() {
  SAVE_BC::response res{};

  if (!invoke<SAVE_BC>({}, res, "Couldn't save blockchain"))
    return false;

  tools::success_msg_writer() << "Blockchain saved";

  return true;
}

bool rpc_command_executor::show_hash_rate() {
  SET_LOG_HASH_RATE::request req{};
  SET_LOG_HASH_RATE::response res{};
  req.visible = true;

  if (!invoke<SET_LOG_HASH_RATE>(std::move(req), res, "Couldn't enable hash rate logging"))
    return false;

  tools::success_msg_writer() << "Hash rate logging is on";

  return true;
}

bool rpc_command_executor::hide_hash_rate() {
  SET_LOG_HASH_RATE::request req{};
  SET_LOG_HASH_RATE::response res{};
  req.visible = false;

  if (!invoke<SET_LOG_HASH_RATE>(std::move(req), res, "Couldn't disable hash rate logging"))
    return false;

  tools::success_msg_writer() << "Hash rate logging is off";

  return true;
}

bool rpc_command_executor::show_difficulty() {
  GET_INFO::response res{};
  if (!invoke<GET_INFO>({}, res, "Failed to get node info"))
    return false;

  tools::success_msg_writer() <<   "BH: " << res.height
                              << ", TH: " << res.top_block_hash
                              << ", DIFF: " << res.difficulty
                              << ", CUM_DIFF: " << res.cumulative_difficulty
                              << ", HR: " << res.difficulty / res.target << " H/s";

  return true;
}

static std::string get_mining_speed(uint64_t hr)
{
  if (hr>1e9) return (boost::format("%.2f GH/s") % (hr/1e9)).str();
  if (hr>1e6) return (boost::format("%.2f MH/s") % (hr/1e6)).str();
  if (hr>1e3) return (boost::format("%.2f kH/s") % (hr/1e3)).str();
  return (boost::format("%.0f H/s") % hr).str();
}

static std::string get_fork_extra_info(uint64_t t, uint64_t now, uint64_t block_time)
{
  uint64_t blocks_per_day = 86400 / block_time;

  if (t == now)
    return " (forking now)";

  if (t > now)
  {
    uint64_t dblocks = t - now;
    if (dblocks <= 30)
      return (boost::format(" (next fork in %u blocks)") % (unsigned)dblocks).str();
    if (dblocks <= blocks_per_day / 2)
      return (boost::format(" (next fork in %.1f hours)") % (dblocks / (float)(blocks_per_day / 24))).str();
    if (dblocks <= blocks_per_day * 30)
      return (boost::format(" (next fork in %.1f days)") % (dblocks / (float)blocks_per_day)).str();
    return "";
  }
  return "";
}

static float get_sync_percentage(uint64_t height, uint64_t target_height)
{
  target_height = target_height ? target_height < height ? height : target_height : height;
  float pc = 100.0f * height / target_height;
  if (height < target_height && pc > 99.9f)
    return 99.9f; // to avoid 100% when not fully synced
  return pc;
}
static float get_sync_percentage(const GET_INFO::response &ires)
{
  return get_sync_percentage(ires.height, ires.target_height);
}

bool rpc_command_executor::show_status() {
  GET_INFO::response ires{};
  HARD_FORK_INFO::request hfreq{};
  HARD_FORK_INFO::response hfres{};
  MINING_STATUS::response mres{};
  bool has_mining_info = true;

  hfreq.version = 0;
  bool mining_busy = false;
  if (!invoke<GET_INFO>({}, ires, "Failed to get node info") ||
      !invoke<HARD_FORK_INFO>(std::move(hfreq), hfres, "Failed to retrieve hard fork info"))
    return false;
  has_mining_info = invoke<MINING_STATUS>({}, mres, "Failed to retrieve mining info", false);
  // FIXME: make sure this fails elegantly (i.e. just setting has_mining_info to false) with a
  // restricted RPC connection
  if (has_mining_info) {
    if (mres.status == STATUS_BUSY)
      mining_busy = true;
    else if (mres.status != STATUS_OK) {
      tools::fail_msg_writer() << "Failed to retrieve mining info";
      return false;
    }
  }

  std::string my_sn_key;
  int64_t my_decomm_remaining = 0;
  uint64_t my_sn_last_uptime = 0;
  bool my_sn_registered = false, my_sn_staked = false, my_sn_active = false;
  if (ires.service_node) {
    GET_SERVICE_KEYS::response res{};

    if (!invoke<GET_SERVICE_KEYS>({}, res, "Failed to retrieve service node keys"))
      return false;

    my_sn_key = std::move(res.service_node_pubkey);
    GET_SERVICE_NODES::request sn_req{};
    GET_SERVICE_NODES::response sn_res{};

    sn_req.service_node_pubkeys.push_back(my_sn_key);
    if (invoke<GET_SERVICE_NODES>(std::move(sn_req), sn_res, "") && sn_res.service_node_states.size() == 1)
    {
      auto &entry = sn_res.service_node_states.front();
      my_sn_registered = true;
      my_sn_staked = entry.total_contributed >= entry.staking_requirement;
      my_sn_active = entry.active;
      my_decomm_remaining = entry.earned_downtime_blocks;
      my_sn_last_uptime = entry.last_uptime_proof;
    }
  }

  std::time_t uptime = std::time(nullptr) - ires.start_time;
  uint64_t net_height = ires.target_height > ires.height ? ires.target_height : ires.height;
  std::string bootstrap_msg;
  if (ires.was_bootstrap_ever_used)
  {
    bootstrap_msg = ", bootstrapping from " + ires.bootstrap_daemon_address;
    if (ires.untrusted)
    {
      bootstrap_msg += (boost::format(", local height: %llu (%.1f%%)") % ires.height_without_bootstrap % get_sync_percentage(ires.height_without_bootstrap, net_height)).str();
    }
    else
    {
      bootstrap_msg += " was used before";
    }
  }

  std::stringstream str;
  str << boost::format("Height: %llu/%llu (%.1f%%)%s%s%s, net hash %s, v%s(net v%u)%s, %s, %u(out)+%u(in) connections")
    % (unsigned long long)ires.height
    % (unsigned long long)net_height
    % get_sync_percentage(ires)
    % (ires.testnet ? " ON TESTNET" : ires.stagenet ? " ON STAGENET" : ""/*mainnet*/)
    % bootstrap_msg
    % (!has_mining_info ? ", mining info unavailable" : mining_busy ? ", syncing" : mres.active ? ( ", mining at " + get_mining_speed(mres.speed)) : ""/*not mining*/)
    % get_mining_speed(ires.difficulty / ires.target)
    % (ires.version.empty() ? "?.?.?" : ires.version)
    % (unsigned)hfres.version
    % get_fork_extra_info(hfres.earliest_height, net_height, ires.target)
    % (hfres.state == cryptonote::HardFork::Ready ? "up to date" : hfres.state == cryptonote::HardFork::UpdateNeeded ? "update needed" : "out of date, likely forked")
    % (unsigned)ires.outgoing_connections_count
    % (unsigned)ires.incoming_connections_count
  ;

  // restricted RPC does not disclose start time
  if (ires.start_time)
  {
    str << boost::format(", uptime %ud %uh %um %us")
      % (unsigned int)floor(uptime / 60.0 / 60.0 / 24.0)
      % (unsigned int)floor(fmod((uptime / 60.0 / 60.0), 24.0))
      % (unsigned int)floor(fmod((uptime / 60.0), 60.0))
      % (unsigned int)fmod(uptime, 60.0)
    ;
  }

  tools::success_msg_writer() << str.str();

  if (!my_sn_key.empty()) {
    str.str("");
    str << "SN: " << my_sn_key << ' ';
    if (!my_sn_registered)
      str << "not registered";
    else
      str << (!my_sn_staked ? "awaiting" : my_sn_active ? "active" : "DECOMMISSIONED (" + std::to_string(my_decomm_remaining) + " blocks credit)")
        << ", proof: " << (my_sn_last_uptime ? get_human_time_ago(my_sn_last_uptime, time(nullptr)) : "(never)");
    str << ", last pings: ";
    if (ires.last_storage_server_ping > 0)
        str << get_human_time_ago(ires.last_storage_server_ping, time(nullptr), true /*abbreviate*/);
    else
        str << "NOT RECEIVED";
    str << " (storage), ";

    if (ires.last_lokinet_ping > 0)
        str << get_human_time_ago(ires.last_lokinet_ping, time(nullptr), true /*abbreviate*/);
    else
        str << "NOT RECEIVED";
    str << " (lokinet)";


    tools::success_msg_writer() << str.str();
  }

  return true;
}

bool rpc_command_executor::mining_status() {
  MINING_STATUS::response mres{};

  if (!invoke<MINING_STATUS>({}, mres, "Failed to retrieve mining info", false))
    return false;

  bool mining_busy = false;
  if (mres.status == STATUS_BUSY)
  {
    mining_busy = true;
  }
  else if (mres.status != STATUS_OK)
  {
    tools::fail_msg_writer() << "Failed to retrieve mining info";
    return false;
  }

  if (mining_busy || !mres.active)
  {
    tools::msg_writer() << "Not currently mining";
  }
  else
  {
    tools::msg_writer() << "Mining at " << get_mining_speed(mres.speed) << " with " << mres.threads_count << " threads";
  }

  tools::msg_writer() << "PoW algorithm: " << mres.pow_algorithm;
  if (mres.active)
  {
    tools::msg_writer() << "Mining address: " << mres.address;
  }

  if (!mining_busy && mres.active && mres.speed > 0 && mres.block_target > 0 && mres.difficulty > 0)
  {
    uint64_t daily = 86400 / (double)mres.difficulty * mres.speed * mres.block_reward;
    tools::msg_writer() << "Expected: " << cryptonote::print_money(daily) << " LOKI daily, " << cryptonote::print_money(7*daily) << " weekly";
  }

  return true;
}

bool rpc_command_executor::print_connections() {
  GET_CONNECTIONS::response res{};

  if (!invoke<GET_CONNECTIONS>({}, res, "Failed to retrieve connection info"))
    return false;

  tools::msg_writer() << std::setw(30) << std::left << "Remote Host"
      << std::setw(8) << "Type"
      << std::setw(6) << "SSL"
      << std::setw(20) << "Peer id"
      << std::setw(20) << "Support Flags"
      << std::setw(30) << "Recv/Sent (inactive,sec)"
      << std::setw(25) << "State"
      << std::setw(20) << "Livetime(sec)"
      << std::setw(12) << "Down (kB/s)"
      << std::setw(14) << "Down(now)"
      << std::setw(10) << "Up (kB/s)"
      << std::setw(13) << "Up(now)"
      << std::endl;

  for (auto & info : res.connections)
  {
    std::string address = info.incoming ? "INC " : "OUT ";
    address += info.ip + ":" + info.port;
    //std::string in_out = info.incoming ? "INC " : "OUT ";
    tools::msg_writer()
     //<< std::setw(30) << std::left << in_out
     << std::setw(30) << std::left << address
     << std::setw(8) << (get_address_type_name((epee::net_utils::address_type)info.address_type))
     << std::setw(6) << (info.ssl ? "yes" : "no")
     << std::setw(20) << epee::string_tools::pad_string(info.peer_id, 16, '0', true)
     << std::setw(20) << info.support_flags
     << std::setw(30) << std::to_string(info.recv_count) + "("  + std::to_string(info.recv_idle_time) + ")/" + std::to_string(info.send_count) + "(" + std::to_string(info.send_idle_time) + ")"
     << std::setw(25) << info.state
     << std::setw(20) << info.live_time
     << std::setw(12) << info.avg_download
     << std::setw(14) << info.current_download
     << std::setw(10) << info.avg_upload
     << std::setw(13) << info.current_upload

     << std::left << (info.localhost ? "[LOCALHOST]" : "")
     << std::left << (info.local_ip ? "[LAN]" : "");
    //tools::msg_writer() << boost::format("%-25s peer_id: %-25s %s") % address % info.peer_id % in_out;

  }

  return true;
}

bool rpc_command_executor::print_net_stats()
{
  GET_NET_STATS::response net_stats_res{};
  GET_LIMIT::response limit_res{};

  if (!invoke<GET_NET_STATS>({}, net_stats_res, "Unable to retrieve net statistics") ||
      !invoke<GET_LIMIT>({}, limit_res, "Unable to retrieve bandwidth limits"))
    return false;

  uint64_t seconds = (uint64_t)time(NULL) - net_stats_res.start_time;
  uint64_t average = seconds > 0 ? net_stats_res.total_bytes_in / seconds : 0;
  uint64_t limit = limit_res.limit_down * 1024;   // convert to bytes, as limits are always kB/s
  double percent = (double)average / (double)limit * 100.0;
  tools::success_msg_writer() << boost::format("Received %u bytes (%s) in %u packets, average %s/s = %.2f%% of the limit of %s/s")
    % net_stats_res.total_bytes_in
    % tools::get_human_readable_bytes(net_stats_res.total_bytes_in)
    % net_stats_res.total_packets_in
    % tools::get_human_readable_bytes(average)
    % percent
    % tools::get_human_readable_bytes(limit);

  average = seconds > 0 ? net_stats_res.total_bytes_out / seconds : 0;
  limit = limit_res.limit_up * 1024;
  percent = (double)average / (double)limit * 100.0;
  tools::success_msg_writer() << boost::format("Sent %u bytes (%s) in %u packets, average %s/s = %.2f%% of the limit of %s/s")
    % net_stats_res.total_bytes_out
    % tools::get_human_readable_bytes(net_stats_res.total_bytes_out)
    % net_stats_res.total_packets_out
    % tools::get_human_readable_bytes(average)
    % percent
    % tools::get_human_readable_bytes(limit);

  return true;
}

bool rpc_command_executor::print_blockchain_info(uint64_t start_block_index, uint64_t end_block_index) {
  GET_BLOCK_HEADERS_RANGE::request req{};
  GET_BLOCK_HEADERS_RANGE::response res{};

  req.start_height = start_block_index;
  req.end_height = end_block_index;
  req.fill_pow_hash = false;

  if (!invoke<GET_BLOCK_HEADERS_RANGE>(std::move(req), res, "Failed to retrieve block headers"))
    return false;

  bool first = true;
  for (auto & header : res.headers)
  {
    if (first)
      first = false;
    else
      tools::msg_writer() << "\n";

    tools::msg_writer()
      << "height: " << header.height << ", timestamp: " << header.timestamp << " (" << tools::get_human_readable_timestamp(header.timestamp) << ")"
      << ", size: " << header.block_size << ", weight: " << header.block_weight << " (long term " << header.long_term_weight << "), transactions: " << header.num_txes
      << "\nmajor version: " << (unsigned)header.major_version << ", minor version: " << (unsigned)header.minor_version
      << "\nblock id: " << header.hash << ", previous block id: " << header.prev_hash
      << "\ndifficulty: " << header.difficulty << ", nonce " << header.nonce << ", reward " << cryptonote::print_money(header.reward) << "\n";
  }

  return true;
}

bool rpc_command_executor::print_quorum_state(uint64_t start_height, uint64_t end_height)
{
  GET_QUORUM_STATE::request req{};
  GET_QUORUM_STATE::response res{};

  req.start_height = start_height;
  req.end_height   = end_height;
  req.quorum_type  = GET_QUORUM_STATE::ALL_QUORUMS_SENTINEL_VALUE;

  if (!invoke<GET_QUORUM_STATE>(std::move(req), res, "Failed to retrieve quorum state"))
    return false;

  std::string output;
  output.append("{\n\"quorums\": [");
  for (GET_QUORUM_STATE::quorum_for_height const &quorum : res.quorums)
  {
    output.append("\n");
    output.append(epee::serialization::store_t_to_json(quorum));
    output.append(",\n");
  }
  output.append("]\n}");
  tools::success_msg_writer() << output;
  return true;
}


bool rpc_command_executor::set_log_level(int8_t level) {
  SET_LOG_LEVEL::response res{};
  if (!invoke<SET_LOG_LEVEL>({level}, res, "Failed to set log level"))
    return false;

  tools::success_msg_writer() << "Log level is now " << std::to_string(level);

  return true;
}

bool rpc_command_executor::set_log_categories(std::string categories) {
  SET_LOG_CATEGORIES::response res{};

  if (!invoke<SET_LOG_CATEGORIES>({std::move(categories)}, res, "Failed to set log categories"))
    return false;

  tools::success_msg_writer() << "Log categories are now " << res.categories;

  return true;
}

bool rpc_command_executor::print_height() {
  GET_HEIGHT::response res{};

  if (!invoke<GET_HEIGHT>({}, res, "Failed to retrieve height"))
    return false;

  tools::success_msg_writer() << res.height;

  return true;
}

bool rpc_command_executor::print_block(GET_BLOCK::request&& req, bool include_hex) {
  req.fill_pow_hash = true;
  GET_BLOCK::response res{};

  if (!invoke<GET_BLOCK>(std::move(req), res, "Block retrieval failed"))
    return false;

  if (include_hex)
    tools::success_msg_writer() << res.blob << std::endl;
  print_block_header(res.block_header);
  tools::success_msg_writer() << res.json << "\n";

  return true;
}

bool rpc_command_executor::print_block_by_hash(const crypto::hash& block_hash, bool include_hex) {
  GET_BLOCK::request req{};
  req.hash = epee::string_tools::pod_to_hex(block_hash);
  return print_block(std::move(req), include_hex);
}

bool rpc_command_executor::print_block_by_height(uint64_t height, bool include_hex) {
  GET_BLOCK::request req{};
  req.height = height;
  return print_block(std::move(req), include_hex);
}

bool rpc_command_executor::print_transaction(const crypto::hash& transaction_hash,
  bool include_hex,
  bool include_json) {
  GET_TRANSACTIONS::request req{};
  GET_TRANSACTIONS::response res{};

  req.txs_hashes.push_back(epee::string_tools::pod_to_hex(transaction_hash));
  req.decode_as_json = false;
  req.split = true;
  req.prune = false;
  if (!invoke<GET_TRANSACTIONS>(std::move(req), res, "Transaction retrieval failed"))
    return false;

  if (1 == res.txs.size() || 1 == res.txs_as_hex.size())
  {
    if (1 == res.txs.size())
    {
      // only available for new style answers
      bool pruned = res.txs.front().prunable_as_hex.empty() && res.txs.front().prunable_hash != epee::string_tools::pod_to_hex(crypto::null_hash);
      if (res.txs.front().in_pool)
        tools::success_msg_writer() << "Found in pool";
      else
        tools::success_msg_writer() << "Found in blockchain at height " << res.txs.front().block_height << (pruned ? " (pruned)" : "");
    }

    const std::string &as_hex = (1 == res.txs.size()) ? res.txs.front().as_hex : res.txs_as_hex.front();
    const std::string &pruned_as_hex = (1 == res.txs.size()) ? res.txs.front().pruned_as_hex : "";
    const std::string &prunable_as_hex = (1 == res.txs.size()) ? res.txs.front().prunable_as_hex : "";
    // Print raw hex if requested
    if (include_hex)
    {
      if (!as_hex.empty())
      {
        tools::success_msg_writer() << as_hex << std::endl;
      }
      else
      {
        std::string output = pruned_as_hex + prunable_as_hex;
        tools::success_msg_writer() << output << std::endl;
      }
    }

    // Print json if requested
    if (include_json)
    {
      crypto::hash tx_hash, tx_prefix_hash;
      cryptonote::transaction tx;
      cryptonote::blobdata blob;
      std::string source = as_hex.empty() ? pruned_as_hex + prunable_as_hex : as_hex;
      bool pruned = !pruned_as_hex.empty() && prunable_as_hex.empty();
      if (!epee::string_tools::parse_hexstr_to_binbuff(source, blob))
      {
        tools::fail_msg_writer() << "Failed to parse tx to get json format";
      }
      else
      {
        bool ret;
        if (pruned)
          ret = cryptonote::parse_and_validate_tx_base_from_blob(blob, tx);
        else
          ret = cryptonote::parse_and_validate_tx_from_blob(blob, tx);
        if (!ret)
        {
          tools::fail_msg_writer() << "Failed to parse tx blob to get json format";
        }
        else
        {
          tools::success_msg_writer() << cryptonote::obj_to_json_str(tx) << std::endl;
        }
      }
    }
  }
  else
  {
    tools::fail_msg_writer() << "Transaction wasn't found: " << transaction_hash << std::endl;
  }

  return true;
}

bool rpc_command_executor::is_key_image_spent(const crypto::key_image &ki) {
  IS_KEY_IMAGE_SPENT::response res{};
  if (!invoke<IS_KEY_IMAGE_SPENT>({{epee::string_tools::pod_to_hex(ki)}}, res, "Failed to retrieve key image status"))
    return false;

  if (1 == res.spent_status.size())
  {
    // first as hex
    tools::success_msg_writer() << ki << ": " << (res.spent_status.front() ? "spent" : "unspent") << (res.spent_status.front() == IS_KEY_IMAGE_SPENT::SPENT_IN_POOL ? " (in pool)" : "");
    return true;
  }

  tools::fail_msg_writer() << "key image status could not be determined" << std::endl;
  return false;
}

static void print_pool(const std::vector<cryptonote::rpc::tx_info> &transactions, bool include_json) {
  if (transactions.empty())
  {
    tools::msg_writer() << "Pool is empty" << std::endl;
    return;
  }
  const time_t now = time(NULL);
  tools::msg_writer() << "Transactions:";
  for (auto &tx_info : transactions)
  {
    auto w = tools::msg_writer();
    w << "id: " << tx_info.id_hash << "\n";
    if (include_json) w << tx_info.tx_json << "\n";
    w << "blob_size: " << tx_info.blob_size << "\n"
      << "weight: " << tx_info.weight << "\n"
      << "fee: " << cryptonote::print_money(tx_info.fee) << "\n"
      /// NB(Loki): in v13 we have min_fee = per_out*outs + per_byte*bytes, only the total fee/byte matters for
      /// the purpose of building a block template from the pool, so we still print the overall fee / byte here.
      /// (we can't back out the individual per_out and per_byte that got used anyway).
      << "fee/byte: " << cryptonote::print_money(tx_info.fee / (double)tx_info.weight) << "\n"
      << "receive_time: " << tx_info.receive_time << " (" << get_human_time_ago(tx_info.receive_time, now) << ")\n"
      << "relayed: " << (tx_info.relayed ? boost::lexical_cast<std::string>(tx_info.last_relayed_time) + " (" + get_human_time_ago(tx_info.last_relayed_time, now) + ")" : "no") << "\n"
      << std::boolalpha
      << "do_not_relay: " << tx_info.do_not_relay << "\n"
      << "blink: " << tx_info.blink << "\n"
      << "kept_by_block: " << tx_info.kept_by_block << "\n"
      << "double_spend_seen: " << tx_info.double_spend_seen << "\n"
      << std::noboolalpha
      << "max_used_block_height: " << tx_info.max_used_block_height << "\n"
      << "max_used_block_id: " << tx_info.max_used_block_id_hash << "\n"
      << "last_failed_height: " << tx_info.last_failed_height << "\n"
      << "last_failed_id: " << tx_info.last_failed_id_hash << "\n";
  }
}

bool rpc_command_executor::print_transaction_pool_long() {
  GET_TRANSACTION_POOL::response res{};

  if (!invoke<GET_TRANSACTION_POOL>({}, res, "Failed to retrieve transaction pool details"))
    return false;

  print_pool(res.transactions, true);

  if (res.spent_key_images.empty())
  {
    if (! res.transactions.empty())
      tools::msg_writer() << "WARNING: Inconsistent pool state - no spent key images";
  }
  else
  {
    tools::msg_writer() << ""; // one newline
    tools::msg_writer() << "Spent key images: ";
    for (const auto& kinfo : res.spent_key_images)
    {
      tools::msg_writer() << "key image: " << kinfo.id_hash;
      if (kinfo.txs_hashes.size() == 1)
      {
        tools::msg_writer() << "  tx: " << kinfo.txs_hashes[0];
      }
      else if (kinfo.txs_hashes.size() == 0)
      {
        tools::msg_writer() << "  WARNING: spent key image has no txs associated";
      }
      else
      {
        tools::msg_writer() << "  NOTE: key image for multiple txs: " << kinfo.txs_hashes.size();
        for (const std::string& tx_id : kinfo.txs_hashes)
        {
          tools::msg_writer() << "  tx: " << tx_id;
        }
      }
    }
    if (res.transactions.empty())
    {
      tools::msg_writer() << "WARNING: Inconsistent pool state - no transactions";
    }
  }

  return true;
}

bool rpc_command_executor::print_transaction_pool_short() {
  GET_TRANSACTION_POOL::request req{};
  GET_TRANSACTION_POOL::response res{};

  if (!invoke<GET_TRANSACTION_POOL>({}, res, "Failed to retrieve transaction pool details"))
    return false;

  print_pool(res.transactions, false);

  return true;
}

bool rpc_command_executor::print_transaction_pool_stats() {
  GET_TRANSACTION_POOL_STATS::response res{};
  GET_INFO::response ires{};

  if (!invoke<GET_TRANSACTION_POOL_STATS>({}, res, "Failed to retreive transaction pool statistics") ||
      !invoke<GET_INFO>({}, ires, "Failed to retrieve node info"))
    return false;

  size_t n_transactions = res.pool_stats.txs_total;
  const uint64_t now = time(NULL);
  size_t avg_bytes = n_transactions ? res.pool_stats.bytes_total / n_transactions : 0;

  std::string backlog_message;
  const uint64_t full_reward_zone = ires.block_weight_limit / 2;
  if (res.pool_stats.bytes_total <= full_reward_zone)
  {
    backlog_message = "no backlog";
  }
  else
  {
    uint64_t backlog = (res.pool_stats.bytes_total + full_reward_zone - 1) / full_reward_zone;
    backlog_message = (boost::format("estimated %u block (%u minutes) backlog") % backlog % (backlog * DIFFICULTY_TARGET_V2 / 60)).str();
  }

  tools::msg_writer() << n_transactions << " tx(es), " << res.pool_stats.bytes_total << " bytes total (min " << res.pool_stats.bytes_min << ", max " << res.pool_stats.bytes_max << ", avg " << avg_bytes << ", median " << res.pool_stats.bytes_med << ")" << std::endl
      << "fees " << cryptonote::print_money(res.pool_stats.fee_total) << " (avg " << cryptonote::print_money(n_transactions ? res.pool_stats.fee_total / n_transactions : 0) << " per tx" << ", " << cryptonote::print_money(res.pool_stats.bytes_total ? res.pool_stats.fee_total / res.pool_stats.bytes_total : 0) << " per byte)" << std::endl
      << res.pool_stats.num_double_spends << " double spends, " << res.pool_stats.num_not_relayed << " not relayed, " << res.pool_stats.num_failing << " failing, " << res.pool_stats.num_10m << " older than 10 minutes (oldest " << (res.pool_stats.oldest == 0 ? "-" : get_human_time_ago(res.pool_stats.oldest, now)) << "), " << backlog_message;

  if (n_transactions > 1 && res.pool_stats.histo.size())
  {
    std::vector<uint64_t> times;
    uint64_t numer;
    size_t i, n = res.pool_stats.histo.size(), denom;
    times.resize(n);
    if (res.pool_stats.histo_98pc)
    {
      numer = res.pool_stats.histo_98pc;
      denom = n-1;
      for (i=0; i<denom; i++)
        times[i] = i * numer / denom;
      times[i] = now - res.pool_stats.oldest;
    } else
    {
      numer = now - res.pool_stats.oldest;
      denom = n;
      for (i=0; i<denom; i++)
        times[i] = i * numer / denom;
    }
    tools::msg_writer() << "   Age      Txes       Bytes";
    for (i=0; i<n; i++)
    {
      tools::msg_writer() << get_time_hms(times[i]) << std::setw(8) << res.pool_stats.histo[i].txs << std::setw(12) << res.pool_stats.histo[i].bytes;
    }
  }
  tools::msg_writer();

  return true;
}

bool rpc_command_executor::start_mining(const cryptonote::account_public_address& address, uint64_t num_threads, cryptonote::network_type nettype) {
  START_MINING::request req{};
  START_MINING::response res{};
  req.miner_address = cryptonote::get_account_address_as_str(nettype, false, address);
  req.threads_count = num_threads;

  if (!invoke<START_MINING>(std::move(req), res, "Unable to start mining"))
    return false;

  tools::success_msg_writer() << "Mining started";
  return true;
}

bool rpc_command_executor::stop_mining() {
  STOP_MINING::response res{};

  if (!invoke<STOP_MINING>({}, res, "Unable to stop mining"))
    return false;

  tools::success_msg_writer() << "Mining stopped";
  return true;
}

bool rpc_command_executor::stop_daemon()
{
  STOP_DAEMON::response res{};

  if (!invoke<STOP_DAEMON>({}, res, "Failed to stop daemon"))
    return false;

  tools::success_msg_writer() << "Stop signal sent";

  return true;
}

bool rpc_command_executor::print_status()
{
  if (!m_rpc_client)
  {
    tools::fail_msg_writer() << "print_status makes no sense in interactive mode";
    return false;
  }

  bool daemon_is_alive = m_rpc_client->check_connection();

  if(daemon_is_alive) {
    tools::success_msg_writer() << "lokid is running";
    return true;
  }
  tools::fail_msg_writer() << "lokid is NOT running";
  return false;
}

bool rpc_command_executor::get_limit(bool up, bool down)
{
  GET_LIMIT::response res{};

  if (!invoke<GET_LIMIT>({}, res, "Failed to retrieve current bandwidth limits"))
    return false;

  if (down)
    tools::msg_writer() << "limit-down is " << res.limit_down << " kB/s";
  if (up)
    tools::msg_writer() << "limit-up is " << res.limit_up << " kB/s";
  return true;
}

bool rpc_command_executor::set_limit(int64_t limit_down, int64_t limit_up)
{
  SET_LIMIT::response res{};
  if (!invoke<SET_LIMIT>({limit_down, limit_up}, res, "Failed to set bandwidth limits"))
    return false;

  tools::msg_writer() << "Set limit-down to " << res.limit_down << " kB/s";
  tools::msg_writer() << "Set limit-up to " << res.limit_up << " kB/s";
  return true;
}


bool rpc_command_executor::out_peers(bool set, uint32_t limit)
{
    OUT_PEERS::request req{set, limit};
	OUT_PEERS::response res{};
    if (!invoke<OUT_PEERS>(std::move(req), res, "Failed to set max out peers"))
      return false;

	const std::string s = res.out_peers == (uint32_t)-1 ? "unlimited" : std::to_string(res.out_peers);
	tools::msg_writer() << "Max number of out peers set to " << s << std::endl;

	return true;
}

bool rpc_command_executor::in_peers(bool set, uint32_t limit)
{
    IN_PEERS::request req{set, limit};
	IN_PEERS::response res{};
    if (!invoke<IN_PEERS>(std::move(req), res, "Failed to set max in peers"))
      return false;

	const std::string s = res.in_peers == (uint32_t)-1 ? "unlimited" : std::to_string(res.in_peers);
	tools::msg_writer() << "Max number of in peers set to " << s << std::endl;

	return true;
}

bool rpc_command_executor::hard_fork_info(uint8_t version)
{
    HARD_FORK_INFO::response res{};
    if (!invoke<HARD_FORK_INFO>({version}, res, "Failed to retrieve hard fork info"))
      return false;

    version = version > 0 ? version : res.voting;
    tools::msg_writer() << "version " << (uint32_t)version << " " << (res.enabled ? "enabled" : "not enabled") <<
        ", " << res.votes << "/" << res.window << " votes, threshold " << res.threshold;
    tools::msg_writer() << "current version " << (uint32_t)res.version << ", voting for version " << (uint32_t)res.voting;

    return true;
}

bool rpc_command_executor::print_bans()
{
    GETBANS::response res{};

    if (!invoke<GETBANS>({}, res, "Failed to retrieve ban list"))
      return false;

    for (const auto& ban : res.bans)
      tools::msg_writer() << ban.host << " banned for " << ban.seconds << " seconds";

    return true;
}


bool rpc_command_executor::ban(const std::string &address, time_t seconds, bool clear_ban)
{
    SETBANS::request req{};
    SETBANS::response res{};

    req.bans.emplace_back();
    auto& ban = req.bans.back();
    ban.host = address;
    ban.ip = 0;
    ban.ban = !clear_ban;
    ban.seconds = seconds;

    if (!invoke<SETBANS>(std::move(req), res, clear_ban ? "Failed to clear ban" : "Failed to set ban"))
      return false;

    // TODO(doyle): Work around because integration tests break when using
    // mlog_set_categories(""), so emit the block message using msg writer
    // instead of the logging system.
#if defined(LOKI_ENABLE_INTEGRATION_TEST_HOOKS)
    tools::success_msg_writer() << "Host " << address << (clear_ban ? " unblocked." : " blocked.");
#endif

    return true;
}

bool rpc_command_executor::unban(const std::string &address)
{
    return ban(std::move(address), 0, true);
}

bool rpc_command_executor::banned(const std::string &address)
{
    BANNED::request req{};
    BANNED::response res{};

    req.address = address;

    if (!invoke<BANNED>({address}, res, "Failed to retrieve ban information"))
      return false;

    if (res.banned)
      tools::msg_writer() << address << " is banned for " << res.seconds << " seconds";
    else
      tools::msg_writer() << address << " is not banned";

    return true;
}

bool rpc_command_executor::flush_txpool(std::string txid)
{
    FLUSH_TRANSACTION_POOL::request req{};
    FLUSH_TRANSACTION_POOL::response res{};

    if (!txid.empty())
      req.txids.push_back(std::move(txid));

    if (!invoke<FLUSH_TRANSACTION_POOL>(std::move(req), res, "Failed to flush tx pool"))
      return false;

    tools::success_msg_writer() << "Pool successfully flushed";
    return true;
}

bool rpc_command_executor::output_histogram(const std::vector<uint64_t> &amounts, uint64_t min_count, uint64_t max_count)
{
    GET_OUTPUT_HISTOGRAM::request req{};
    GET_OUTPUT_HISTOGRAM::response res{};

    req.amounts = amounts;
    req.min_count = min_count;
    req.max_count = max_count;
    req.unlocked = false;
    req.recent_cutoff = 0;

    if (!invoke<GET_OUTPUT_HISTOGRAM>(std::move(req), res, "Failed to retrieve output histogram"))
      return false;

    std::sort(res.histogram.begin(), res.histogram.end(),
        [](const auto& e1, const auto& e2)->bool { return e1.total_instances < e2.total_instances; });
    for (const auto &e: res.histogram)
    {
        tools::msg_writer() << e.total_instances << "  " << cryptonote::print_money(e.amount);
    }

    return true;
}

bool rpc_command_executor::print_coinbase_tx_sum(uint64_t height, uint64_t count)
{
  GET_COINBASE_TX_SUM::response res{};
  if (!invoke<GET_COINBASE_TX_SUM>({height, count}, res, "Failed to retrieve coinbase info"))
    return false;

  tools::msg_writer() << "Sum of coinbase transactions between block heights ["
    << height << ", " << (height + count) << ") is "
    << cryptonote::print_money(res.emission_amount + res.fee_amount) << " "
    << "consisting of " << cryptonote::print_money(res.emission_amount)
    << " in emissions, and " << cryptonote::print_money(res.fee_amount) << " in fees";
  return true;
}

bool rpc_command_executor::alt_chain_info(const std::string &tip, size_t above, uint64_t last_blocks)
{
  GET_INFO::response ires{};
  GET_ALTERNATE_CHAINS::response res{};

  if (!invoke<GET_INFO>({}, ires, "Failed to retrieve node info") ||
      !invoke<GET_ALTERNATE_CHAINS>({}, res, "Failed to retrieve alt chain data"))
    return false;

  if (tip.empty())
  {
    auto chains = res.chains;
    std::sort(chains.begin(), chains.end(), [](const GET_ALTERNATE_CHAINS::chain_info &info0, GET_ALTERNATE_CHAINS::chain_info &info1){ return info0.height < info1.height; });
    std::vector<size_t> display;
    for (size_t i = 0; i < chains.size(); ++i)
    {
      const auto &chain = chains[i];
      if (chain.length <= above)
        continue;
      const uint64_t start_height = (chain.height - chain.length + 1);
      if (last_blocks > 0 && ires.height - 1 - start_height >= last_blocks)
        continue;
      display.push_back(i);
    }
    tools::msg_writer() << boost::lexical_cast<std::string>(display.size()) << " alternate chains found:";
    for (const size_t idx: display)
    {
      const auto &chain = chains[idx];
      const uint64_t start_height = (chain.height - chain.length + 1);
      tools::msg_writer() << chain.length << " blocks long, from height " << start_height << " (" << (ires.height - start_height - 1)
          << " deep), diff " << chain.difficulty << ": " << chain.block_hash;
    }
  }
  else
  {
    const uint64_t now = time(NULL);
    const auto i = std::find_if(res.chains.begin(), res.chains.end(), [&tip](GET_ALTERNATE_CHAINS::chain_info &info){ return info.block_hash == tip; });
    if (i != res.chains.end())
    {
      const auto &chain = *i;
      tools::success_msg_writer() << "Found alternate chain with tip " << tip;
      uint64_t start_height = (chain.height - chain.length + 1);
      tools::msg_writer() << chain.length << " blocks long, from height " << start_height << " (" << (ires.height - start_height - 1)
          << " deep), diff " << chain.difficulty << ":";
      for (const std::string &block_id: chain.block_hashes)
        tools::msg_writer() << "  " << block_id;
      tools::msg_writer() << "Chain parent on main chain: " << chain.main_chain_parent_block;
      GET_BLOCK_HEADER_BY_HASH::request bhreq{};
      GET_BLOCK_HEADER_BY_HASH::response bhres{};
      bhreq.hashes = chain.block_hashes;
      bhreq.hashes.push_back(chain.main_chain_parent_block);
      bhreq.fill_pow_hash = false;
      if (!invoke<GET_BLOCK_HEADER_BY_HASH>(std::move(bhreq), bhres, "Failed to query block header by hash"))
        return false;

      if (bhres.block_headers.size() != chain.length + 1)
      {
        tools::fail_msg_writer() << "Failed to get block header info for alt chain";
        return true;
      }
      uint64_t t0 = bhres.block_headers.front().timestamp, t1 = t0;
      for (const block_header_response &block_header: bhres.block_headers)
      {
        t0 = std::min<uint64_t>(t0, block_header.timestamp);
        t1 = std::max<uint64_t>(t1, block_header.timestamp);
      }
      const uint64_t dt = t1 - t0;
      const uint64_t age = std::max(dt, t0 < now ? now - t0 : 0);
      tools::msg_writer() << "Age: " << tools::get_human_readable_timespan(std::chrono::seconds(age));
      if (chain.length > 1)
      {
        tools::msg_writer() << "Time span: " << tools::get_human_readable_timespan(std::chrono::seconds(dt));
        cryptonote::difficulty_type start_difficulty = bhres.block_headers.back().difficulty;
        if (start_difficulty > 0)
          tools::msg_writer() << "Approximated " << 100.f * DIFFICULTY_TARGET_V2 * chain.length / dt << "% of network hash rate";
        else
          tools::fail_msg_writer() << "Bad cmumulative difficulty reported by dameon";
      }
    }
    else
      tools::fail_msg_writer() << "Block hash " << tip << " is not the tip of any known alternate chain";
  }
  return true;
}

bool rpc_command_executor::print_blockchain_dynamic_stats(uint64_t nblocks)
{
  GET_INFO::response ires{};
  GET_BASE_FEE_ESTIMATE::response feres{};
  HARD_FORK_INFO::response hfres{};

  if (!invoke<GET_INFO>({}, ires, "Failed to retrieve node info") ||
      !invoke<GET_BASE_FEE_ESTIMATE>({}, feres, "Failed to retrieve current fee info") ||
      !invoke<HARD_FORK_INFO>({HF_VERSION_PER_BYTE_FEE}, hfres, "Failed to retrieve hard fork info"))
    return false;

  tools::msg_writer() << "Height: " << ires.height << ", diff " << ires.difficulty << ", cum. diff " << ires.cumulative_difficulty
      << ", target " << ires.target << " sec" << ", dyn fee " << cryptonote::print_money(feres.fee_per_byte) << "/" << (hfres.enabled ? "byte" : "kB")
      << " + " << cryptonote::print_money(feres.fee_per_output) << "/out";

  if (nblocks > 0)
  {
    if (nblocks > ires.height)
      nblocks = ires.height;

    GET_BLOCK_HEADERS_RANGE::request bhreq{};
    GET_BLOCK_HEADERS_RANGE::response bhres{};

    bhreq.start_height = ires.height - nblocks;
    bhreq.end_height = ires.height - 1;
    bhreq.fill_pow_hash = false;
    if (!invoke<GET_BLOCK_HEADERS_RANGE>(std::move(bhreq), bhres, "Failed to retrieve block headers"))
      return false;

    double avgdiff = 0;
    double avgnumtxes = 0;
    double avgreward = 0;
    std::vector<uint64_t> weights;
    weights.reserve(nblocks);
    uint64_t earliest = std::numeric_limits<uint64_t>::max(), latest = 0;
    std::map<unsigned, std::pair<unsigned, unsigned>> versions; // version -> {majorcount, minorcount}
    for (const auto &bhr: bhres.headers)
    {
      avgdiff += bhr.difficulty;
      avgnumtxes += bhr.num_txes;
      avgreward += bhr.reward;
      weights.push_back(bhr.block_weight);
      versions[bhr.major_version].first++;
      versions[bhr.minor_version].second++;
      earliest = std::min(earliest, bhr.timestamp);
      latest = std::max(latest, bhr.timestamp);
    }
    avgdiff /= nblocks;
    avgnumtxes /= nblocks;
    avgreward /= nblocks;
    uint64_t median_block_weight = epee::misc_utils::median(weights);
    tools::msg_writer() << "Last " << nblocks << ": avg. diff " << (uint64_t)avgdiff << ", " << (latest - earliest) / nblocks << " avg sec/block, avg num txes " << avgnumtxes
        << ", avg. reward " << cryptonote::print_money(avgreward) << ", median block weight " << median_block_weight;

    std::ostringstream s;
    bool first = true;
    for (auto& v : versions)
    {
      if (first) first = false;
      else s << "; ";
      s << "v" << v.first << " (" << v.second.first << "/" << v.second.second << ")";
    }
    tools::msg_writer() << "Block versions (major/minor): " << s.str();
  }
  return true;
}

bool rpc_command_executor::update(const std::string &command)
{
  UPDATE::response res{};
  if (!invoke<UPDATE>({command}, res, "Failed to fetch update info"))
    return false;

  if (!res.update)
  {
    tools::msg_writer() << "No update available";
    return true;
  }

  tools::msg_writer() << "Update available: v" << res.version << ": " << res.user_uri << ", hash " << res.hash;
  if (command == "check")
    return true;

  if (!res.path.empty())
    tools::msg_writer() << "Update downloaded to: " << res.path;
  else
    tools::msg_writer() << "Update download failed: " << res.status;
  if (command == "download")
    return true;

  tools::msg_writer() << "'" << command << "' not implemented yet";

  return true;
}

bool rpc_command_executor::relay_tx(const std::string &txid)
{
    RELAY_TX::response res{};
    if (!invoke<RELAY_TX>({{txid}}, res, "Failed to relay tx"))
      return false;

    tools::success_msg_writer() << "Transaction successfully relayed";
    return true;
}

bool rpc_command_executor::sync_info()
{
    SYNC_INFO::response res{};

    if (!invoke<SYNC_INFO>({}, res, "Failed to retrieve synchronization info"))
      return false;

    uint64_t target = res.target_height < res.height ? res.height : res.target_height;
    tools::success_msg_writer() << "Height: " << res.height << ", target: " << target << " (" << (100.0 * res.height / target) << "%)";
    uint64_t current_download = 0;
    for (const auto &p: res.peers)
      current_download += p.info.current_download;
    tools::success_msg_writer() << "Downloading at " << current_download << " kB/s";
    if (res.next_needed_pruning_seed)
      tools::success_msg_writer() << "Next needed pruning seed: " << res.next_needed_pruning_seed;

    tools::success_msg_writer() << std::to_string(res.peers.size()) << " peers";
    for (const auto &p: res.peers)
    {
      std::string address = epee::string_tools::pad_string(p.info.address, 24);
      uint64_t nblocks = 0, size = 0;
      for (const auto &s: res.spans)
        if (s.connection_id == p.info.connection_id)
          nblocks += s.nblocks, size += s.size;
      tools::success_msg_writer() << address << "  " << epee::string_tools::pad_string(p.info.peer_id, 16, '0', true) << "  " <<
          epee::string_tools::pad_string(p.info.state, 16) << "  " <<
          epee::string_tools::pad_string(epee::string_tools::to_string_hex(p.info.pruning_seed), 8) << "  " << p.info.height << "  "  <<
          p.info.current_download << " kB/s, " << nblocks << " blocks / " << size/1e6 << " MB queued";
    }

    uint64_t total_size = 0;
    for (const auto &s: res.spans)
      total_size += s.size;
    tools::success_msg_writer() << std::to_string(res.spans.size()) << " spans, " << total_size/1e6 << " MB";
    tools::success_msg_writer() << res.overview;
    for (const auto &s: res.spans)
    {
      std::string address = epee::string_tools::pad_string(s.remote_address, 24);
      std::string pruning_seed = epee::string_tools::to_string_hex(tools::get_pruning_seed(s.start_block_height, std::numeric_limits<uint64_t>::max(), CRYPTONOTE_PRUNING_LOG_STRIPES));
      if (s.size == 0)
      {
        tools::success_msg_writer() << address << "  " << s.nblocks << "/" << pruning_seed << " (" << s.start_block_height << " - " << (s.start_block_height + s.nblocks - 1) << ")  -";
      }
      else
      {
        tools::success_msg_writer() << address << "  " << s.nblocks << "/" << pruning_seed << " (" << s.start_block_height << " - " << (s.start_block_height + s.nblocks - 1) << ", " << (uint64_t)(s.size/1e3) << " kB)  " << (unsigned)(s.rate/1e3) << " kB/s (" << s.speed/100.0f << ")";
      }
    }

    return true;
}

static std::string to_string_rounded(double d, int precision) {
  std::ostringstream ss;
  ss << std::fixed << std::setprecision(precision) << d;
  return ss.str();
}

static void append_printable_service_node_list_entry(cryptonote::network_type nettype, bool detailed_view, uint64_t blockchain_height, uint64_t entry_index, GET_SERVICE_NODES::response::entry const &entry, std::string &buffer)
{
  const char indent1[] = "    ";
  const char indent2[] = "        ";
  const char indent3[] = "            ";
  bool is_registered = entry.total_contributed >= entry.staking_requirement;

  std::ostringstream stream;

  // Print Funding Status
  {
    stream << indent1 << "[" << entry_index << "] " << "Service Node: " << entry.service_node_pubkey << " ";
    stream << "v" << entry.version_major << "." << entry.version_minor << "." << entry.version_patch << "\n";

    if (detailed_view)
    {
      stream << indent2 << "Total Contributed/Staking Requirement: " << cryptonote::print_money(entry.total_contributed) << "/" << cryptonote::print_money(entry.staking_requirement) << "\n";
      stream << indent2 << "Total Reserved: " << cryptonote::print_money(entry.total_reserved) << "\n";
    }
  }

  // Print expiry information
  uint64_t const now = time(nullptr);
  {
    uint64_t expiry_height = 0;
    if (entry.registration_hf_version >= cryptonote::network_version_11_infinite_staking)
    {
      expiry_height = entry.requested_unlock_height;
    }
    else if (entry.registration_hf_version >= cryptonote::network_version_10_bulletproofs)
    {
        expiry_height = entry.registration_height + service_nodes::staking_num_lock_blocks(nettype);
        expiry_height += STAKING_REQUIREMENT_LOCK_BLOCKS_EXCESS;
    }
    else
    {
        expiry_height = entry.registration_height + service_nodes::staking_num_lock_blocks(nettype);
    }

    stream << indent2 << "Registration: Hardfork Version: " << entry.registration_hf_version << "; Height: " << entry.registration_height << "; Expiry: ";
    if (expiry_height == service_nodes::KEY_IMAGE_AWAITING_UNLOCK_HEIGHT)
    {
        stream << "Staking Infinitely (stake unlock not requested)\n";
    }
    else
    {
      uint64_t delta_height      = (blockchain_height >= expiry_height) ? 0 : expiry_height - blockchain_height;
      uint64_t expiry_epoch_time = now + (delta_height * DIFFICULTY_TARGET_V2);
      stream << expiry_height << " (in " << delta_height << ") blocks\n";
      stream << indent2 << "Expiry Date (estimated): " << get_date_time(expiry_epoch_time) << " (" << get_human_time_ago(expiry_epoch_time, now) << ")\n";
    }
  }

  if (detailed_view && is_registered) // Print reward status
  {
    stream << indent2 << "Last Reward (Or Penalty) At (Height/TX Index): " << entry.last_reward_block_height << "/" << entry.last_reward_transaction_index << "\n";
  }

  if (detailed_view) // Print operator information
  {
    stream << indent2 << "Operator Cut (\% Of Reward): " << to_string_rounded((entry.portions_for_operator / (double)STAKING_PORTIONS) * 100.0, 2) << "%\n";
    stream << indent2 << "Operator Address: " << entry.operator_address << "\n";
  }

  if (is_registered) // Print service node tests
  {
    epee::console_colors uptime_proof_color = (entry.last_uptime_proof == 0) ? epee::console_color_red : epee::console_color_green;

    stream << indent2;
    if (entry.last_uptime_proof == 0)
    {
      stream << "Last Uptime Proof Received: (Awaiting confirmation from network)";
    }
    else
    {
      stream << "Last Uptime Proof Received: " << get_human_time_ago(entry.last_uptime_proof, time(nullptr));
    }

    stream << "\n";
    stream << indent2 << "IP Address & Ports: ";
    if (entry.public_ip == "0.0.0.0")
      stream << "(Awaiting confirmation from network)";
    else
      stream << entry.public_ip << " :" << entry.storage_port << " (storage), :" << entry.storage_lmq_port
             << " (storage lmq), :" << entry.quorumnet_port << " (quorumnet)";

    stream << "\n";
    if (detailed_view)
      stream << indent2 << "Auxiliary Public Keys:\n"
             << indent3 << (entry.pubkey_ed25519.empty() ? "(not yet received)" : entry.pubkey_ed25519) << " (Ed25519)\n"
             << indent3 << (entry.pubkey_x25519.empty()  ? "(not yet received)" : entry.pubkey_x25519)  << " (X25519)\n";

    stream << indent2 << "Storage Server Reachable: " << (entry.storage_server_reachable ? "Yes" : "No") << " (";
    if (entry.storage_server_reachable_timestamp == 0)
      stream << "Awaiting first test";
    else
      stream << "Last checked: " << get_human_time_ago(entry.storage_server_reachable_timestamp, now);
    stream << ")\n";

    stream << indent2 <<  "Checkpoint Participation [Height: Voted]: ";
    // Checkpoints heights are a rotating queue, so find the smallest one and print starting from there
    auto it = std::min_element(entry.votes.begin(), entry.votes.end(), [](const auto &a, const auto &b) { return a.height < b.height; });
    size_t offset = std::distance(entry.votes.begin(), it);
    for (size_t i = 0; i < entry.votes.size(); i++)
    {
      service_nodes::checkpoint_vote_record const &record = entry.votes[(offset + i) % entry.votes.size()];
      if (record.height == service_nodes::INVALID_HEIGHT)
      {
        stream << "[N/A: N/A]";
      }
      else
      {
        stream << "[" << record.height << ": " << (record.voted ? "Yes" : "No") << "]";
      }
      if (i < (entry.votes.size() - 1)) stream << ",";
      stream << " ";
    }

    stream << "\n";
    stream << indent2;
    if (entry.active) {
      stream << "Downtime Credits: " << entry.earned_downtime_blocks << " blocks";
      stream << " (about " << to_string_rounded(entry.earned_downtime_blocks / (double) BLOCKS_EXPECTED_IN_HOURS(1), 2)  << " hours)";
      if (entry.earned_downtime_blocks < service_nodes::DECOMMISSION_MINIMUM)
        stream << " (Note: " << service_nodes::DECOMMISSION_MINIMUM << " blocks required to enable deregistration delay)";
    } else {
      stream << "Current Status: DECOMMISSIONED\n";
      stream << indent2 << "Remaining Decommission Time Until DEREGISTRATION: " << entry.earned_downtime_blocks << " blocks";
    }
  }

  stream << "\n";
  if (detailed_view) // Print contributors
  {
    for (size_t j = 0; j < entry.contributors.size(); ++j)
    {
      const auto& contributor = entry.contributors[j];
      stream << indent2 << "[" << j << "] Contributor: " << contributor.address  << "\n";
      stream << indent3 << "Amount / Reserved: " << cryptonote::print_money(contributor.amount) << "/" << cryptonote::print_money(contributor.reserved) << "\n";
    }
  }

  buffer.append(stream.str());
}

bool rpc_command_executor::print_sn(const std::vector<std::string> &args)
{
    GET_SERVICE_NODES::request req{};
    GET_SERVICE_NODES::response res{};

    bool detailed_view = false;
    for (auto& arg : args)
    {
      if (arg == "+json")
        req.include_json = true;
      else if (arg == "+detail")
        detailed_view = true;
      else
        req.service_node_pubkeys.push_back(arg);
    }

    GET_INFO::response get_info_res{};

    if (!invoke<GET_INFO>({}, get_info_res, "Failed to retrieve node info") ||
        !invoke<GET_SERVICE_NODES>(std::move(req), res, "Failed to retrieve service node data"))
      return false;

    cryptonote::network_type nettype =
      get_info_res.mainnet  ? cryptonote::MAINNET :
      get_info_res.stagenet ? cryptonote::STAGENET :
      get_info_res.testnet  ? cryptonote::TESTNET :
      cryptonote::UNDEFINED;
    uint64_t curr_height = get_info_res.height;

    std::vector<const GET_SERVICE_NODES::response::entry*> unregistered;
    std::vector<const GET_SERVICE_NODES::response::entry*> registered;
    registered.reserve(res.service_node_states.size());

    for (auto &entry : res.service_node_states)
    {
      if (entry.total_contributed == entry.staking_requirement)
        registered.push_back(&entry);
      else
        unregistered.push_back(&entry);
    }

    std::sort(unregistered.begin(), unregistered.end(), [](auto *a, auto *b) {
        uint64_t a_remaining = a->staking_requirement - a->total_reserved;
        uint64_t b_remaining = b->staking_requirement - b->total_reserved;

        if (b_remaining == a_remaining)
          return b->portions_for_operator < a->portions_for_operator;

        return b_remaining < a_remaining;
    });

    std::sort(registered.begin(), registered.end(), [](auto *a, auto *b) {
        return std::make_tuple(a->last_reward_block_height, a->last_reward_transaction_index, a->service_node_pubkey)
             < std::make_tuple(b->last_reward_block_height, b->last_reward_transaction_index, b->service_node_pubkey);
    });

    if (req.include_json)
    {
      std::cout << res.as_json << std::endl;
      return true;
    }

    if (unregistered.size() == 0 && registered.size() == 0)
    {
      if (req.service_node_pubkeys.size() > 0)
      {
        int str_size = 0;
        for (const std::string &arg : req.service_node_pubkeys) str_size += (arg.size() + 2);

        std::string buffer;
        buffer.reserve(str_size);
        for (size_t i = 0; i < req.service_node_pubkeys.size(); ++i)
        {
          buffer.append(req.service_node_pubkeys[i]);
          if (i < req.service_node_pubkeys.size() - 1) buffer.append(", ");
        }

        tools::msg_writer() << "No service node is currently known on the network: " << buffer;
      }
      else
      {
        tools::msg_writer() << "No service node is currently known on the network";
      }

      return true;
    }

    std::string unregistered_print_data;
    std::string registered_print_data;
    for (size_t i = 0; i < unregistered.size(); i++)
    {
      if (i) unregistered_print_data.append("\n");
      append_printable_service_node_list_entry(nettype, detailed_view, curr_height, i, *unregistered[i], unregistered_print_data);
    }

    for (size_t i = 0; i < registered.size(); i++)
    {
      if (i) registered_print_data.append("\n");
      append_printable_service_node_list_entry(nettype, detailed_view, curr_height, i, *registered[i], registered_print_data);
    }

    if (unregistered.size() > 0)
      tools::msg_writer() << "Service Node Unregistered State [" << unregistered.size() << "]\n" << unregistered_print_data;

    if (registered.size() > 0)
      tools::msg_writer() << "Service Node Registration State [" << registered.size() << "]\n"   << registered_print_data;

    return true;
}

bool rpc_command_executor::print_sn_status(std::vector<std::string> args)
{
  if (args.size() > 1)
  {
    tools::fail_msg_writer() << "Unexpected arguments";
    return false;
  }

  GET_SERVICE_KEYS::response res{};
  if (!invoke<GET_SERVICE_KEYS>({}, res, "Failed to retrieve service node keys"))
    return false;

  args.push_back(std::move(res.service_node_pubkey));

  return print_sn(args);
}

bool rpc_command_executor::print_sr(uint64_t height)
{
  GET_STAKING_REQUIREMENT::response res{};
  if (!invoke<GET_STAKING_REQUIREMENT>({height}, res, "Failed to retrieve staking requirements"))
    return false;

  tools::success_msg_writer() << "Staking Requirement: " << cryptonote::print_money(res.staking_requirement);
  return true;
}

bool rpc_command_executor::pop_blocks(uint64_t num_blocks)
{
  POP_BLOCKS::response res{};
  if (!invoke<POP_BLOCKS>({num_blocks}, res, "Popping blocks failed"))
    return false;

  tools::success_msg_writer() << "new height: " << res.height;
  return true;
}

bool rpc_command_executor::print_sn_key()
{
  GET_SERVICE_KEYS::response res{};

  if (!invoke<GET_SERVICE_KEYS>({}, res, "Failed to retrieve service node keys"))
    return false;

  tools::success_msg_writer()
    <<   "Service Node Public Key: " << res.service_node_pubkey
    << "\n     Ed25519 Public Key: " << res.service_node_ed25519_pubkey
    << "\n      X25519 Public Key: " << res.service_node_x25519_pubkey;
  return true;
}

// Returns lowest x such that (STAKING_PORTIONS * x/amount) >= portions
static uint64_t get_amount_to_make_portions(uint64_t amount, uint64_t portions)
{
  uint64_t lo, hi, resulthi, resultlo;
  lo = mul128(amount, portions, &hi);
  if (lo > UINT64_MAX - (STAKING_PORTIONS - 1))
    hi++;
  lo += STAKING_PORTIONS-1;
  div128_64(hi, lo, STAKING_PORTIONS, &resulthi, &resultlo);
  return resultlo;
}

static uint64_t get_actual_amount(uint64_t amount, uint64_t portions)
{
  uint64_t lo, hi, resulthi, resultlo;
  lo = mul128(amount, portions, &hi);
  div128_64(hi, lo, STAKING_PORTIONS, &resulthi, &resultlo);
  return resultlo;
}

bool rpc_command_executor::prepare_registration()
{
  // RAII-style class to temporarily clear categories and restore upon destruction (i.e. upon returning).
  struct clear_log_categories {
    std::string categories;
    clear_log_categories() { categories = mlog_get_categories(); mlog_set_categories(""); }
    ~clear_log_categories() { mlog_set_categories(categories.c_str()); }
  };
  auto scoped_log_cats = std::unique_ptr<clear_log_categories>(new clear_log_categories());

  // Check if the daemon was started in Service Node or not
  GET_INFO::response res{};
  GET_SERVICE_KEYS::response kres{};
  HARD_FORK_INFO::response hf_res{};
  if (!invoke<GET_INFO>({}, res, "Failed to get node info") ||
      !invoke<HARD_FORK_INFO>({}, hf_res, "Failed to retrieve hard fork info") ||
      !invoke<GET_SERVICE_KEYS>({}, kres, "Failed to retrieve service node keys"))
    return false;

  if (!res.service_node)
  {
    tools::fail_msg_writer() << "Unable to prepare registration: this daemon is not running in --service-node mode";
    return false;
  }

  uint64_t block_height = std::max(res.height, res.target_height);
  uint8_t hf_version = hf_res.version;
  cryptonote::network_type nettype =
    res.mainnet  ? cryptonote::MAINNET :
    res.stagenet ? cryptonote::STAGENET :
    res.testnet  ? cryptonote::TESTNET :
    cryptonote::UNDEFINED;

  // Query the latest block we've synced and check that the timestamp is sensible, issue a warning if not
  {
    GET_LAST_BLOCK_HEADER::response res{};

    if (!invoke<GET_LAST_BLOCK_HEADER>({}, res, "Get latest block failed, unable to check sync status"))
      return false;

    auto const& header = res.block_header;
    uint64_t const now = time(nullptr);

    if (now >= header.timestamp)
    {
      uint64_t delta = now - header.timestamp;
      if (delta > (60 * 60))
      {
        tools::fail_msg_writer() << "The last block this Service Node knows about was at least " << get_human_time_ago(header.timestamp, now)
                                 << "\nYour node is possibly desynced from the network or still syncing to the network."
                                 << "\n\nRegistering this node may result in a deregistration due to being out of date with the network\n";
      }
    }

    if (block_height >= header.height)
    {
      uint64_t delta = block_height - header.height;
      if (delta > 15)
      {
        tools::fail_msg_writer() << "The last block this Service Node synced is " << delta << " blocks away from the longest chain we know about."
                                 << "\n\nRegistering this node may result in a deregistration due to being out of date with the network\n";
      }
    }
  }

  const uint64_t staking_requirement =
    std::max(service_nodes::get_staking_requirement(nettype, block_height, hf_version),
             service_nodes::get_staking_requirement(nettype, block_height + 30 * 24, hf_version)); // allow 1 day

  // anything less than DUST will be added to operator stake
  const uint64_t DUST = MAX_NUMBER_OF_CONTRIBUTORS;
  std::cout << "Current staking requirement: " << cryptonote::print_money(staking_requirement) << " " << cryptonote::get_unit() << std::endl;

  enum struct register_step
  {
    ask_is_solo_stake = 0,
    is_solo_stake__operator_address_to_reserve,

    is_open_stake__get_operator_fee,
    is_open_stake__do_you_want_to_reserve_other_contributors,
    is_open_stake__how_many_more_contributors,
    is_open_stake__operator_amount_to_reserve,
    is_open_stake__operator_address_to_reserve,
    is_open_stake__contributor_address_to_reserve,
    is_open_stake__contributor_amount_to_reserve,
    is_open_stake__summary_info,
    final_summary,
    cancelled_by_user,
  };

  struct prepare_registration_state
  {
    register_step            prev_step                    = register_step::ask_is_solo_stake;
    bool                     is_solo_stake;
    size_t                   num_participants             = 1;
    uint64_t                 operator_fee_portions        = STAKING_PORTIONS;
    uint64_t                 portions_remaining           = STAKING_PORTIONS;
    uint64_t                 total_reserved_contributions = 0;
    std::vector<std::string> addresses;
    std::vector<uint64_t>    contributions;
  };

  prepare_registration_state state = {};
  std::stack<prepare_registration_state> state_stack;
  state_stack.push(state);

  bool finished = false;
  register_step step = register_step::ask_is_solo_stake;
  for (input_line_result last_input_result = input_line_result::yes; !finished;)
  {
    if (last_input_result == input_line_result::back)
    {
      step = state.prev_step;
      state_stack.pop();
      state = state_stack.top();
      std::cout << std::endl;
    }

    switch(step)
    {
      case register_step::ask_is_solo_stake:
      {
        last_input_result = input_line_yes_no_cancel("Will the operator contribute the entire stake?");
        if(last_input_result == input_line_result::cancel)
        {
          step = register_step::cancelled_by_user;
          continue;
        }

        state.is_solo_stake = (last_input_result == input_line_result::yes);
        if (state.is_solo_stake)
        {
          std::cout << std::endl;
          step = register_step::is_solo_stake__operator_address_to_reserve;
        }
        else
        {
          step = register_step::is_open_stake__get_operator_fee;
        }

        state_stack.push(state);
        continue;
      }

      case register_step::is_solo_stake__operator_address_to_reserve:
      {
        std::string address_str;
        last_input_result = input_line_back_cancel_get_input("Enter the loki address for the solo staker", address_str);
        if (last_input_result == input_line_result::back)
          continue;

        if (last_input_result == input_line_result::cancel)
        {
          step = register_step::cancelled_by_user;
          continue;
        }

        state.addresses.push_back(address_str); // the addresses will be validated later down the line
        state.contributions.push_back(STAKING_PORTIONS);
        state.portions_remaining = 0;
        state.total_reserved_contributions += staking_requirement;
        state.prev_step = step;
        step            = register_step::final_summary;
        state_stack.push(state);
        continue;
      }

      case register_step::is_open_stake__get_operator_fee:
      {
        std::string operator_fee_str;
        last_input_result = input_line_back_cancel_get_input("Enter operator fee as a percentage of the total staking reward [0-100]%", operator_fee_str);

        if (last_input_result == input_line_result::back)
          continue;

        if (last_input_result == input_line_result::cancel)
        {
          step = register_step::cancelled_by_user;
          continue;
        }

        if (!service_nodes::get_portions_from_percent_str(operator_fee_str, state.operator_fee_portions))
        {
          std::cout << "Invalid value: " << operator_fee_str << ". Should be between [0-100]" << std::endl;
          continue;
        }

        step = register_step::is_open_stake__do_you_want_to_reserve_other_contributors;
        state_stack.push(state);
        continue;
      }

      case register_step::is_open_stake__do_you_want_to_reserve_other_contributors:
      {
        last_input_result = input_line_yes_no_back_cancel("Do you want to reserve portions of the stake for other specific contributors?");
        if (last_input_result == input_line_result::back)
          continue;

        if (last_input_result == input_line_result::cancel)
        {
          step = register_step::cancelled_by_user;
          continue;
        }

        state.prev_step = step;
        if(last_input_result == input_line_result::yes)
        {
          step = register_step::is_open_stake__how_many_more_contributors;
        }
        else
        {
          std::cout << std::endl;
          step = register_step::is_open_stake__operator_address_to_reserve;
        }

        state_stack.push(state);
        continue;
      }

      case register_step::is_open_stake__how_many_more_contributors:
      {
        std::string prompt = "Number of additional contributors [1-" + std::to_string(MAX_NUMBER_OF_CONTRIBUTORS - 1) + "]";
        std::string input;
        last_input_result = input_line_back_cancel_get_input(prompt.c_str(), input);

        if (last_input_result == input_line_result::back)
          continue;

        if (last_input_result == input_line_result::cancel)
        {
          step = register_step::cancelled_by_user;
          continue;
        }

        long additional_contributors = strtol(input.c_str(), NULL, 10 /*base 10*/);
        if(additional_contributors < 1 || additional_contributors > (MAX_NUMBER_OF_CONTRIBUTORS - 1))
        {
          std::cout << "Invalid value. Should be between [1-" << (MAX_NUMBER_OF_CONTRIBUTORS - 1) << "]" << std::endl;
          continue;
        }

        std::cout << std::endl;
        state.num_participants += static_cast<size_t>(additional_contributors);
        state.prev_step = step;
        step            = register_step::is_open_stake__operator_address_to_reserve;
        state_stack.push(state);
        continue;
      }

      case register_step::is_open_stake__operator_address_to_reserve:
      {
        std::string address_str;
        last_input_result = input_line_back_cancel_get_input("Enter the loki address for the operator", address_str);
        if (last_input_result == input_line_result::back)
          continue;

        if (last_input_result == input_line_result::cancel)
        {
          step = register_step::cancelled_by_user;
          continue;
        }

        state.addresses.push_back(address_str); // the addresses will be validated later down the line
        state.prev_step = step;
        step            = register_step::is_open_stake__operator_amount_to_reserve;
        state_stack.push(state);
        continue;
      }

      case register_step::is_open_stake__operator_amount_to_reserve:
      {
        uint64_t min_contribution_portions = service_nodes::get_min_node_contribution_in_portions(hf_version, staking_requirement, 0, 0);
        const uint64_t min_contribution    = get_amount_to_make_portions(staking_requirement, min_contribution_portions);
        std::cout << "Minimum amount that can be reserved: " << cryptonote::print_money(min_contribution) << " " << cryptonote::get_unit() << std::endl;

        std::string contribution_str;
        last_input_result = input_line_back_cancel_get_input("How much loki does the operator want to reserve in the stake?", contribution_str);
        if (last_input_result == input_line_result::back)
          continue;

        if (last_input_result == input_line_result::cancel)
        {
          step = register_step::cancelled_by_user;
          continue;
        }

        uint64_t contribution;
        if(!cryptonote::parse_amount(contribution, contribution_str))
        {
          std::cout << "Invalid amount." << std::endl;
          continue;
        }

        uint64_t portions = service_nodes::get_portions_to_make_amount(staking_requirement, contribution);
        if(portions < min_contribution_portions)
        {
          std::cout << "The operator needs to contribute at least 25% of the stake requirement (" << cryptonote::print_money(min_contribution) << " " << cryptonote::get_unit() << "). Aborted." << std::endl;
          continue;
        }

        if(portions > state.portions_remaining)
        {
          std::cout << "The operator contribution is higher than the staking requirement. Any excess contribution will be locked for the staking duration, but won't yield any additional reward." << std::endl;
          portions = state.portions_remaining;
        }

        state.contributions.push_back(portions);
        state.portions_remaining -= portions;
        state.total_reserved_contributions += get_actual_amount(staking_requirement, portions);
        state.prev_step = step;

        if (state.num_participants > 1)
        {
          step = register_step::is_open_stake__contributor_address_to_reserve;
        }
        else
        {
          step = register_step::is_open_stake__summary_info;
        }

        std::cout << std::endl;
        state_stack.push(state);
        continue;
      }

      case register_step::is_open_stake__contributor_address_to_reserve:
      {
        std::string const prompt = "Enter the loki address for contributor " + std::to_string(state.contributions.size() + 1);
        std::string address_str;
        last_input_result = input_line_back_cancel_get_input(prompt.c_str(), address_str);
        if (last_input_result == input_line_result::back)
          continue;

        if (last_input_result == input_line_result::cancel)
        {
          step = register_step::cancelled_by_user;
          continue;
        }

        // the addresses will be validated later down the line
        state.addresses.push_back(address_str);
        state.prev_step = step;
        step            = register_step::is_open_stake__contributor_amount_to_reserve;
        state_stack.push(state);
        continue;
      }

      case register_step::is_open_stake__contributor_amount_to_reserve:
      {
        const uint64_t amount_left         = staking_requirement - state.total_reserved_contributions;
        uint64_t min_contribution_portions = service_nodes::get_min_node_contribution_in_portions(hf_version, staking_requirement, state.total_reserved_contributions, state.contributions.size());
        const uint64_t min_contribution    = service_nodes::portions_to_amount(staking_requirement, min_contribution_portions);

        std::cout << "The minimum amount possible to contribute is " << cryptonote::print_money(min_contribution) << " " << cryptonote::get_unit() << std::endl;
        std::cout << "There is " << cryptonote::print_money(amount_left) << " " << cryptonote::get_unit() << " left to meet the staking requirement." << std::endl;

        std::string contribution_str;
        std::string const prompt = "How much loki does contributor " + std::to_string(state.contributions.size() + 1) + " want to reserve in the stake?";
        last_input_result        = input_line_back_cancel_get_input(prompt.c_str(), contribution_str);
        if (last_input_result == input_line_result::back)
          continue;

        if (last_input_result == input_line_result::cancel)
        {
          step = register_step::cancelled_by_user;
          continue;
        }

        uint64_t contribution;
        if (!cryptonote::parse_amount(contribution, contribution_str))
        {
          std::cout << "Invalid amount." << std::endl;
          continue;
        }

        uint64_t portions = service_nodes::get_portions_to_make_amount(staking_requirement, contribution);
        if (portions < min_contribution_portions)
        {
          std::cout << "The amount is too small." << std::endl;
          continue;
        }

        if (portions > state.portions_remaining)
          portions = state.portions_remaining;

        state.contributions.push_back(portions);
        state.portions_remaining -= portions;
        state.total_reserved_contributions += get_actual_amount(staking_requirement, portions);
        state.prev_step = step;

        if (state.contributions.size() == state.num_participants)
          step = register_step::is_open_stake__summary_info;
        else
          step = register_step::is_open_stake__contributor_address_to_reserve;

        std::cout << std::endl;
        state_stack.push(state);
        continue;
      }

      case register_step::is_open_stake__summary_info:
      {
        const uint64_t amount_left = staking_requirement - state.total_reserved_contributions;
        std::cout << "Total staking contributions reserved: " << cryptonote::print_money(state.total_reserved_contributions) << " " << cryptonote::get_unit() << std::endl;
        if (amount_left > DUST)
        {
          std::cout << "Your total reservations do not equal the staking requirement." << std::endl;
          std::cout << "You will leave the remaining portion of " << cryptonote::print_money(amount_left) << " " << cryptonote::get_unit() << " open to contributions from anyone, and the Service Node will not activate until the full staking requirement is filled." << std::endl;

          last_input_result = input_line_yes_no_back_cancel("Is this ok?\n");
          if(last_input_result == input_line_result::no || last_input_result == input_line_result::cancel)
          {
            step = register_step::cancelled_by_user;
            continue;
          }

          if(last_input_result == input_line_result::back)
            continue;

          state_stack.push(state);
          state.prev_step = step;
        }

        step = register_step::final_summary;
        continue;
      }

      case register_step::final_summary:
      {
        assert(state.addresses.size() == state.contributions.size());
        const uint64_t amount_left = staking_requirement - state.total_reserved_contributions;

        std::cout << "Summary:" << std::endl;
        std::cout << "Operating costs as % of reward: " << (state.operator_fee_portions * 100.0 / STAKING_PORTIONS) << "%" << std::endl;
        printf("%-16s%-9s%-19s%-s\n", "Contributor", "Address", "Contribution", "Contribution(%)");
        printf("%-16s%-9s%-19s%-s\n", "___________", "_______", "____________", "_______________");

        for (size_t i = 0; i < state.num_participants; ++i)
        {
          const std::string participant_name = (i==0) ? "Operator" : "Contributor " + std::to_string(i);
          uint64_t amount = get_actual_amount(staking_requirement, state.contributions[i]);
          if (amount_left <= DUST && i == 0)
            amount += amount_left; // add dust to the operator.
          printf("%-16s%-9s%-19s%-.9f\n", participant_name.c_str(), state.addresses[i].substr(0,6).c_str(), cryptonote::print_money(amount).c_str(), (double)state.contributions[i] * 100 / STAKING_PORTIONS);
        }

        if (amount_left > DUST)
        {
          printf("%-16s%-9s%-19s%-.2f\n", "(open)", "", cryptonote::print_money(amount_left).c_str(), amount_left * 100.0 / staking_requirement);
        }
        else if (amount_left > 0)
        {
          std::cout << "\nActual amounts may differ slightly from specification. This is due to\n" << std::endl;
          std::cout << "limitations on the way fractions are represented internally.\n" << std::endl;
        }

        std::cout << "\nBecause the actual requirement will depend on the time that you register, the\n";
        std::cout << "amounts shown here are used as a guide only, and the percentages will remain\n";
        std::cout << "the same." << std::endl << std::endl;

        last_input_result = input_line_yes_no_back_cancel("Do you confirm the information above is correct?");
        if(last_input_result == input_line_result::no || last_input_result == input_line_result::cancel)
        {
          step = register_step::cancelled_by_user;
          continue;
        }

        if(last_input_result == input_line_result::back)
          continue;

        finished = true;
        continue;
      }

      case register_step::cancelled_by_user:
      {
        std::cout << "Cancel requested in prepare registration. Aborting." << std::endl;
        return true;
      }
    }
  }

  // <operator cut> <address> <fraction> [<address> <fraction> [...]]]
  std::vector<std::string> args;
  args.push_back(std::to_string(state.operator_fee_portions));
  for (size_t i = 0; i < state.num_participants; ++i)
  {
    args.push_back(state.addresses[i]);
    args.push_back(std::to_string(state.contributions[i]));
  }

  for (size_t i = 0; i < state.addresses.size(); i++)
  {
    for (size_t j = 0; j < i; j++)
    {
      if (state.addresses[i] == state.addresses[j])
      {
        std::cout << "Must not provide the same address twice" << std::endl;
        return true;
      }
    }
  }

  scoped_log_cats.reset();

  {
    GET_SERVICE_NODE_REGISTRATION_CMD_RAW::request req{};
    GET_SERVICE_NODE_REGISTRATION_CMD_RAW::response res{};

    req.args = args;
    req.make_friendly = true;
    req.staking_requirement = staking_requirement;

    if (!invoke<GET_SERVICE_NODE_REGISTRATION_CMD_RAW>(std::move(req), res, "Failed to validate registration arguments; "
          "check the addresses and registration parameters and that the Daemon is running with the '--service-node' flag"))
      return false;

    tools::success_msg_writer() << res.registration_cmd;
  }

  return true;
}

bool rpc_command_executor::prune_blockchain()
{
#if 0
    PRUNE_BLOCKCHAIN::response res{};
    if (!invoke<PRUNE_BLOCKCHAIN>({false}, res, "Failed to prune blockchain"))
      return false;

    tools::success_msg_writer() << "Blockchain pruned";
#else
    tools::fail_msg_writer() << "Blockchain pruning is not supported in Loki yet";
#endif
    return true;
}

bool rpc_command_executor::check_blockchain_pruning()
{
    PRUNE_BLOCKCHAIN::response res{};
    if (!invoke<PRUNE_BLOCKCHAIN>({true}, res, "Failed to check blockchain pruning status"))
      return false;

    tools::success_msg_writer() << "Blockchain is" << (res.pruning_seed ? "" : " not") << " pruned";
    return true;
}

bool rpc_command_executor::set_bootstrap_daemon(
  const std::string &address,
  const std::string &username,
  const std::string &password)
{
    SET_BOOTSTRAP_DAEMON::request req{};
    req.address = address;
    req.username = username;
    req.password = password;

    SET_BOOTSTRAP_DAEMON::response res{};
    if (!invoke<SET_BOOTSTRAP_DAEMON>(std::move(req), res, "Failed to set bootstrap daemon to: " + address))
        return false;

    tools::success_msg_writer()
      << "Successfully set bootstrap daemon address to "
      << (!req.address.empty() ? req.address : "none");
    return true;
}

}// namespace daemonize<|MERGE_RESOLUTION|>--- conflicted
+++ resolved
@@ -148,7 +148,6 @@
   void print_block_header(block_header_response const & header)
   {
     tools::success_msg_writer()
-<<<<<<< HEAD
       << "timestamp: " << boost::lexical_cast<std::string>(header.timestamp) << " (" << tools::get_human_readable_timestamp(header.timestamp) << ")" << "\n"
       << "previous hash: " << header.prev_hash << "\n"
       << "nonce: " << boost::lexical_cast<std::string>(header.nonce) << "\n"
@@ -165,31 +164,11 @@
       << "num txes: " << header.num_txes << "\n"
       << "reward: " << cryptonote::print_money(header.reward) << "\n"
       << "miner reward: " << cryptonote::print_money(header.miner_reward) << "\n"
-      << "service node winner: " << header.service_node_winner << std::endl;
+      << "service node winner: " << header.service_node_winner << "\n"
+      << "miner tx hash: " << header.miner_tx_hash;
   }
 
   std::string get_human_time_ago(time_t t, time_t now, bool abbreviate = false)
-=======
-      << "timestamp: " << boost::lexical_cast<std::string>(header.timestamp) << " (" << tools::get_human_readable_timestamp(header.timestamp) << ")" << std::endl
-      << "previous hash: " << header.prev_hash << std::endl
-      << "nonce: " << boost::lexical_cast<std::string>(header.nonce) << std::endl
-      << "is orphan: " << header.orphan_status << std::endl
-      << "height: " << boost::lexical_cast<std::string>(header.height) << std::endl
-      << "depth: " << boost::lexical_cast<std::string>(header.depth) << std::endl
-      << "hash: " << header.hash << std::endl
-      << "difficulty: " << header.wide_difficulty << std::endl
-      << "cumulative difficulty: " << header.wide_cumulative_difficulty << std::endl
-      << "POW hash: " << header.pow_hash << std::endl
-      << "block size: " << header.block_size << std::endl
-      << "block weight: " << header.block_weight << std::endl
-      << "long term weight: " << header.long_term_weight << std::endl
-      << "num txes: " << header.num_txes << std::endl
-      << "reward: " << cryptonote::print_money(header.reward) << std::endl
-      << "miner tx hash: " << header.miner_tx_hash;
-  }
-
-  std::string get_human_time_ago(time_t t, time_t now)
->>>>>>> f6da34c0
   {
     if (t == now)
       return "now";
