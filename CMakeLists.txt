--- conflicted
+++ resolved
@@ -556,11 +556,12 @@
   add_cxx_flag_if_supported(-Wformat-security CXX_SECURITY_FLAGS)
 
   # -fstack-protector
-<<<<<<< HEAD
-  add_c_flag_if_supported(-fstack-protector C_SECURITY_FLAGS)
-  add_cxx_flag_if_supported(-fstack-protector CXX_SECURITY_FLAGS)
-  add_c_flag_if_supported(-fstack-protector-strong C_SECURITY_FLAGS)
-  add_cxx_flag_if_supported(-fstack-protector-strong CXX_SECURITY_FLAGS)
+  if (NOT OPENBSD)
+    add_c_flag_if_supported(-fstack-protector C_SECURITY_FLAGS)
+    add_cxx_flag_if_supported(-fstack-protector CXX_SECURITY_FLAGS)
+    add_c_flag_if_supported(-fstack-protector-strong C_SECURITY_FLAGS)
+    add_cxx_flag_if_supported(-fstack-protector-strong CXX_SECURITY_FLAGS)
+  endif()
 
   # -fno-stack-check
   if (IOS)
@@ -569,18 +570,7 @@
   endif()
 
   # New in GCC 8.2
-  if (NOT WIN32 AND NOT CMAKE_CXX_COMPILER_ID STREQUAL "Clang")
-=======
-  if (NOT WIN32 AND NOT OPENBSD)
-    add_c_flag_if_supported(-fstack-protector C_SECURITY_FLAGS)
-    add_cxx_flag_if_supported(-fstack-protector CXX_SECURITY_FLAGS)
-    add_c_flag_if_supported(-fstack-protector-strong C_SECURITY_FLAGS)
-    add_cxx_flag_if_supported(-fstack-protector-strong CXX_SECURITY_FLAGS)
-  endif()
-
-  # New in GCC 8.2
-  if (NOT WIN32 AND NOT OPENBSD)
->>>>>>> 441f3181
+  if (NOT WIN32 AND NOT CMAKE_CXX_COMPILER_ID STREQUAL "Clang" AND NOT OPENBSD)
     add_c_flag_if_supported(-fcf-protection=full C_SECURITY_FLAGS)
     add_cxx_flag_if_supported(-fcf-protection=full CXX_SECURITY_FLAGS)
     add_c_flag_if_supported(-fstack-clash-protection C_SECURITY_FLAGS)
