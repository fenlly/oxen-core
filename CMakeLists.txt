--- conflicted
+++ resolved
@@ -51,11 +51,7 @@
 set(CMAKE_OSX_DEPLOYMENT_TARGET 10.12 CACHE STRING "macOS deployment target (Apple clang only)")
 
 project(oxen
-<<<<<<< HEAD
     VERSION 9.0.0
-=======
-    VERSION 8.1.5
->>>>>>> 29bbb61d
     LANGUAGES CXX C)
   set(OXEN_RELEASE_CODENAME "Salty Saga")
 
@@ -64,11 +60,7 @@
 # empty string on `stable`, "-dev" on the `dev` branch, and can be set externally (via cmake
 # arguments) where it makes sense to take some other branch release with an extra value.
 if(NOT DEFINED OXEN_RELEASE_SUFFIX)
-<<<<<<< HEAD
   set(OXEN_RELEASE_SUFFIX "-dev")
-=======
-  set(OXEN_RELEASE_SUFFIX "")
->>>>>>> 29bbb61d
 endif()
 
 if(POLICY CMP0079)
