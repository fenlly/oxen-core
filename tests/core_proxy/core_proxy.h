// Copyright (c) 2014-2018, The Monero Project
// 
// All rights reserved.
// 
// Redistribution and use in source and binary forms, with or without modification, are
// permitted provided that the following conditions are met:
// 
// 1. Redistributions of source code must retain the above copyright notice, this list of
//    conditions and the following disclaimer.
// 
// 2. Redistributions in binary form must reproduce the above copyright notice, this list
//    of conditions and the following disclaimer in the documentation and/or other
//    materials provided with the distribution.
// 
// 3. Neither the name of the copyright holder nor the names of its contributors may be
//    used to endorse or promote products derived from this software without specific
//    prior written permission.
// 
// THIS SOFTWARE IS PROVIDED BY THE COPYRIGHT HOLDERS AND CONTRIBUTORS "AS IS" AND ANY
// EXPRESS OR IMPLIED WARRANTIES, INCLUDING, BUT NOT LIMITED TO, THE IMPLIED WARRANTIES OF
// MERCHANTABILITY AND FITNESS FOR A PARTICULAR PURPOSE ARE DISCLAIMED. IN NO EVENT SHALL
// THE COPYRIGHT HOLDER OR CONTRIBUTORS BE LIABLE FOR ANY DIRECT, INDIRECT, INCIDENTAL,
// SPECIAL, EXEMPLARY, OR CONSEQUENTIAL DAMAGES (INCLUDING, BUT NOT LIMITED TO,
// PROCUREMENT OF SUBSTITUTE GOODS OR SERVICES; LOSS OF USE, DATA, OR PROFITS; OR BUSINESS
// INTERRUPTION) HOWEVER CAUSED AND ON ANY THEORY OF LIABILITY, WHETHER IN CONTRACT,
// STRICT LIABILITY, OR TORT (INCLUDING NEGLIGENCE OR OTHERWISE) ARISING IN ANY WAY OUT OF
// THE USE OF THIS SOFTWARE, EVEN IF ADVISED OF THE POSSIBILITY OF SUCH DAMAGE.
// 
// Parts of this file are originally copyright (c) 2012-2013 The Cryptonote developers

#pragma once

#include <boost/program_options/variables_map.hpp>

#include "cryptonote_basic/cryptonote_basic_impl.h"
#include "cryptonote_basic/verification_context.h"
#include "cryptonote_core/service_node_deregister.h"
#include <unordered_map>

namespace tests
{
  struct block_index {
      size_t height;
      crypto::hash id;
      crypto::hash longhash;
      cryptonote::block blk;
      cryptonote::blobdata blob;
      std::list<cryptonote::transaction> txes;

      block_index() : height(0), id(crypto::null_hash), longhash(crypto::null_hash) { }
      block_index(size_t _height, const crypto::hash &_id, const crypto::hash &_longhash, const cryptonote::block &_blk, const cryptonote::blobdata &_blob, const std::list<cryptonote::transaction> &_txes)
          : height(_height), id(_id), longhash(_longhash), blk(_blk), blob(_blob), txes(_txes) { }
  };

  class proxy_core
  {
      cryptonote::block m_genesis;
      std::list<crypto::hash> m_known_block_list;
      std::unordered_map<crypto::hash, block_index> m_hash2blkidx;

      crypto::hash m_lastblk;
      std::list<cryptonote::transaction> txes;

      bool add_block(const crypto::hash &_id, const crypto::hash &_longhash, const cryptonote::block &_blk, const cryptonote::blobdata &_blob);
      void build_short_history(std::list<crypto::hash> &m_history, const crypto::hash &m_start);
      

  public:
    void on_synchronized(){}
    void safesyncmode(const bool){}
    uint64_t get_current_blockchain_height(){return 1;}
    void set_target_blockchain_height(uint64_t) {}
    bool init(const boost::program_options::variables_map& vm);
    bool deinit(){return true;}
    bool get_short_chain_history(std::list<crypto::hash>& ids);
    bool get_stat_info(cryptonote::core_stat_info& st_inf){return true;}
    bool have_block(const crypto::hash& id);
    void get_blockchain_top(uint64_t& height, crypto::hash& top_id);
    bool handle_incoming_tx(const cryptonote::blobdata& tx_blob, cryptonote::tx_verification_context& tvc, bool keeped_by_block, bool relayed, bool do_not_relay);
    bool handle_incoming_txs(const std::vector<cryptonote::blobdata>& tx_blobs, std::vector<cryptonote::tx_verification_context>& tvc, bool keeped_by_block, bool relayed, bool do_not_relay);
    bool handle_incoming_block(const cryptonote::blobdata& block_blob, cryptonote::block_verification_context& bvc, bool update_miner_blocktemplate = true);
    bool handle_uptime_proof(const cryptonote::NOTIFY_UPTIME_PROOF::request &proof);
    void pause_mine(){}
    void resume_mine(){}
    bool on_idle(){return true;}
    bool find_blockchain_supplement(const std::list<crypto::hash>& qblock_ids, cryptonote::NOTIFY_RESPONSE_CHAIN_ENTRY::request& resp){return true;}
    bool handle_get_objects(cryptonote::NOTIFY_REQUEST_GET_OBJECTS::request& arg, cryptonote::NOTIFY_RESPONSE_GET_OBJECTS::request& rsp, cryptonote::cryptonote_connection_context& context){return true;}
    cryptonote::Blockchain &get_blockchain_storage() { throw std::runtime_error("Called invalid member function: please never call get_blockchain_storage on the TESTING class proxy_core."); }
    bool get_test_drop_download() {return true;}
    bool get_test_drop_download_height() {return true;}
    bool prepare_handle_incoming_blocks(const std::vector<cryptonote::block_complete_entry>  &blocks) { return true; }
    bool cleanup_handle_incoming_blocks(bool force_sync = false) { return true; }
    uint64_t get_target_blockchain_height() const { return 1; }
    size_t get_block_sync_size(uint64_t height) const { return BLOCKS_SYNCHRONIZING_DEFAULT_COUNT; }
    virtual void on_transaction_relayed(const cryptonote::blobdata& tx) {}
    cryptonote::network_type get_nettype() const { return cryptonote::MAINNET; }
    bool get_pool_transaction(const crypto::hash& id, cryptonote::blobdata& tx_blob) const { return false; }
    bool pool_has_tx(const crypto::hash &txid) const { return false; }
    bool get_blocks(uint64_t start_offset, size_t count, std::vector<std::pair<cryptonote::blobdata, cryptonote::block>>& blocks, std::vector<cryptonote::blobdata>& txs) const { return false; }
    bool get_transactions(const std::vector<crypto::hash>& txs_ids, std::vector<cryptonote::transaction>& txs, std::vector<crypto::hash>& missed_txs) const { return false; }
    bool get_block_by_hash(const crypto::hash &h, cryptonote::block &blk, bool *orphan = NULL) const { return false; }
    uint8_t get_ideal_hard_fork_version() const { return 0; }
    uint8_t get_ideal_hard_fork_version(uint64_t height) const { return 0; }
    uint8_t get_hard_fork_version(uint64_t height) const { return 0; }
    uint64_t get_earliest_ideal_height_for_version(uint8_t version) const { return 0; }
    cryptonote::difficulty_type get_block_cumulative_difficulty(uint64_t height) const { return 0; }
    bool fluffy_blocks_enabled() const { return false; }
    uint64_t prevalidate_block_hashes(uint64_t height, const std::list<crypto::hash> &hashes) { return 0; }
    uint64_t prevalidate_block_hashes(uint64_t height, const std::vector<crypto::hash> &hashes) { return 0; }
<<<<<<< HEAD

    // TODO(loki): Write tests
    virtual void set_deregister_votes_relayed(const std::vector<loki::service_node_deregister::vote>& votes) {}
    bool add_deregister_vote(const loki::service_node_deregister::vote& vote, cryptonote::vote_verification_context &vvc) { return false; }
=======
    bool pad_transactions() const { return false; }
>>>>>>> 6bc0c7e6
  };
}<|MERGE_RESOLUTION|>--- conflicted
+++ resolved
@@ -107,13 +107,9 @@
     bool fluffy_blocks_enabled() const { return false; }
     uint64_t prevalidate_block_hashes(uint64_t height, const std::list<crypto::hash> &hashes) { return 0; }
     uint64_t prevalidate_block_hashes(uint64_t height, const std::vector<crypto::hash> &hashes) { return 0; }
-<<<<<<< HEAD
-
     // TODO(loki): Write tests
     virtual void set_deregister_votes_relayed(const std::vector<loki::service_node_deregister::vote>& votes) {}
     bool add_deregister_vote(const loki::service_node_deregister::vote& vote, cryptonote::vote_verification_context &vvc) { return false; }
-=======
     bool pad_transactions() const { return false; }
->>>>>>> 6bc0c7e6
   };
 }