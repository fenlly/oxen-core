--- conflicted
+++ resolved
@@ -78,12 +78,8 @@
     void get_blockchain_top(uint64_t& height, crypto::hash& top_id);
     bool handle_incoming_tx(const cryptonote::blobdata& tx_blob, cryptonote::tx_verification_context& tvc, bool keeped_by_block, bool relayed, bool do_not_relay);
     bool handle_incoming_txs(const std::vector<cryptonote::blobdata>& tx_blobs, std::vector<cryptonote::tx_verification_context>& tvc, bool keeped_by_block, bool relayed, bool do_not_relay);
-<<<<<<< HEAD
-    bool handle_incoming_block(const cryptonote::blobdata& block_blob, cryptonote::block_verification_context& bvc, bool update_miner_blocktemplate = true);
+    bool handle_incoming_block(const cryptonote::blobdata& block_blob, const cryptonote::block *block, cryptonote::block_verification_context& bvc, bool update_miner_blocktemplate = true);
     bool handle_uptime_proof(const cryptonote::NOTIFY_UPTIME_PROOF::request &proof);
-=======
-    bool handle_incoming_block(const cryptonote::blobdata& block_blob, const cryptonote::block *block, cryptonote::block_verification_context& bvc, bool update_miner_blocktemplate = true);
->>>>>>> ed6aa76c
     void pause_mine(){}
     void resume_mine(){}
     bool on_idle(){return true;}
