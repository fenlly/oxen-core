--- conflicted
+++ resolved
@@ -47,61 +47,6 @@
 class TestDB: public BaseTestDB {
 public:
   virtual uint64_t height() const { return blocks.size(); }
-<<<<<<< HEAD
-  virtual bool tx_exists(const crypto::hash& h) const { return false; }
-  virtual bool tx_exists(const crypto::hash& h, uint64_t& tx_index) const { return false; }
-  virtual uint64_t get_tx_unlock_time(const crypto::hash& h) const { return 0; }
-  virtual transaction get_tx(const crypto::hash& h) const { return transaction(); }
-  virtual bool get_tx(const crypto::hash& h, transaction &tx) const { return false; }
-  virtual uint64_t get_tx_count() const { return 0; }
-  virtual std::vector<transaction> get_tx_list(const std::vector<crypto::hash>& hlist) const { return std::vector<transaction>(); }
-  virtual uint64_t get_tx_block_height(const crypto::hash& h) const { return 0; }
-  virtual uint64_t get_num_outputs(const uint64_t& amount) const { return 1; }
-  virtual uint64_t get_indexing_base() const { return 0; }
-  virtual output_data_t get_output_key(const uint64_t& amount, const uint64_t& index) { return output_data_t(); }
-  virtual tx_out_index get_output_tx_and_index_from_global(const uint64_t& index) const { return tx_out_index(); }
-  virtual tx_out_index get_output_tx_and_index(const uint64_t& amount, const uint64_t& index) const { return tx_out_index(); }
-  virtual void get_output_tx_and_index(const uint64_t& amount, const std::vector<uint64_t> &offsets, std::vector<tx_out_index> &indices) const {}
-  virtual bool can_thread_bulk_indices() const { return false; }
-  virtual std::vector<uint64_t> get_tx_output_indices(const crypto::hash& h) const { return std::vector<uint64_t>(); }
-  virtual std::vector<uint64_t> get_tx_amount_output_indices(const uint64_t tx_index) const { return std::vector<uint64_t>(); }
-  virtual bool has_key_image(const crypto::key_image& img) const { return false; }
-  virtual void remove_block() { blocks.pop_back(); }
-  virtual uint64_t add_transaction_data(const crypto::hash& blk_hash, const transaction& tx, const crypto::hash& tx_hash, const crypto::hash& tx_prunable_hash) {return 0;}
-  virtual void remove_transaction_data(const crypto::hash& tx_hash, const transaction& tx) {}
-  virtual uint64_t add_output(const crypto::hash& tx_hash, const tx_out& tx_output, const uint64_t& local_index, const uint64_t unlock_time, const rct::key *commitment) {return 0;}
-  virtual void add_tx_amount_output_indices(const uint64_t tx_index, const std::vector<uint64_t>& amount_output_indices) {}
-  virtual void add_spent_key(const crypto::key_image& k_image) {}
-  virtual void remove_spent_key(const crypto::key_image& k_image) {}
-
-  virtual bool for_all_key_images(std::function<bool(const crypto::key_image&)>) const { return true; }
-  virtual bool for_blocks_range(const uint64_t&, const uint64_t&, std::function<bool(uint64_t, const crypto::hash&, const cryptonote::block&)>) const { return true; }
-  virtual bool for_all_transactions(std::function<bool(const crypto::hash&, const cryptonote::transaction&)>, bool pruned) const { return true; }
-  virtual bool for_all_outputs(std::function<bool(uint64_t amount, const crypto::hash &tx_hash, uint64_t height, size_t tx_idx)> f) const { return true; }
-  virtual bool for_all_outputs(uint64_t amount, const std::function<bool(uint64_t height)> &f) const { return true; }
-  virtual bool is_read_only() const { return false; }
-  virtual std::map<uint64_t, std::tuple<uint64_t, uint64_t, uint64_t>> get_output_histogram(const std::vector<uint64_t> &amounts, bool unlocked, uint64_t recent_cutoff, uint64_t min_count) const { return std::map<uint64_t, std::tuple<uint64_t, uint64_t, uint64_t>>(); }
-  virtual bool get_output_distribution(uint64_t amount, uint64_t from_height, uint64_t to_height, std::vector<uint64_t> &distribution, uint64_t &base) const { return false; }
-
-  virtual void set_service_node_data(const std::string& data) {}
-  virtual bool get_service_node_data(std::string& data) { return false; }
-  virtual void clear_service_node_data() {}
-
-  virtual void add_txpool_tx(const crypto::hash &txid, const cryptonote::blobdata &blob, const txpool_tx_meta_t& details) {}
-  virtual void update_txpool_tx(const crypto::hash &txid, const txpool_tx_meta_t& details) {}
-  virtual uint64_t get_txpool_tx_count(bool include_unrelayed_txes = true) const { return 0; }
-  virtual bool txpool_has_tx(const crypto::hash &txid) const { return false; }
-  virtual void remove_txpool_tx(const crypto::hash& txid) {}
-  virtual bool get_txpool_tx_meta(const crypto::hash& txid, txpool_tx_meta_t &meta) const { return false; }
-  virtual bool get_txpool_tx_blob(const crypto::hash& txid, cryptonote::blobdata &bd) const { return false; }
-  virtual uint64_t get_database_size() const { return 0; }
-  virtual cryptonote::blobdata get_txpool_tx_blob(const crypto::hash& txid) const { return ""; }
-  virtual bool for_all_txpool_txes(std::function<bool(const crypto::hash&, const txpool_tx_meta_t&, const cryptonote::blobdata*)>, bool include_blob = false, bool include_unrelayed_txes = false) const { return false; }
-  virtual output_data_t get_output_key(const uint64_t& amount, const uint64_t& index) const { return output_data_t(); };
-  virtual void get_output_key(const uint64_t &amount, const std::vector<uint64_t> &offsets, std::vector<output_data_t> &outputs, bool allow_partial = false) const {};
-
-=======
->>>>>>> 84dd674c
   virtual void add_block( const block& blk
                         , size_t block_weight
                         , const difficulty_type& cumulative_difficulty
