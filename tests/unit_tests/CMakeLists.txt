--- conflicted
+++ resolved
@@ -124,11 +124,7 @@
 
 add_test(
   NAME    unit_tests
-<<<<<<< HEAD
-  COMMAND unit_tests --data-dir "${TEST_DATA_DIR} --binary-dir ${CMAKE_BINARY_DIR}")
-=======
   COMMAND unit_tests --data-dir "${TEST_DATA_DIR}")
->>>>>>> 1c91963d
 
 add_executable(test_notifier test_notifier.cpp)
 target_link_libraries(test_notifier ${EXTRA_LIBRARIES})
