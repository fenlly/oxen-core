// Copyright (c) 2019, The Monero Project
//
// All rights reserved.
//
// Redistribution and use in source and binary forms, with or without modification, are
// permitted provided that the following conditions are met:
//
// 1. Redistributions of source code must retain the above copyright notice, this list of
//    conditions and the following disclaimer.
//
// 2. Redistributions in binary form must reproduce the above copyright notice, this list
//    of conditions and the following disclaimer in the documentation and/or other
//    materials provided with the distribution.
//
// 3. Neither the name of the copyright holder nor the names of its contributors may be
//    used to endorse or promote products derived from this software without specific
//    prior written permission.
//
// THIS SOFTWARE IS PROVIDED BY THE COPYRIGHT HOLDERS AND CONTRIBUTORS "AS IS" AND ANY
// EXPRESS OR IMPLIED WARRANTIES, INCLUDING, BUT NOT LIMITED TO, THE IMPLIED WARRANTIES OF
// MERCHANTABILITY AND FITNESS FOR A PARTICULAR PURPOSE ARE DISCLAIMED. IN NO EVENT SHALL
// THE COPYRIGHT HOLDER OR CONTRIBUTORS BE LIABLE FOR ANY DIRECT, INDIRECT, INCIDENTAL,
// SPECIAL, EXEMPLARY, OR CONSEQUENTIAL DAMAGES (INCLUDING, BUT NOT LIMITED TO,
// PROCUREMENT OF SUBSTITUTE GOODS OR SERVICES; LOSS OF USE, DATA, OR PROFITS; OR BUSINESS
// INTERRUPTION) HOWEVER CAUSED AND ON ANY THEORY OF LIABILITY, WHETHER IN CONTRACT,
// STRICT LIABILITY, OR TORT (INCLUDING NEGLIGENCE OR OTHERWISE) ARISING IN ANY WAY OUT OF
// THE USE OF THIS SOFTWARE, EVEN IF ADVISED OF THE POSSIBILITY OF SUCH DAMAGE.

#include <algorithm>
#include <boost/uuid/nil_generator.hpp>
#include <boost/uuid/random_generator.hpp>
#include <boost/uuid/uuid.hpp>
#include <cstring>
#include <gtest/gtest.h>
#include <limits>
#include <set>

#include "byte_slice.h"
#include "crypto/crypto.h"
#include "cryptonote_basic/connection_context.h"
#include "cryptonote_core/cryptonote_core.h"
#include "cryptonote_protocol/cryptonote_protocol_defs.h"
#include "cryptonote_protocol/levin_notify.h"
#include "int-util.h"
#include "p2p/net_node.h"
#include "net/dandelionpp.h"
#include "net/levin_base.h"
#include "span.h"

namespace
{
    class test_endpoint final : public epee::net_utils::i_service_endpoint
    {
        boost::asio::io_service& io_service_;
        std::size_t ref_count_;

        virtual bool do_send(epee::byte_slice message) override final
        {
            send_queue_.push_back(std::move(message));
            return true;
        }

        virtual bool close() override final
        {
            return true;
        }

        virtual bool send_done() override final
        {
            throw std::logic_error{"send_done not implemented"};
        }

        virtual bool call_run_once_service_io() override final
        {
            return io_service_.run_one();
        }

        virtual bool request_callback() override final
        {
            throw std::logic_error{"request_callback not implemented"};
        }

        virtual boost::asio::io_service& get_io_service() override final
        {
            return io_service_;
        }

        virtual bool add_ref() override final
        {
            ++ref_count_;
            return true;
        }

        virtual bool release() override final
        {
            --ref_count_;
            return true;
        }

    public:
        test_endpoint(boost::asio::io_service& io_service)
          : epee::net_utils::i_service_endpoint(),
	          io_service_(io_service),
            ref_count_(0),
            send_queue_()
        {}

        virtual ~test_endpoint() noexcept(false) override final
        {
            EXPECT_EQ(0u, ref_count_);
        }

        std::deque<epee::byte_slice> send_queue_;
    };

    class test_connection
    {
        test_endpoint endpoint_;
        cryptonote::levin::detail::p2p_context context_;
        epee::levin::async_protocol_handler<cryptonote::levin::detail::p2p_context> handler_;

    public:
        test_connection(boost::asio::io_service& io_service, cryptonote::levin::connections& connections, boost::uuids::random_generator& random_generator, const bool is_incoming)
          : endpoint_(io_service),
            context_(),
            handler_(std::addressof(endpoint_), connections, context_)
        {
            using base_type = epee::net_utils::connection_context_base;
            static_cast<base_type&>(context_) = base_type{random_generator(), {}, is_incoming, false};
            handler_.after_init_connection();
        }

        //\return Number of messages processed
        std::size_t process_send_queue()
        {
            std::size_t count = 0;
            for ( ; !endpoint_.send_queue_.empty(); ++count, endpoint_.send_queue_.pop_front())
            {
                // invalid messages shoudn't be possible in this test;
                EXPECT_TRUE(handler_.handle_recv(endpoint_.send_queue_.front().data(), endpoint_.send_queue_.front().size()));
            }
            return count;
        }

        const boost::uuids::uuid& get_id() const noexcept
        {
            return context_.m_connection_id;
        }
    };

    struct received_message
    {
        boost::uuids::uuid connection;
        int command;
        std::string payload;
    };

    class test_receiver : public epee::levin::levin_commands_handler<cryptonote::levin::detail::p2p_context>
    {
        std::deque<received_message> invoked_;
        std::deque<received_message> notified_;

        template<typename T>
        static std::pair<boost::uuids::uuid, typename T::request> get_message(std::deque<received_message>& queue)
        {
            if (queue.empty())
                throw std::logic_error{"Queue has no received messges"};

            if (queue.front().command != T::ID)
                throw std::logic_error{"Unexpected ID at front of message queue"};

            epee::serialization::portable_storage storage{};
            if(!storage.load_from_binary(epee::strspan<std::uint8_t>(queue.front().payload)))
                throw std::logic_error{"Unable to parse epee binary format"};

            typename T::request request{};
            if (!request.load(storage))
                throw std::logic_error{"Unable to load into expected request"};

            boost::uuids::uuid connection = queue.front().connection;
            queue.pop_front();
            return {connection, std::move(request)};
        }

        virtual int invoke(int command, const epee::span<const uint8_t> in_buff, std::string& buff_out, cryptonote::levin::detail::p2p_context& context) override final
        {
            buff_out.clear();
            invoked_.push_back(
                {context.m_connection_id, command, std::string{reinterpret_cast<const char*>(in_buff.data()), in_buff.size()}}
            );
            return 1;
        }

        virtual int notify(int command, const epee::span<const uint8_t> in_buff, cryptonote::levin::detail::p2p_context& context) override final
        {
            notified_.push_back(
                {context.m_connection_id, command, std::string{reinterpret_cast<const char*>(in_buff.data()), in_buff.size()}}
            );
            return 1;
        }

        virtual void callback(cryptonote::levin::detail::p2p_context& context) override final
        {}

        virtual void on_connection_new(cryptonote::levin::detail::p2p_context&) override final
        {}

        virtual void on_connection_close(cryptonote::levin::detail::p2p_context&) override final
        {}

    public:
        test_receiver()
          : epee::levin::levin_commands_handler<cryptonote::levin::detail::p2p_context>(),
            invoked_(),
            notified_()
        {}

        virtual ~test_receiver() noexcept override final{}

        std::size_t invoked_size() const noexcept
        {
            return invoked_.size();
        }

        std::size_t notified_size() const noexcept
        {
            return notified_.size();
        }

        template<typename T>
        std::pair<boost::uuids::uuid, typename T::request> get_invoked()
        {
            return get_message<T>(invoked_);
        }

        template<typename T>
        std::pair<boost::uuids::uuid, typename T::request> get_notification()
        {
            return get_message<T>(notified_);
        }
    };

    class levin_notify : public ::testing::Test
    {
        const std::shared_ptr<cryptonote::levin::connections> connections_;
        std::set<boost::uuids::uuid> connection_ids_;

    public:
        levin_notify()
          : ::testing::Test(),
            connections_(std::make_shared<cryptonote::levin::connections>()),
            connection_ids_(),
            random_generator_(),
            io_service_(),
            receiver_(),
            contexts_()
        {
            connections_->set_handler(std::addressof(receiver_), nullptr);
        }

        virtual void TearDown() override final
        {
            EXPECT_EQ(0u, receiver_.invoked_size());
            EXPECT_EQ(0u, receiver_.notified_size());
        }

        void add_connection(const bool is_incoming)
        {
            contexts_.emplace_back(io_service_, *connections_, random_generator_, is_incoming);
            EXPECT_TRUE(connection_ids_.emplace(contexts_.back().get_id()).second);
            EXPECT_EQ(connection_ids_.size(), connections_->get_connections_count());
        }

        cryptonote::levin::notify make_notifier(const std::size_t noise_size, bool is_public)
        {
            epee::byte_slice noise = nullptr;
            if (noise_size)
                noise = epee::levin::make_noise_notify(noise_size);
            return cryptonote::levin::notify{io_service_, connections_, std::move(noise), is_public};
        }

        boost::uuids::random_generator random_generator_;
        boost::asio::io_service io_service_;
        test_receiver receiver_;
        std::deque<test_connection> contexts_;
    };
}

TEST(make_header, no_expect_return)
{
    static constexpr const std::size_t max_length = std::numeric_limits<std::size_t>::max();

    const epee::levin::bucket_head2 header1 = epee::levin::make_header(1024, max_length, 5601, false);
    EXPECT_EQ(SWAP64LE(LEVIN_SIGNATURE), header1.m_signature);
    EXPECT_FALSE(header1.m_have_to_return_data);
    EXPECT_EQ(SWAP64LE(max_length), header1.m_cb);
    EXPECT_EQ(SWAP32LE(1024), header1.m_command);
    EXPECT_EQ(SWAP32LE(LEVIN_PROTOCOL_VER_1), header1.m_protocol_version);
    EXPECT_EQ(SWAP32LE(5601), header1.m_flags);
}

TEST(make_header, expect_return)
{
    const epee::levin::bucket_head2 header1 = epee::levin::make_header(65535, 0, 0, true);
    EXPECT_EQ(SWAP64LE(LEVIN_SIGNATURE), header1.m_signature);
    EXPECT_TRUE(header1.m_have_to_return_data);
    EXPECT_EQ(0u, header1.m_cb);
    EXPECT_EQ(SWAP32LE(65535), header1.m_command);
    EXPECT_EQ(SWAP32LE(LEVIN_PROTOCOL_VER_1), header1.m_protocol_version);
    EXPECT_EQ(0u, header1.m_flags);
}

TEST(make_notify, empty_payload)
{
    const epee::byte_slice message = epee::levin::make_notify(443, nullptr);
    const epee::levin::bucket_head2 header =
        epee::levin::make_header(443, 0, LEVIN_PACKET_REQUEST, false);
    ASSERT_EQ(sizeof(header), message.size());
    EXPECT_TRUE(std::memcmp(std::addressof(header), message.data(), sizeof(header)) == 0);
}

TEST(make_notify, with_payload)
{
    std::string bytes(100, 'a');
    std::generate(bytes.begin(), bytes.end(), crypto::random_device{});

    const epee::byte_slice message = epee::levin::make_notify(443, epee::strspan<std::uint8_t>(bytes));
    const epee::levin::bucket_head2 header =
        epee::levin::make_header(443, bytes.size(), LEVIN_PACKET_REQUEST, false);

    ASSERT_EQ(sizeof(header) + bytes.size(), message.size());
    EXPECT_TRUE(std::memcmp(std::addressof(header), message.data(), sizeof(header)) == 0);
    EXPECT_TRUE(std::memcmp(bytes.data(), message.data() + sizeof(header), bytes.size()) == 0);
}

TEST(make_noise, invalid)
{
    EXPECT_TRUE(epee::levin::make_noise_notify(sizeof(epee::levin::bucket_head2) - 1).empty());
}

TEST(make_noise, valid)
{
    static constexpr const std::uint32_t flags =
        LEVIN_PACKET_BEGIN | LEVIN_PACKET_END;

    const epee::byte_slice noise = epee::levin::make_noise_notify(1024);
    const epee::levin::bucket_head2 header =
        epee::levin::make_header(0, 1024 - sizeof(epee::levin::bucket_head2), flags, false);

    ASSERT_EQ(1024, noise.size());
    EXPECT_TRUE(std::memcmp(std::addressof(header), noise.data(), sizeof(header)) == 0);
    EXPECT_EQ(1024 - sizeof(header), std::count(noise.cbegin() + sizeof(header), noise.cend(), 0));
}

TEST(make_fragment, invalid)
{
    EXPECT_TRUE(epee::levin::make_fragmented_notify(nullptr, 0, nullptr).empty());
}

TEST(make_fragment, single)
{
    const epee::byte_slice noise = epee::levin::make_noise_notify(1024);
    const epee::byte_slice fragment = epee::levin::make_fragmented_notify(noise, 11, nullptr);
    const epee::levin::bucket_head2 header =
        epee::levin::make_header(11, 1024 - sizeof(epee::levin::bucket_head2), LEVIN_PACKET_REQUEST, false);

    EXPECT_EQ(1024, noise.size());
    ASSERT_EQ(1024, fragment.size());
    EXPECT_TRUE(std::memcmp(std::addressof(header), fragment.data(), sizeof(header)) == 0);
    EXPECT_EQ(1024 - sizeof(header), std::count(noise.cbegin() + sizeof(header), noise.cend(), 0));
}

TEST(make_fragment, multiple)
{
    std::string bytes(1024 * 3 - 150, 'a');
    std::generate(bytes.begin(), bytes.end(), crypto::random_device{});

    const epee::byte_slice noise = epee::levin::make_noise_notify(1024);
    epee::byte_slice fragment = epee::levin::make_fragmented_notify(noise, 114, epee::strspan<std::uint8_t>(bytes));

    epee::levin::bucket_head2 header =
        epee::levin::make_header(0, 1024 - sizeof(epee::levin::bucket_head2), LEVIN_PACKET_BEGIN, false);

    ASSERT_LE(sizeof(header), fragment.size());
    EXPECT_TRUE(std::memcmp(std::addressof(header), fragment.data(), sizeof(header)) == 0);

    fragment.take_slice(sizeof(header));
    header.m_flags = LEVIN_PACKET_REQUEST;
    header.m_cb = bytes.size();
    header.m_command = 114;

    ASSERT_LE(sizeof(header), fragment.size());
    EXPECT_TRUE(std::memcmp(std::addressof(header), fragment.data(), sizeof(header)) == 0);

    fragment.take_slice(sizeof(header));

    ASSERT_LE(bytes.size(), fragment.size());
    EXPECT_TRUE(std::memcmp(bytes.data(), fragment.data(), 1024 - sizeof(header) * 2) == 0);

    bytes.erase(0, 1024 - sizeof(header) * 2);
    fragment.take_slice(1024 - sizeof(header) * 2);
    header.m_flags = 0;
    header.m_cb = 1024 - sizeof(header);
    header.m_command = 0;

    ASSERT_LE(sizeof(header), fragment.size());
    EXPECT_TRUE(std::memcmp(std::addressof(header), fragment.data(), sizeof(header)) == 0);

    fragment.take_slice(sizeof(header));

    ASSERT_LE(bytes.size(), fragment.size());
    EXPECT_TRUE(std::memcmp(bytes.data(), fragment.data(), 1024 - sizeof(header)) == 0);

    bytes.erase(0, 1024 - sizeof(header));
    fragment.take_slice(1024 - sizeof(header));
    header.m_flags = LEVIN_PACKET_END;

    ASSERT_LE(sizeof(header), fragment.size());
    EXPECT_TRUE(std::memcmp(std::addressof(header), fragment.data(), sizeof(header)) == 0);

    fragment.take_slice(sizeof(header));
    EXPECT_TRUE(std::memcmp(bytes.data(), fragment.data(), bytes.size()) == 0);

    fragment.take_slice(bytes.size());

    EXPECT_EQ(18, std::count(fragment.cbegin(), fragment.cend(), 0));
}

TEST_F(levin_notify, defaulted)
{
    cryptonote::levin::notify notifier{};
    {
        const auto status = notifier.get_status();
        EXPECT_FALSE(status.has_noise);
        EXPECT_FALSE(status.connections_filled);
    }
    EXPECT_FALSE(notifier.send_txs({}, random_generator_(), false));
}

TEST_F(levin_notify, flood)
{
    cryptonote::levin::notify notifier = make_notifier(0, true);

    for (unsigned count = 0; count < 10; ++count)
        add_connection(count % 2 == 0);

    {
        const auto status = notifier.get_status();
        EXPECT_FALSE(status.has_noise);
        EXPECT_FALSE(status.connections_filled);
    }
    notifier.new_out_connection();
    io_service_.poll();
    {
        const auto status = notifier.get_status();
        EXPECT_FALSE(status.has_noise);
        EXPECT_FALSE(status.connections_filled); // not tracked
    }

    std::vector<cryptonote::blobdata> txs(2);
    txs[0].resize(100, 'f');
    txs[1].resize(200, 'e');

    ASSERT_EQ(10u, contexts_.size());
    {
        auto context = contexts_.begin();
        EXPECT_TRUE(notifier.send_txs(txs, context->get_id(), false));

        io_service_.reset();
        ASSERT_LT(0u, io_service_.poll());
        EXPECT_EQ(0u, context->process_send_queue());
        for (++context; context != contexts_.end(); ++context)
            EXPECT_EQ(1u, context->process_send_queue());

        std::sort(txs.begin(), txs.end());
        ASSERT_EQ(9u, receiver_.notified_size());
        for (unsigned count = 0; count < 9; ++count)
        {
            auto notification = receiver_.get_notification<cryptonote::NOTIFY_NEW_TRANSACTIONS>().second;
            EXPECT_EQ(txs, notification.txs);
            EXPECT_TRUE(notification._.empty());
        }
    }
<<<<<<< HEAD
=======
}

TEST_F(levin_notify, fluff_with_padding)
{
    cryptonote::levin::notify notifier = make_notifier(0, true, true);

    for (unsigned count = 0; count < 10; ++count)
        add_connection(count % 2 == 0);

    {
        const auto status = notifier.get_status();
        EXPECT_FALSE(status.has_noise);
        EXPECT_FALSE(status.connections_filled);
    }
    notifier.new_out_connection();
    io_service_.poll();
    {
        const auto status = notifier.get_status();
        EXPECT_FALSE(status.has_noise);
        EXPECT_FALSE(status.connections_filled); // not tracked
    }

    std::vector<cryptonote::blobdata> txs(2);
    txs[0].resize(100, 'f');
    txs[1].resize(200, 'e');
>>>>>>> 00ede003

    ASSERT_EQ(10u, contexts_.size());
    {
        auto context = contexts_.begin();
        EXPECT_TRUE(notifier.send_txs(txs, context->get_id(), true));

        io_service_.reset();
        ASSERT_LT(0u, io_service_.poll());
        EXPECT_EQ(0u, context->process_send_queue());
        for (++context; context != contexts_.end(); ++context)
            EXPECT_EQ(1u, context->process_send_queue());

        std::sort(txs.begin(), txs.end());
        ASSERT_EQ(9u, receiver_.notified_size());
        for (unsigned count = 0; count < 9; ++count)
        {
            auto notification = receiver_.get_notification<cryptonote::NOTIFY_NEW_TRANSACTIONS>().second;
            EXPECT_EQ(txs, notification.txs);
            EXPECT_FALSE(notification._.empty());
        }
    }
}

TEST_F(levin_notify, private_flood)
{
    cryptonote::levin::notify notifier = make_notifier(0, false);

    for (unsigned count = 0; count < 10; ++count)
        add_connection(count % 2 == 0);

    {
        const auto status = notifier.get_status();
        EXPECT_FALSE(status.has_noise);
        EXPECT_FALSE(status.connections_filled);
    }
    notifier.new_out_connection();
    io_service_.poll();
    {
        const auto status = notifier.get_status();
        EXPECT_FALSE(status.has_noise);
        EXPECT_FALSE(status.connections_filled); // not tracked
    }

    std::vector<cryptonote::blobdata> txs(2);
    txs[0].resize(100, 'f');
    txs[1].resize(200, 'e');

    ASSERT_EQ(10u, contexts_.size());
    {
        auto context = contexts_.begin();
        EXPECT_TRUE(notifier.send_txs(txs, context->get_id(), false));

        io_service_.reset();
        ASSERT_LT(0u, io_service_.poll());
<<<<<<< HEAD
=======
        notifier.run_fluff();
        io_service_.reset();
        ASSERT_LT(0u, io_service_.poll());

        std::sort(txs.begin(), txs.end());
>>>>>>> 00ede003
        EXPECT_EQ(0u, context->process_send_queue());
        for (++context; context != contexts_.end(); ++context)
        {
            const bool is_incoming = ((context - contexts_.begin()) % 2 == 0);
            EXPECT_EQ(is_incoming ? 0u : 1u, context->process_send_queue());
        }

        ASSERT_EQ(5u, receiver_.notified_size());
        for (unsigned count = 0; count < 5; ++count)
        {
            auto notification = receiver_.get_notification<cryptonote::NOTIFY_NEW_TRANSACTIONS>().second;
            EXPECT_EQ(txs, notification.txs);
            EXPECT_TRUE(notification._.empty());
        }
    }
<<<<<<< HEAD
=======
}

TEST_F(levin_notify, private_fluff_with_padding)
{
    cryptonote::levin::notify notifier = make_notifier(0, false, true);

    for (unsigned count = 0; count < 10; ++count)
        add_connection(count % 2 == 0);

    {
        const auto status = notifier.get_status();
        EXPECT_FALSE(status.has_noise);
        EXPECT_FALSE(status.connections_filled);
    }
    notifier.new_out_connection();
    io_service_.poll();
    {
        const auto status = notifier.get_status();
        EXPECT_FALSE(status.has_noise);
        EXPECT_FALSE(status.connections_filled); // not tracked
    }

    std::vector<cryptonote::blobdata> txs(2);
    txs[0].resize(100, 'f');
    txs[1].resize(200, 'e');
>>>>>>> 00ede003

    ASSERT_EQ(10u, contexts_.size());
    {
        auto context = contexts_.begin();
        EXPECT_TRUE(notifier.send_txs(txs, context->get_id(), true));

        io_service_.reset();
        ASSERT_LT(0u, io_service_.poll());
<<<<<<< HEAD
=======
        notifier.run_fluff();
        io_service_.reset();
        ASSERT_LT(0u, io_service_.poll());

        std::sort(txs.begin(), txs.end());
>>>>>>> 00ede003
        EXPECT_EQ(0u, context->process_send_queue());
        for (++context; context != contexts_.end(); ++context)
        {
            const bool is_incoming = ((context - contexts_.begin()) % 2 == 0);
            EXPECT_EQ(is_incoming ? 0u : 1u, context->process_send_queue());
        }

        ASSERT_EQ(5u, receiver_.notified_size());
        for (unsigned count = 0; count < 5; ++count)
        {
            auto notification = receiver_.get_notification<cryptonote::NOTIFY_NEW_TRANSACTIONS>().second;
            EXPECT_EQ(txs, notification.txs);
            EXPECT_FALSE(notification._.empty());
        }
    }
}

TEST_F(levin_notify, noise)
{
    for (unsigned count = 0; count < 10; ++count)
        add_connection(count % 2 == 0);

    std::vector<cryptonote::blobdata> txs(1);
    txs[0].resize(1900, 'h');

    const boost::uuids::uuid incoming_id = random_generator_();
    cryptonote::levin::notify notifier = make_notifier(2048, false);

    {
        const auto status = notifier.get_status();
        EXPECT_TRUE(status.has_noise);
        EXPECT_FALSE(status.connections_filled);
    }
    ASSERT_LT(0u, io_service_.poll());
    {
        const auto status = notifier.get_status();
        EXPECT_TRUE(status.has_noise);
        EXPECT_TRUE(status.connections_filled);
    }

    notifier.run_stems();
    io_service_.reset();
    ASSERT_LT(0u, io_service_.poll());
    {
        std::size_t sent = 0;
        for (auto& context : contexts_)
            sent += context.process_send_queue();

        EXPECT_EQ(2u, sent);
        EXPECT_EQ(0u, receiver_.notified_size());
    }

    EXPECT_TRUE(notifier.send_txs(txs, incoming_id, false));
    notifier.run_stems();
    io_service_.reset();
    ASSERT_LT(0u, io_service_.poll());
    {
        std::size_t sent = 0;
        for (auto& context : contexts_)
            sent += context.process_send_queue();

        ASSERT_EQ(2u, sent);
        while (sent--)
        {
            auto notification = receiver_.get_notification<cryptonote::NOTIFY_NEW_TRANSACTIONS>().second;
            EXPECT_EQ(txs, notification.txs);
            EXPECT_TRUE(notification._.empty());
        }
    }

    txs[0].resize(3000, 'r');
    EXPECT_TRUE(notifier.send_txs(txs, incoming_id, true));
    notifier.run_stems();
    io_service_.reset();
    ASSERT_LT(0u, io_service_.poll());
    {
        std::size_t sent = 0;
        for (auto& context : contexts_)
            sent += context.process_send_queue();

        EXPECT_EQ(2u, sent);
        EXPECT_EQ(0u, receiver_.notified_size());
    }

    notifier.run_stems();
    io_service_.reset();
    ASSERT_LT(0u, io_service_.poll());
    {
        std::size_t sent = 0;
        for (auto& context : contexts_)
            sent += context.process_send_queue();

        ASSERT_EQ(2u, sent);
        while (sent--)
        {
            auto notification = receiver_.get_notification<cryptonote::NOTIFY_NEW_TRANSACTIONS>().second;
            EXPECT_EQ(txs, notification.txs);
            EXPECT_TRUE(notification._.empty());
        }
    }
}<|MERGE_RESOLUTION|>--- conflicted
+++ resolved
@@ -481,34 +481,6 @@
             EXPECT_TRUE(notification._.empty());
         }
     }
-<<<<<<< HEAD
-=======
-}
-
-TEST_F(levin_notify, fluff_with_padding)
-{
-    cryptonote::levin::notify notifier = make_notifier(0, true, true);
-
-    for (unsigned count = 0; count < 10; ++count)
-        add_connection(count % 2 == 0);
-
-    {
-        const auto status = notifier.get_status();
-        EXPECT_FALSE(status.has_noise);
-        EXPECT_FALSE(status.connections_filled);
-    }
-    notifier.new_out_connection();
-    io_service_.poll();
-    {
-        const auto status = notifier.get_status();
-        EXPECT_FALSE(status.has_noise);
-        EXPECT_FALSE(status.connections_filled); // not tracked
-    }
-
-    std::vector<cryptonote::blobdata> txs(2);
-    txs[0].resize(100, 'f');
-    txs[1].resize(200, 'e');
->>>>>>> 00ede003
 
     ASSERT_EQ(10u, contexts_.size());
     {
@@ -563,14 +535,6 @@
 
         io_service_.reset();
         ASSERT_LT(0u, io_service_.poll());
-<<<<<<< HEAD
-=======
-        notifier.run_fluff();
-        io_service_.reset();
-        ASSERT_LT(0u, io_service_.poll());
-
-        std::sort(txs.begin(), txs.end());
->>>>>>> 00ede003
         EXPECT_EQ(0u, context->process_send_queue());
         for (++context; context != contexts_.end(); ++context)
         {
@@ -586,34 +550,6 @@
             EXPECT_TRUE(notification._.empty());
         }
     }
-<<<<<<< HEAD
-=======
-}
-
-TEST_F(levin_notify, private_fluff_with_padding)
-{
-    cryptonote::levin::notify notifier = make_notifier(0, false, true);
-
-    for (unsigned count = 0; count < 10; ++count)
-        add_connection(count % 2 == 0);
-
-    {
-        const auto status = notifier.get_status();
-        EXPECT_FALSE(status.has_noise);
-        EXPECT_FALSE(status.connections_filled);
-    }
-    notifier.new_out_connection();
-    io_service_.poll();
-    {
-        const auto status = notifier.get_status();
-        EXPECT_FALSE(status.has_noise);
-        EXPECT_FALSE(status.connections_filled); // not tracked
-    }
-
-    std::vector<cryptonote::blobdata> txs(2);
-    txs[0].resize(100, 'f');
-    txs[1].resize(200, 'e');
->>>>>>> 00ede003
 
     ASSERT_EQ(10u, contexts_.size());
     {
@@ -622,14 +558,6 @@
 
         io_service_.reset();
         ASSERT_LT(0u, io_service_.poll());
-<<<<<<< HEAD
-=======
-        notifier.run_fluff();
-        io_service_.reset();
-        ASSERT_LT(0u, io_service_.poll());
-
-        std::sort(txs.begin(), txs.end());
->>>>>>> 00ede003
         EXPECT_EQ(0u, context->process_send_queue());
         for (++context; context != contexts_.end(); ++context)
         {
