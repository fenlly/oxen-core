# Copyright (c) 2018 The Monero Project
# 
# All rights reserved.
# 
# Redistribution and use in source and binary forms, with or without modification, are
# permitted provided that the following conditions are met:
# 
# 1. Redistributions of source code must retain the above copyright notice, this list of
#    conditions and the following disclaimer.
# 
# 2. Redistributions in binary form must reproduce the above copyright notice, this list
#    of conditions and the following disclaimer in the documentation and/or other
#    materials provided with the distribution.
# 
# 3. Neither the name of the copyright holder nor the names of its contributors may be
#    used to endorse or promote products derived from this software without specific
#    prior written permission.
# 
# THIS SOFTWARE IS PROVIDED BY THE COPYRIGHT HOLDERS AND CONTRIBUTORS "AS IS" AND ANY
# EXPRESS OR IMPLIED WARRANTIES, INCLUDING, BUT NOT LIMITED TO, THE IMPLIED WARRANTIES OF
# MERCHANTABILITY AND FITNESS FOR A PARTICULAR PURPOSE ARE DISCLAIMED. IN NO EVENT SHALL
# THE COPYRIGHT HOLDER OR CONTRIBUTORS BE LIABLE FOR ANY DIRECT, INDIRECT, INCIDENTAL,
# SPECIAL, EXEMPLARY, OR CONSEQUENTIAL DAMAGES (INCLUDING, BUT NOT LIMITED TO,
# PROCUREMENT OF SUBSTITUTE GOODS OR SERVICES; LOSS OF USE, DATA, OR PROFITS; OR BUSINESS
# INTERRUPTION) HOWEVER CAUSED AND ON ANY THEORY OF LIABILITY, WHETHER IN CONTRACT,
# STRICT LIABILITY, OR TORT (INCLUDING NEGLIGENCE OR OTHERWISE) ARISING IN ANY WAY OUT OF
# THE USE OF THIS SOFTWARE, EVEN IF ADVISED OF THE POSSIBILITY OF SUCH DAMAGE.

"""Daemon class to make rpc calls and store state."""

from .rpc import JSONRPC 

class Daemon(object):

    def __init__(self, protocol='http', host='127.0.0.1', port=0, idx=0):
        self.host = host
        self.port = port
        self.rpc = JSONRPC('{protocol}://{host}:{port}'.format(protocol=protocol, host=host, port=port if port else 18180+idx))

    def getblocktemplate(self, address, prev_block = ""):
        getblocktemplate = {
            'method': 'getblocktemplate',
            'params': {
                'wallet_address': address,
                'reserve_size' : 1,
                'prev_block' : prev_block,
            },
            'jsonrpc': '2.0', 
            'id': '0'
        }
        return self.rpc.send_json_rpc_request(getblocktemplate)
    get_block_template = getblocktemplate

    def send_raw_transaction(self, tx_as_hex, do_not_relay = False, do_sanity_checks = True):
        send_raw_transaction = {
            'tx_as_hex': tx_as_hex,
            'do_not_relay': do_not_relay,
            'do_sanity_checks': do_sanity_checks,
        }
        return self.rpc.send_request("/send_raw_transaction", send_raw_transaction)
    sendrawtransaction = send_raw_transaction

    def submitblock(self, block):
        submitblock = {
            'method': 'submitblock',
            'params': [ block ],    
            'jsonrpc': '2.0', 
            'id': '0'
        }    
        return self.rpc.send_json_rpc_request(submitblock)
    submit_block = submitblock

    def getblock(self, hash = '', height = 0, fill_pow_hash = False):
        getblock = {
            'method': 'getblock',
            'params': {
                'hash': hash,
                'height': height,
                'fill_pow_hash': fill_pow_hash,
            },
            'jsonrpc': '2.0', 
            'id': '0'
        }
        return self.rpc.send_json_rpc_request(getblock)
    get_block = getblock

    def getlastblockheader(self):
        getlastblockheader = {
            'method': 'getlastblockheader',
            'params': {
            },
            'jsonrpc': '2.0', 
            'id': '0'
        }
        return self.rpc.send_json_rpc_request(getlastblockheader)
    get_last_block_header = getlastblockheader

    def getblockheaderbyhash(self, hash = "", hashes = []):
        getblockheaderbyhash = {
            'method': 'getblockheaderbyhash',
            'params': {
                'hash': hash,
                'hashes': hashes,
            },
            'jsonrpc': '2.0', 
            'id': '0'
        }
        return self.rpc.send_json_rpc_request(getblockheaderbyhash)
    get_block_header_by_hash = getblockheaderbyhash

    def getblockheaderbyheight(self, height):
        getblockheaderbyheight = {
            'method': 'getblockheaderbyheight',
            'params': {
                'height': height,
            },
            'jsonrpc': '2.0', 
            'id': '0'
        }
        return self.rpc.send_json_rpc_request(getblockheaderbyheight)
    get_block_header_by_height = getblockheaderbyheight

    def getblockheadersrange(self, start_height, end_height, fill_pow_hash = False):
        getblockheadersrange = {
            'method': 'getblockheadersrange',
            'params': {
                'start_height': start_height,
                'end_height': end_height,
                'fill_pow_hash': fill_pow_hash,
            },
            'jsonrpc': '2.0', 
            'id': '0'
        }
        return self.rpc.send_json_rpc_request(getblockheadersrange)
    get_block_headers_range = getblockheadersrange

    def get_connections(self):
        get_connections = {
            'method': 'get_connections',
            'jsonrpc': '2.0', 
            'id': '0'
        }
        return self.rpc.send_json_rpc_request(get_connections)

    def get_info(self):
        get_info = {
                'method': 'get_info',
                'jsonrpc': '2.0', 
                'id': '0'
        }    
        return self.rpc.send_json_rpc_request(get_info)
    getinfo = get_info

    def hard_fork_info(self):
        hard_fork_info = {
                'method': 'hard_fork_info',
                'jsonrpc': '2.0', 
                'id': '0'
        }    
        return self.rpc.send_json_rpc_request(hard_fork_info)

    def generateblocks(self, address, blocks=1, prev_block = "", starting_nonce = 0):
        generateblocks = {
            'method': 'generateblocks',
            'params': {
                'amount_of_blocks' : blocks,
                'reserve_size' : 20,
                'wallet_address': address,
                'prev_block': prev_block,
                'starting_nonce': starting_nonce,
            },
            'jsonrpc': '2.0', 
            'id': '0'
        }
        return self.rpc.send_json_rpc_request(generateblocks)

    def get_height(self):
        get_height = {
                'method': 'get_height',
                'jsonrpc': '2.0',
                'id': '0'
        }
        return self.rpc.send_request("/get_height", get_height)
    getheight = get_height

    def pop_blocks(self, nblocks = 1):
        pop_blocks = {
            'nblocks' : nblocks,
        }
        return self.rpc.send_request("/pop_blocks", pop_blocks)

    def start_mining(self, miner_address, threads_count = 0, do_background_mining = False, ignore_battery = False):
        start_mining = {
            'miner_address' : miner_address,
            'threads_count' : threads_count,
            'do_background_mining' : do_background_mining,
            'ignore_battery' : ignore_battery,
        }
        return self.rpc.send_request('/start_mining', start_mining)

    def stop_mining(self):
        stop_mining = {
        }
        return self.rpc.send_request('/stop_mining', stop_mining)

    def mining_status(self):
        mining_status = {
        }
        return self.rpc.send_request('/mining_status', mining_status)

    def get_transaction_pool(self):
        get_transaction_pool = {
        }
        return self.rpc.send_request('/get_transaction_pool', get_transaction_pool)

    def get_transaction_pool_hashes(self):
        get_transaction_pool_hashes = {
        }
        return self.rpc.send_request('/get_transaction_pool_hashes', get_transaction_pool_hashes)

    def get_transaction_pool_stats(self):
        get_transaction_pool_stats = {
        }
        return self.rpc.send_request('/get_transaction_pool_stats', get_transaction_pool_stats)

    def flush_txpool(self, txids = []):
        flush_txpool = {
            'method': 'flush_txpool',
            'params': {
                'txids': txids
            },
            'jsonrpc': '2.0',
            'id': '0'
        }
        return self.rpc.send_json_rpc_request(flush_txpool)

    def get_version(self):
        get_version = {
            'method': 'get_version',
            'jsonrpc': '2.0',
            'id': '0'
        }
        return self.rpc.send_json_rpc_request(get_version)

    def get_bans(self):
        get_bans = {
            'method': 'get_bans',
            'params': {
            },
            'jsonrpc': '2.0',
            'id': '0'
        }
        return self.rpc.send_json_rpc_request(get_bans)

    def set_bans(self, bans = []):
        set_bans = {
            'method': 'set_bans',
            'params': {
                'bans': bans
            },
            'jsonrpc': '2.0',
            'id': '0'
        }
        return self.rpc.send_json_rpc_request(set_bans)

<<<<<<< HEAD
    def get_transactions(self, txs_hashes = [], decode_as_json = False, prune = False, split = False):
=======
    def banned(self, address = ''):
        banned = {
            'method': 'banned',
            'params': {
                'address': address
            },
            'jsonrpc': '2.0',
            'id': '0'
        }
        return self.rpc.send_json_rpc_request(banned)

    def set_bootstrap_daemon(self, address, username = '', password = ''):
        set_bootstrap_daemon = {
            'address': address,
            'username': username,
            'password': password,
        }
        return self.rpc.send_request('/set_bootstrap_daemon', set_bootstrap_daemon)

    def get_public_nodes(self, gray = False, white = True):
        get_public_nodes = {
            'gray': gray,
            'white': white,
        }
        return self.rpc.send_request('/get_public_nodes', get_public_nodes)

    def get_transactions(self, txs_hashes = [], decode_as_json = False, prune = False, split = False, client = ""):
>>>>>>> 3b0a43a8
        get_transactions = {
            'txs_hashes': txs_hashes,
            'decode_as_json': decode_as_json,
            'prune': prune,
            'split': split,
        }
        return self.rpc.send_request('/get_transactions', get_transactions)
    gettransactions = get_transactions

    def get_outs(self, outputs = [], get_txid = False):
        get_outs = {
            'outputs': outputs,
            'get_txid': get_txid,
        }
        return self.rpc.send_request('/get_outs', get_outs)

    def get_coinbase_tx_sum(self, height, count):
        get_coinbase_tx_sum = {
            'method': 'get_coinbase_tx_sum',
            'params': {
                'height': height,
                'count': count,
            },
            'jsonrpc': '2.0',
            'id': '0'
        }
        return self.rpc.send_json_rpc_request(get_coinbase_tx_sum)

    def get_output_distribution(self, amounts = [], from_height = 0, to_height = 0, cumulative = False, binary = False, compress = False):
        get_output_distribution = {
            'method': 'get_output_distribution',
            'params': {
                'amounts': amounts,
                'from_height': from_height,
                'to_height': to_height,
                'cumulative': cumulative,
                'binary': binary,
                'compress': compress,
            },
            'jsonrpc': '2.0',
            'id': '0'
        }
        return self.rpc.send_json_rpc_request(get_output_distribution)

    def get_output_histogram(self, amounts = [], min_count = 0, max_count = 0, unlocked = False, recent_cutoff = 0):
        get_output_histogram = {
            'method': 'get_output_histogram',
            'params': {
                'amounts': amounts,
                'min_count': min_count,
                'max_count': max_count,
                'unlocked': unlocked,
                'recent_cutoff': recent_cutoff,
            },
            'jsonrpc': '2.0',
            'id': '0'
        }
        return self.rpc.send_json_rpc_request(get_output_histogram)

    def set_log_level(self, level):
        set_log_level = {
            'level': level,
        }
        return self.rpc.send_request('/set_log_level', set_log_level)

    def set_log_categories(self, categories = ''):
        set_log_categories = {
            'categories': categories,
        }
        return self.rpc.send_request('/set_log_categories', set_log_categories)

    def get_alt_blocks_hashes(self):
        get_alt_blocks_hashes = {
        }
        return self.rpc.send_request('/get_alt_blocks_hashes', get_alt_blocks_hashes)

    def get_alternate_chains(self):
        get_alternate_chains = {
            'method': 'get_alternate_chains',
            'params': {
            },
            'jsonrpc': '2.0',
            'id': '0'
        }
        return self.rpc.send_json_rpc_request(get_alternate_chains)

    def get_fee_estimate(self, grace_blocks = 0):
        get_fee_estimate = {
            'method': 'get_fee_estimate',
            'params': {
                'grace_blocks': grace_blocks,
            },
            'jsonrpc': '2.0',
            'id': '0'
        }
        return self.rpc.send_json_rpc_request(get_fee_estimate)

    def is_key_image_spent(self, key_images = []):
        is_key_image_spent = {
            'key_images': key_images,
        }
        return self.rpc.send_request('/is_key_image_spent', is_key_image_spent)

    def save_bc(self):
        save_bc = {
        }
        return self.rpc.send_request('/save_bc', save_bc)

    def get_peer_list(self):
        get_peer_list = {
        }
        return self.rpc.send_request('/get_peer_list', get_peer_list)

    def set_log_hash_rate(self, visible):
        set_log_hash_rate = {
            'visible': visible,
        }
        return self.rpc.send_request('/set_log_hash_rate', set_log_hash_rate)

    def stop_daemon(self):
        stop_daemon = {
        }
        return self.rpc.send_request('/stop_daemon', stop_daemon)

    def get_net_stats(self):
        get_net_stats = {
        }
        return self.rpc.send_request('/get_net_stats', get_net_stats)

    def get_limit(self):
        get_limit = {
        }
        return self.rpc.send_request('/get_limit', get_limit)

    def set_limit(self, limit_down, limit_up):
        set_limit = {
            'limit_down': limit_down,
            'limit_up': limit_up,
        }
        return self.rpc.send_request('/set_limit', set_limit)

    def out_peers(self, out_peers):
        out_peers = {
            'out_peers': out_peers,
        }
        return self.rpc.send_request('/out_peers', out_peers)

    def in_peers(self, in_peers):
        in_peers = {
            'in_peers': in_peers,
        }
        return self.rpc.send_request('/in_peers', in_peers)

    def update(self, command, path = None):
        update = {
            'command': command,
            'path': path,
        }
        return self.rpc.send_request('/update', update)

    def get_block_count(self):
        get_block_count = {
            'method': 'get_block_count',
            'params': {
            },
            'jsonrpc': '2.0', 
            'id': '0'
        }
        return self.rpc.send_json_rpc_request(get_block_count)
    getblockcount = get_block_count

    def get_block_hash(self, height):
        get_block_hash = {
            'method': 'get_block_hash',
            'params': [height],
            'jsonrpc': '2.0', 
            'id': '0'
        }
        return self.rpc.send_json_rpc_request(get_block_hash)
    on_get_block_hash = get_block_hash
    on_getblockhash = get_block_hash

    def relay_tx(self, txids = []):
        relay_tx = {
            'method': 'relay_tx',
            'params': {
                'txids': txids,
            },
            'jsonrpc': '2.0', 
            'id': '0'
        }
        return self.rpc.send_json_rpc_request(relay_tx)

    def sync_info(self):
        sync_info = {
            'method': 'sync_info',
            'params': {
            },
            'jsonrpc': '2.0', 
            'id': '0'
        }
        return self.rpc.send_json_rpc_request(sync_info)

    def get_txpool_backlog(self):
        get_txpool_backlog = {
            'method': 'get_txpool_backlog',
            'params': {
            },
            'jsonrpc': '2.0', 
            'id': '0'
        }
        return self.rpc.send_json_rpc_request(get_txpool_backlog)

    def prune_blockchain(self, check = False):
        prune_blockchain = {
            'method': 'prune_blockchain',
            'params': {
                'check': check,
            },
            'jsonrpc': '2.0', 
            'id': '0'
        }
        return self.rpc.send_json_rpc_request(prune_blockchain)

    def flush_cache(self, bad_txs = False):
        flush_cache = {
            'method': 'flush_cache',
            'params': {
                'bad_txs': bad_txs,
            },
            'jsonrpc': '2.0',
            'id': '0'
        }
        return self.rpc.send_json_rpc_request(flush_cache)<|MERGE_RESOLUTION|>--- conflicted
+++ resolved
@@ -263,9 +263,6 @@
         }
         return self.rpc.send_json_rpc_request(set_bans)
 
-<<<<<<< HEAD
-    def get_transactions(self, txs_hashes = [], decode_as_json = False, prune = False, split = False):
-=======
     def banned(self, address = ''):
         banned = {
             'method': 'banned',
@@ -292,8 +289,8 @@
         }
         return self.rpc.send_request('/get_public_nodes', get_public_nodes)
 
+
     def get_transactions(self, txs_hashes = [], decode_as_json = False, prune = False, split = False, client = ""):
->>>>>>> 3b0a43a8
         get_transactions = {
             'txs_hashes': txs_hashes,
             'decode_as_json': decode_as_json,
