--- conflicted
+++ resolved
@@ -497,78 +497,4 @@
             'jsonrpc': '2.0',
             'id': '0'
         }
-<<<<<<< HEAD
-        return self.rpc.send_json_rpc_request(get_block_rate)
-=======
-        return self.rpc.send_json_rpc_request(flush_cache)
-
-    def rpc_access_info(self, client):
-        rpc_access_info = {
-            'method': 'rpc_access_info',
-            'params': {
-                'client': client,
-            },
-            'jsonrpc': '2.0',
-            'id': '0'
-        }
-        return self.rpc.send_json_rpc_request(rpc_access_info)
-
-    def rpc_access_submit_nonce(self, client, nonce, cookie):
-        rpc_access_submit_nonce = {
-            'method': 'rpc_access_submit_nonce',
-            'params': {
-                'client': client,
-                'nonce': nonce,
-                'cookie': cookie,
-            },
-            'jsonrpc': '2.0',
-            'id': '0'
-        }
-        return self.rpc.send_json_rpc_request(rpc_access_submit_nonce)
-
-    def rpc_access_pay(self, client, paying_for, payment):
-        rpc_access_pay = {
-            'method': 'rpc_access_pay',
-            'params': {
-                'client': client,
-                'paying_for': paying_for,
-                'payment': payment,
-            },
-            'jsonrpc': '2.0',
-            'id': '0'
-        }
-        return self.rpc.send_json_rpc_request(rpc_access_pay)
-
-    def rpc_access_tracking(self, clear = False):
-        rpc_access_tracking = {
-            'method': 'rpc_access_tracking',
-            'params': {
-                'clear': clear,
-            },
-            'jsonrpc': '2.0',
-            'id': '0'
-        }
-        return self.rpc.send_json_rpc_request(rpc_access_tracking)
-
-    def rpc_access_data(self):
-        rpc_access_data = {
-            'method': 'rpc_access_data',
-            'params': {
-            },
-            'jsonrpc': '2.0',
-            'id': '0'
-        }
-        return self.rpc.send_json_rpc_request(rpc_access_data)
-
-    def rpc_access_account(self, client, delta_balance = 0):
-        rpc_access_account = {
-            'method': 'rpc_access_account',
-            'params': {
-                'client': client,
-                'delta_balance': delta_balance,
-            },
-            'jsonrpc': '2.0',
-            'id': '0'
-        }
-        return self.rpc.send_json_rpc_request(rpc_access_account)
->>>>>>> f253bf38
+        return self.rpc.send_json_rpc_request(flush_cache)