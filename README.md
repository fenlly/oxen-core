--- conflicted
+++ resolved
@@ -4,32 +4,9 @@
     <a href="https://github.com/loki-project/loki/commits/dev"><img alt="pipeline status" src="https://gitlab.com/lokiproject/loki/badges/dev/pipeline.svg" /></a>
 </p>
 
-<<<<<<< HEAD
 Copyright (c) 2018 The Loki Project.   
 Portions Copyright (c) 2014-2019 The Monero Project.   
 Portions Copyright (c) 2012-2013 The Cryptonote developers.
-=======
-## Table of Contents
-
-  - [Development resources](#development-resources)
-  - [Vulnerability response](#vulnerability-response)
-  - [Research](#research)
-  - [Announcements](#announcements)
-  - [Translations](#translations)
-  - [Build Status](#build-status)
-    - [IMPORTANT](#important)
-  - [Coverage](#coverage)
-  - [Introduction](#introduction)
-  - [About this project](#about-this-project)
-  - [Supporting the project](#supporting-the-project)
-  - [License](#license)
-  - [Contributing](#contributing)
-  - [Scheduled software upgrades](#scheduled-software-upgrades)
-  - [Release staging schedule and protocol](#release-staging-schedule-and-protocol)
-  - [Compiling Monero from source](#compiling-monero-from-source)
-    - [Dependencies](#dependencies)
-  - [Known issues](#known-issues)
->>>>>>> 198fb35c
 
 ## Development resources
 
@@ -699,13 +676,13 @@
 
 ### Socket-based
 
-Because of the nature of the socket-based protocols that drive monero, certain protocol weaknesses are somewhat unavoidable at this time. While these weaknesses can theoretically be fully mitigated, the effort required (the means) may not justify the ends. As such, please consider taking the following precautions if you are a monero node operator:
-
-- Run `monerod` on a "secured" machine. If operational security is not your forte, at a very minimum, have a dedicated a computer running `monerod` and **do not** browse the web, use email clients, or use any other potentially harmful apps on your `monerod` machine. **Do not click links or load URL/MUA content on the same machine**. Doing so may potentially exploit weaknesses in commands which accept "localhost" and "127.0.0.1".
-- If you plan on hosting a public "remote" node, start `monerod` with `--restricted-rpc`. This is a must.
+Because of the nature of the socket-based protocols that drive Loki, certain protocol weaknesses are somewhat unavoidable at this time. While these weaknesses can theoretically be fully mitigated, the effort required (the means) may not justify the ends. As such, please consider taking the following precautions if you are a Loki node operator:
+
+- Run `lokid` on a "secured" machine. If operational security is not your forte, at a very minimum, have a dedicated a computer running `lokid` and **do not** browse the web, use email clients, or use any other potentially harmful apps on your `lokid` machine. **Do not click links or load URL/MUA content on the same machine**. Doing so may potentially exploit weaknesses in commands which accept "localhost" and "127.0.0.1".
+- If you plan on hosting a public "remote" node, start `lokid` with `--restricted-rpc`. This is a must.
 
 ### Blockchain-based
 
 Certain blockchain "features" can be considered "bugs" if misused correctly. Consequently, please consider the following:
 
-- When receiving monero, be aware that it may be locked for an arbitrary time if the sender elected to, preventing you from spending that monero until the lock time expires. You may want to hold off acting upon such a transaction until the unlock time lapses. To get a sense of that time, you can consider the remaining blocktime until unlock as seen in the `show_transfers` command.+- When receiving Loki, be aware that it may be locked for an arbitrary time if the sender elected to, preventing you from spending that Loki until the lock time expires. You may want to hold off acting upon such a transaction until the unlock time lapses. To get a sense of that time, you can consider the remaining blocktime until unlock as seen in the `show_transfers` command.