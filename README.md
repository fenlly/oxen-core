--- conflicted
+++ resolved
@@ -333,16 +333,8 @@
 
 ### On FreeBSD:
 
-<<<<<<< HEAD
-The project can be built from scratch by following instructions for Linux above(but use `gmake` instead of `make`). If you are running loki in a jail you need to add the flag: `allow.sysvipc=1` to your jail configuration, otherwise lmdb will throw the error message: `Failed to open lmdb environment: Function not implemented`.
-
-We expect to add Loki into the ports tree in the near future, which will aid in managing installations using ports or packages.
-=======
 The project can be built from scratch by following instructions for Linux above(but use `gmake` instead of `make`). 
-If you are running monero in a jail, you need to add `sysvsem="new"` to your jail configuration, otherwise lmdb will throw the error message: `Failed to open lmdb environment: Function not implemented`.
-
-Monero is also available as a port or package as 'monero-cli`.
->>>>>>> b1808c99
+If you are running Loki in a jail, you need to add `sysvsem="new"` to your jail configuration, otherwise lmdb will throw the error message: `Failed to open lmdb environment: Function not implemented`.
 
 ### On OpenBSD:
 
