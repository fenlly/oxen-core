# Loki

<p align="center">
    <a href="https://github.com/loki-project/loki/commits/dev"><img alt="pipeline status" src="https://gitlab.com/lokiproject/loki/badges/dev/pipeline.svg" /></a>
</p>

Copyright (c) 2018 The Loki Project.   
Portions Copyright (c) 2014-2019 The Monero Project.   
Portions Copyright (c) 2012-2013 The Cryptonote developers.

## Development resources

- Web: [loki.network](https://loki.network)
- Telegram: [t.me/LokiCommunity](https://t.me/LokiCommunity)
- Mail: [team@loki.network](mailto:team@loki.network)
- GitHub: [https://github.com/loki-project/loki](https://github.com/loki-project/loki)
- Discord: [https://discord.gg/67GXfD6](https://discord.gg/67GXfD6)

## Vulnerability disclosure

- Check out our [Vulnerability Response Process](https://loki-project.github.io/loki-docs/Contributing/VULNERABILITY_RESPONSE_LOKI), encourages prompt disclosure of any Vulnerabilities

## Information

Loki is a private cryptocurrency based on Monero. Loki currently offers an incentivised full node layer, over the coming months we will be looking to support a secondary p2p network (Lokinet) and a messenger that offers private communications based on the Signal protocol (Loki Messenger).

More information on the project can be found on the website and in the whitepaper.

Loki is an open source project, and we encourage contributions from anyone with something to offer. For more information on contributing, please contact team@loki.network

## Compiling Loki from source

### Dependencies

The following table summarizes the tools and libraries required to build. A
few of the libraries are also included in this repository (marked as
"Vendored"). By default, the build uses the library installed on the system,
and ignores the vendored sources. However, if no library is found installed on
the system, then the vendored source will be built and used. The vendored
sources are also used for statically-linked builds because distribution
packages often include only shared library binaries (`.so`) but not static
library archives (`.a`).

<<<<<<< HEAD
| Dep          | Min. version  | Vendored | Debian/Ubuntu pkg  | Arch pkg     | Fedora            | Optional | Purpose          |
| ------------ | ------------- | -------- | ------------------ | ------------ | ----------------- | -------- | ---------------- |
| GCC          | 4.7.3         | NO       | `build-essential`  | `base-devel` | `gcc`             | NO       |                  |
| CMake        | 3.5           | NO       | `cmake`            | `cmake`      | `cmake`           | NO       |                  |
| pkg-config   | any           | NO       | `pkg-config`       | `base-devel` | `pkgconf`         | NO       |                  |
| Boost        | 1.58          | NO       | `libboost-all-dev` | `boost`      | `boost-devel`     | NO       | C++ libraries    |
| OpenSSL      | basically any | NO       | `libssl-dev`       | `openssl`    | `openssl-devel`   | NO       | sha256 sum       |
| libzmq       | 4.0.0         | NO       | `libzmq3-dev`      | `zeromq`     | `zeromq-devel`    | NO       | ZeroMQ library   |
| OpenPGM      | ?             | NO       | `libpgm-dev`       | `libpgm`     | `openpgm-devel`   | NO       | For ZeroMQ       |
| sqlite3      | ?             | YES      | `libsqlite3-dev`   | `sqlite`     | `sqlite-devel`    | NO       | Loki Name System |
| libnorm[2]   | ?             | NO       | `libnorm-dev`      |              |               `   | YES      | For ZeroMQ       |
| libunbound   | 1.4.16        | YES      | `libunbound-dev`   | `unbound`    | `unbound-devel`   | NO       | DNS resolver     |
| libsodium    | ?             | NO       | `libsodium-dev`    | `libsodium`  | `libsodium-devel` | NO       | cryptography     |
| libunwind    | any           | NO       | `libunwind8-dev`   | `libunwind`  | `libunwind-devel` | YES      | Stack traces     |
| liblzma      | any           | NO       | `liblzma-dev`      | `xz`         | `xz-devel`        | YES      | For libunwind    |
| libreadline  | 6.3.0         | NO       | `libreadline6-dev` | `readline`   | `readline-devel`  | YES      | Input editing    |
| ldns         | 1.6.17        | NO       | `libldns-dev`      | `ldns`       | `ldns-devel`      | YES      | SSL toolkit      |
| expat        | 1.1           | NO       | `libexpat1-dev`    | `expat`      | `expat-devel`     | YES      | XML parsing      |
| GTest        | 1.5           | YES      | `libgtest-dev`[1]  | `gtest`      | `gtest-devel`     | YES      | Test suite       |
| Doxygen      | any           | NO       | `doxygen`          | `doxygen`    | `doxygen`         | YES      | Documentation    |
| Graphviz     | any           | NO       | `graphviz`         | `graphviz`   | `graphviz`        | YES      | Documentation    |
=======
| Dep          | Min. version  | Vendored | Debian/Ubuntu pkg    | Arch pkg     | Fedora              | Optional | Purpose         |
| ------------ | ------------- | -------- | -------------------- | ------------ | ------------------- | -------- | --------------- |
| GCC          | 4.7.3         | NO       | `build-essential`    | `base-devel` | `gcc`               | NO       |                 |
| CMake        | 3.5           | NO       | `cmake`              | `cmake`      | `cmake`             | NO       |                 |
| pkg-config   | any           | NO       | `pkg-config`         | `base-devel` | `pkgconf`           | NO       |                 |
| Boost        | 1.58          | NO       | `libboost-all-dev`   | `boost`      | `boost-devel`       | NO       | C++ libraries   |
| OpenSSL      | basically any | NO       | `libssl-dev`         | `openssl`    | `openssl-devel`     | NO       | sha256 sum      |
| libzmq       | 3.0.0         | NO       | `libzmq3-dev`        | `zeromq`     | `zeromq-devel`      | NO       | ZeroMQ library  |
| OpenPGM      | ?             | NO       | `libpgm-dev`         | `libpgm`     | `openpgm-devel`     | NO       | For ZeroMQ      |
| libnorm[2]   | ?             | NO       | `libnorm-dev`        |              |                     | YES      | For ZeroMQ      |
| libunbound   | 1.4.16        | YES      | `libunbound-dev`     | `unbound`    | `unbound-devel`     | NO       | DNS resolver    |
| libsodium    | ?             | NO       | `libsodium-dev`      | `libsodium`  | `libsodium-devel`   | NO       | cryptography    |
| libunwind    | any           | NO       | `libunwind8-dev`     | `libunwind`  | `libunwind-devel`   | YES      | Stack traces    |
| liblzma      | any           | NO       | `liblzma-dev`        | `xz`         | `xz-devel`          | YES      | For libunwind   |
| libreadline  | 6.3.0         | NO       | `libreadline6-dev`   | `readline`   | `readline-devel`    | YES      | Input editing   |
| ldns         | 1.6.17        | NO       | `libldns-dev`        | `ldns`       | `ldns-devel`        | YES      | SSL toolkit     |
| expat        | 1.1           | NO       | `libexpat1-dev`      | `expat`      | `expat-devel`       | YES      | XML parsing     |
| GTest        | 1.5           | YES      | `libgtest-dev`[1]    | `gtest`      | `gtest-devel`       | YES      | Test suite      |
| Doxygen      | any           | NO       | `doxygen`            | `doxygen`    | `doxygen`           | YES      | Documentation   |
| Graphviz     | any           | NO       | `graphviz`           | `graphviz`   | `graphviz`          | YES      | Documentation   |
| lrelease     | ?             | NO       | `qttools5-dev-tools` | `qt5-tools`  | `qt5-linguist`      | YES      | Translations    |
| libhidapi    | ?             | NO       | `libhidapi-dev`      | `hidapi`     | `hidapi-devel`      | YES      | Hardware wallet |
| libusb       | ?             | NO       | `libusb-dev`         | `libusb`     | `libusb-devel`      | YES      | Hardware wallet |
| libprotobuf  | ?             | NO       | `libprotobuf-dev`    | `protobuf`   | `protobuf-devel`    | YES      | Hardware wallet |
| protoc       | ?             | NO       | `protobuf-compiler`  | `protobuf`   | `protobuf-compiler` | YES      | Hardware wallet |
>>>>>>> 6185d6d6


[1] On Debian/Ubuntu `libgtest-dev` only includes sources and headers. You must
build the library binary manually. This can be done with the following command ```sudo apt-get install libgtest-dev && cd /usr/src/gtest && sudo cmake . && sudo make && sudo mv libg* /usr/lib/ ```
[2] libnorm-dev is needed if your zmq library was built with libnorm, and not needed otherwise

Install all dependencies at once on Debian/Ubuntu:

<<<<<<< HEAD
``` sudo apt update && sudo apt install build-essential cmake pkg-config libboost-all-dev libssl-dev libzmq3-dev libunbound-dev libsodium-dev libunwind8-dev liblzma-dev libreadline6-dev libldns-dev libexpat1-dev doxygen graphviz libpgm-dev libsqlite3-dev```
=======
``` sudo apt update && sudo apt install build-essential cmake pkg-config libboost-all-dev libssl-dev libzmq3-dev libunbound-dev libsodium-dev libunwind8-dev liblzma-dev libreadline6-dev libldns-dev libexpat1-dev doxygen graphviz libpgm-dev qttools5-dev-tools libhidapi-dev libusb-dev libprotobuf-dev protobuf-compiler ```
>>>>>>> 6185d6d6

Install all dependencies at once on macOS with the provided Brewfile:
``` brew update && brew bundle --file=contrib/brew/Brewfile ```

FreeBSD one liner for required to build dependencies
```pkg install git gmake cmake pkgconf boost-libs libzmq4 libsodium sqlite3```

### Cloning the repository

Clone recursively to pull-in needed submodule(s):

`$ git clone --recursive https://github.com/loki-project/loki`

If you already have a repo cloned, initialize and update:

`$ cd loki && git submodule init && git submodule update`

### Build instructions

Loki uses the CMake build system and a top-level [Makefile](Makefile) that
invokes cmake commands as needed.

#### On Linux and macOS

* Install the dependencies
* Change to the root of the source code directory, change to the most recent release branch, and build:

    ```bash
    cd loki
    git checkout master
    make
    ```

    *Optional*: If your machine has several cores and enough memory, enable
    parallel build by running `make -j<number of threads>` instead of `make`. For
    this to be worthwhile, the machine should have one core and about 2GB of RAM
    available per thread.

    *Note*: The instructions above will compile the most stable release of the
    Loki software. If you would like to use and test the most recent software,
    use ```git checkout master```. The master branch may contain updates that are
    both unstable and incompatible with release software, though testing is always
    encouraged.

* The resulting executables can be found in `build/release/bin`

* Add `PATH="$PATH:$HOME/loki/build/release/bin"` to `.profile`

* Run Loki with `lokid --detach`

* **Optional**: build and run the test suite to verify the binaries:

    ```bash
    make release-test
    ```

    *NOTE*: `core_tests` test may take a few hours to complete.

* **Optional**: to build binaries suitable for debugging:

    ```bash
    make debug
    ```

* **Optional**: to build statically-linked binaries:

    ```bash
    make release-static
    ```

Dependencies need to be built with -fPIC. Static libraries usually aren't, so you may have to build them yourself with -fPIC. Refer to their documentation for how to build them.

* **Optional**: build documentation in `doc/html` (omit `HAVE_DOT=YES` if `graphviz` is not installed):

    ```bash
    HAVE_DOT=YES doxygen Doxyfile
    ```

#### On the Raspberry Pi

Tested on a Raspberry Pi Zero with a clean install of minimal Raspbian Stretch (2017-09-07 or later) from https://www.raspberrypi.org/downloads/raspbian/. If you are using Raspian Jessie, [please see note in the following section](#note-for-raspbian-jessie-users).

* `apt-get update && apt-get upgrade` to install all of the latest software

* Install the dependencies for Loki from the 'Debian' column in the table above.

* Increase the system swap size:

    ```bash
    sudo /etc/init.d/dphys-swapfile stop  
    sudo nano /etc/dphys-swapfile  
    CONF_SWAPSIZE=2048
    sudo /etc/init.d/dphys-swapfile start
    ```

* If using an external hard disk without an external power supply, ensure it gets enough power to avoid hardware issues when syncing, by adding the line "max_usb_current=1" to /boot/config.txt

* Clone Loki and checkout the most recent release version:

    ```bash
    git clone https://github.com/loki-project/loki.git
    cd loki
    git checkout master
    ```

* Build:

    ```bash
    make release
    ```

* Wait 4-6 hours

* The resulting executables can be found in `build/release/bin`

* Add `PATH="$PATH:$HOME/loki/build/release/bin"` to `.profile`

* Run Loki with `lokid --detach`

* You may wish to reduce the size of the swap file after the build has finished, and delete the boost directory from your home directory

#### *Note for Raspbian Jessie users:*

If you are using the older Raspbian Jessie image, compiling Loki is a bit more complicated. The version of Boost available in the Debian Jessie repositories is too old to use with Loki, and thus you must compile a newer version yourself. The following explains the extra steps, and has been tested on a Raspberry Pi 2 with a clean install of minimal Raspbian Jessie.

* As before, `apt-get update && apt-get upgrade` to install all of the latest software, and increase the system swap size

    ```bash
    sudo /etc/init.d/dphys-swapfile stop
    sudo nano /etc/dphys-swapfile
    CONF_SWAPSIZE=2048
    sudo /etc/init.d/dphys-swapfile start
    ```


* Then, install the dependencies for Loki except `libunwind` and `libboost-all-dev`

* Install the latest version of boost (this may first require invoking `apt-get remove --purge libboost*` to remove a previous version if you're not using a clean install):

    ```bash
    cd
    wget https://sourceforge.net/projects/boost/files/boost/1.64.0/boost_1_64_0.tar.bz2
    tar xvfo boost_1_64_0.tar.bz2
    cd boost_1_64_0
    ./bootstrap.sh
    sudo ./b2
    ```

* Wait ~8 hours

    ```bash    
    sudo ./bjam cxxflags=-fPIC cflags=-fPIC -a install
    ```

* Wait ~4 hours

* From here, follow the [general Raspberry Pi instructions](#on-the-raspberry-pi) from the "Clone loki and checkout most recent release version" step.

#### On Windows:

Binaries for Windows are built on Windows using the MinGW toolchain within
[MSYS2 environment](https://www.msys2.org). The MSYS2 environment emulates a
POSIX system. The toolchain runs within the environment and *cross-compiles*
binaries that can run outside of the environment as a regular Windows
application.

**Preparing the build environment**

* Download and install the [MSYS2 installer](https://www.msys2.org), either the 64-bit (x86_64) or the 32-bit (i686) package, depending on your system.
* Note: Installation must be on the C drive and root directory as result of [Monero issue 3167](https://github.com/monero-project/monero/issues/3167).
* Open the MSYS shell via the `MSYS2 MSYS` shortcut in the Start Menu or "C:\msys64\msys2_shell.cmd -msys"
* Update packages using pacman:  

    ```bash
    pacman -Syu
    ```

* Exit the MSYS shell using Alt+F4 when you get a warning stating: "terminate MSYS2 without returning to shell and check for updates again/for example close your terminal window instead of calling exit"

    ```bash
    pacman -Syu
    ```

* Update packages again using pacman: 

        pacman -Syu  

* Install dependencies:

    To build for 64-bit Windows:

    ```bash
    pacman -S git mingw-w64-x86_64-toolchain make mingw-w64-x86_64-cmake mingw-w64-x86_64-boost mingw-w64-x86_64-openssl mingw-w64-x86_64-zeromq mingw-w64-x86_64-libsodium mingw-w64-x86_64-hidapi mingw-w64-x86_64-sqlite3
    ```

    To build for 32-bit Windows:

    ```bash
    pacman -S git mingw-w64-i686-toolchain make mingw-w64-i686-cmake mingw-w64-i686-boost mingw-w64-i686-openssl mingw-w64-i686-zeromq mingw-w64-i686-libsodium mingw-w64-i686-hidapi mingw-w64-i686-sqlite3
    ```

* Close and reopen the MSYS MinGW shell via `MSYS2 MinGW 64-bit` shortcut on
  64-bit Windows or `MSYS2 MinGW 32-bit` shortcut on 32-bit Windows. Note 
  that if you are running 64-bit Windows, you will have both 64-bit and
  32-bit MinGW shells.

**Cloning**

* To git clone, run:

    ```bash
    git clone --recursive https://github.com/loki-project/loki.git
    ```

**Building**

* Change to the cloned directory, run:
	
    ```bash
    cd loki
    ```

* If you would like a specific [version/tag](https://github.com/loki-project/loki/tags), do a git checkout for that version. eg. 'v5.1.2'. If you don't care about the version and just want binaries from master, skip this step:
	
    ```bash
    git checkout v5.1.2
    ```

* If you are on a 64-bit system, run:

    ```bash
    make release-static-win64
    ```

* If you are on a 32-bit system, run:

    ```bash
    make release-static-win32
    ```

* The resulting executables can be found in `build/<MinGW version>/<loki version>/release/bin`

* **Optional**: to build Windows binaries suitable for debugging on a 64-bit system, run:

    ```bash
    make debug-static-win64
    ```

* **Optional**: to build Windows binaries suitable for debugging on a 32-bit system, run:

    ```bash
    make debug-static-win32
    ```

* The resulting executables can be found in `build/<MinGW version>/<loki version>/debug/bin`

### On FreeBSD:

The project can be built from scratch by following instructions for Linux above(but use `gmake` instead of `make`). If you are running loki in a jail you need to add the flag: `allow.sysvipc=1` to your jail configuration, otherwise lmdb will throw the error message: `Failed to open lmdb environment: Function not implemented`.

We expect to add Loki into the ports tree in the near future, which will aid in managing installations using ports or packages.

### On OpenBSD:

You will need to add a few packages to your system. `pkg_add cmake gmake zeromq cppzmq libiconv boost`.

The `doxygen` and `graphviz` packages are optional and require the xbase set.
Running the test suite also requires `py-requests` package.

Build loki: `env DEVELOPER_LOCAL_TOOLS=1 BOOST_ROOT=/usr/local gmake release-static`

Note: you may encounter the following error, when compiling the latest version of loki as a normal user:

```
LLVM ERROR: out of memory
c++: error: unable to execute command: Abort trap (core dumped)
```

Then you need to increase the data ulimit size to 2GB and try again: `ulimit -d 2000000`

### On Solaris:

The default Solaris linker can't be used, you have to install GNU ld, then run cmake manually with the path to your copy of GNU ld:

```bash
mkdir -p build/release
cd build/release
cmake -DCMAKE_LINKER=/path/to/ld -D CMAKE_BUILD_TYPE=Release ../..
cd ../..
```

Then you can run make as usual.

### On Linux for Android (using docker):

```bash
# Build image (for ARM 32-bit)
docker build -f utils/build_scripts/android32.Dockerfile -t loki-android .
# Build image (for ARM 64-bit)
docker build -f utils/build_scripts/android64.Dockerfile -t loki-android .
# Create container
docker create -it --name loki-android loki-android bash
# Get binaries
docker cp loki-android:/src/build/release/bin .
```

### Building portable statically linked binaries

By default, in either dynamically or statically linked builds, binaries target the specific host processor on which the build happens and are not portable to other processors. Portable binaries can be built using the following targets:

* ```make release-static-linux-x86_64``` builds binaries on Linux on x86_64 portable across POSIX systems on x86_64 processors
* ```make release-static-linux-i686``` builds binaries on Linux on x86_64 or i686 portable across POSIX systems on i686 processors
* ```make release-static-linux-armv8``` builds binaries on Linux portable across POSIX systems on armv8 processors
* ```make release-static-linux-armv7``` builds binaries on Linux portable across POSIX systems on armv7 processors
* ```make release-static-linux-armv6``` builds binaries on Linux portable across POSIX systems on armv6 processors
* ```make release-static-win64``` builds binaries on 64-bit Windows portable across 64-bit Windows systems
* ```make release-static-win32``` builds binaries on 64-bit or 32-bit Windows portable across 32-bit Windows systems

### Cross Compiling

You can also cross-compile static binaries on Linux for Windows and macOS with the `depends` system.

* ```make depends target=x86_64-linux-gnu``` for 64-bit linux binaries.
* ```make depends target=x86_64-w64-mingw32``` for 64-bit windows binaries.
  * Requires: `python3 g++-mingw-w64-x86-64 wine1.6 bc`
* ```make depends target=x86_64-apple-darwin11``` for macOS binaries.
  * Requires: `cmake imagemagick libcap-dev librsvg2-bin libz-dev libbz2-dev libtiff-tools python-dev`
* ```make depends target=i686-linux-gnu``` for 32-bit linux binaries.
  * Requires: `g++-multilib bc`
* ```make depends target=i686-w64-mingw32``` for 32-bit windows binaries.
  * Requires: `python3 g++-mingw-w64-i686`
* ```make depends target=arm-linux-gnueabihf``` for armv7 binaries.
  * Requires: `g++-arm-linux-gnueabihf`
* ```make depends target=aarch64-linux-gnu``` for armv8 binaries.
  * Requires: `g++-aarch64-linux-gnu`
* ```make depends target=riscv64-linux-gnu``` for RISC V 64 bit binaries.
  * Requires: `g++-riscv64-linux-gnu`

The required packages are the names for each toolchain on apt. Depending on your distro, they may have different names.

Using `depends` might also be easier to compile Loki on Windows than using MSYS. Activate Windows Subsystem for Linux (WSL) with a distro (for example Ubuntu), install the apt build-essentials and follow the `depends` steps as depicted above.

The produced binaries still link libc dynamically. If the binary is compiled on a current distribution, it might not run on an older distribution with an older installation of libc. Passing `-DBACKCOMPAT=ON` to cmake will make sure that the binary will run on systems having at least libc version 2.17.

## Installing Loki from a package

**DISCLAIMER: These packages are not part of this repository or maintained by this project's contributors, and as such, do not go through the same review process to ensure their trustworthiness and security.**

Packages are available for

* Docker

    ```bash
    # Build using all available cores
    docker build -t loki-daemon-image .
    
    # or build using a specific number of cores (reduce RAM requirement)
    docker build --build-arg NPROC=1 -t loki .
    
    # either run in foreground
    docker run -it -v /loki/chain:/root/.loki -v /loki/wallet:/wallet -p 22022:22022 loki
    
    # or in background
    docker run -it -d -v /loki/chain:/root/.loki -v /loki/wallet:/wallet -p 22022:22022 loki
    ```

* The build needs 3 GB space.
* Wait one hour or more. For docker, the collect_from_docker_container.sh script will automate downloading the binaries from the docker container.

## Running lokid

The build places the binary in `bin/` sub-directory within the build directory
from which cmake was invoked (repository root by default). To run in
foreground:

```bash
./bin/lokid
```

To list all available options, run `./bin/lokid --help`.  Options can be
specified either on the command line or in a configuration file passed by the
`--config-file` argument.  To specify an option in the configuration file, add
a line with the syntax `argumentname=value`, where `argumentname` is the name
of the argument without the leading dashes, for example `log-level=1`.

To run in background:

```bash
./bin/lokid --log-file lokid.log --detach
```

To run as a systemd service, copy
[lokid.service](utils/systemd/lokid.service) to `/etc/systemd/system/` and
[lokid.conf](utils/conf/lokid.conf) to `/etc/`. The [example
service](utils/systemd/lokid.service) assumes that the user `loki` exists
and its home is the data directory specified in the [example
config](utils/conf/lokid.conf).

If you're on Mac, you may need to add the `--max-concurrency 1` option to
loki-wallet-cli, and possibly lokid, if you get crashes refreshing.

## Internationalization

See [README.i18n.md](README.i18n.md).

## Using Tor

> There is a new, still experimental, [integration with Tor](ANONYMITY_NETWORKS.md). The
> feature allows connecting over IPv4 and Tor simulatenously - IPv4 is used for
> relaying blocks and relaying transactions received by peers whereas Tor is
> used solely for relaying transactions received over local RPC. This provides
> privacy and better protection against surrounding node (sybil) attacks.

While Loki isn't made to integrate with Tor, it can be used wrapped with torsocks, by
setting the following configuration parameters and environment variables:

* `--p2p-bind-ip 127.0.0.1` on the command line or `p2p-bind-ip=127.0.0.1` in
  lokid.conf to disable listening for connections on external interfaces.
* `--no-igd` on the command line or `no-igd=1` in lokid.conf to disable IGD
  (UPnP port forwarding negotiation), which is pointless with Tor.
* `DNS_PUBLIC=tcp` or `DNS_PUBLIC=tcp://x.x.x.x` where x.x.x.x is the IP of the
  desired DNS server, for DNS requests to go over TCP, so that they are routed
  through Tor. When IP is not specified, lokid uses the default list of
  servers defined in [src/common/dns_utils.cpp](src/common/dns_utils.cpp).
* `TORSOCKS_ALLOW_INBOUND=1` to tell torsocks to allow lokid to bind to interfaces
   to accept connections from the wallet. On some Linux systems, torsocks
   allows binding to localhost by default, so setting this variable is only
   necessary to allow binding to local LAN/VPN interfaces to allow wallets to
   connect from remote hosts. On other systems, it may be needed for local wallets
   as well.
* Do NOT pass `--detach` when running through torsocks with systemd, (see
  [utils/systemd/lokid.service](utils/systemd/lokid.service) for details).
* If you use the wallet with a Tor daemon via the loopback IP (eg, 127.0.0.1:9050),
  then use `--untrusted-daemon` unless it is your own hidden service.

Example command line to start lokid through Tor:

```bash
DNS_PUBLIC=tcp torsocks lokid --p2p-bind-ip 127.0.0.1 --no-igd
```

### Using Tor on Tails

TAILS ships with a very restrictive set of firewall rules. Therefore, you need
to add a rule to allow this connection too, in addition to telling torsocks to
allow inbound connections. Full example:

```bash
sudo iptables -I OUTPUT 2 -p tcp -d 127.0.0.1 -m tcp --dport 22023 -j ACCEPT
DNS_PUBLIC=tcp torsocks ./lokid --p2p-bind-ip 127.0.0.1 --no-igd --rpc-bind-ip 127.0.0.1 \
    --data-dir /home/amnesia/Persistent/your/directory/to/the/blockchain
```

## Debugging

This section contains general instructions for debugging failed installs or problems encountered with Loki. First ensure you are running the latest version built from the Github repo.

### Obtaining stack traces and core dumps on Unix systems

We generally use the tool `gdb` (GNU debugger) to provide stack trace functionality, and `ulimit` to provide core dumps in builds which crash or segfault.

* To use `gdb` in order to obtain a stack trace for a build that has stalled:

Run the build.

Once it stalls, enter the following command:

```bash
gdb /path/to/lokid `pidof lokid`
```

Type `thread apply all bt` within gdb in order to obtain the stack trace

* If however the core dumps or segfaults:

Enter `ulimit -c unlimited` on the command line to enable unlimited filesizes for core dumps

Enter `echo core | sudo tee /proc/sys/kernel/core_pattern` to stop cores from being hijacked by other tools

Run the build.

When it terminates with an output along the lines of "Segmentation fault (core dumped)", there should be a core dump file in the same directory as lokid. It may be named just `core`, or `core.xxxx` with numbers appended.

You can now analyse this core dump with `gdb` as follows:

```bash
gdb /path/to/lokid /path/to/dumpfile`
```

Print the stack trace with `bt`

 * If a program crashed and cores are managed by systemd, the following can also get a stack trace for that crash:

```bash
coredumpctl -1 gdb
```

#### To run Loki within gdb:

Type `gdb /path/to/lokid`

Pass command-line options with `--args` followed by the relevant arguments

Type `run` to run lokid

### Analysing memory corruption

There are two tools available:

#### ASAN

Configure Loki with the -D SANITIZE=ON cmake flag, eg:

```bash
cd build/debug && cmake -D SANITIZE=ON -D CMAKE_BUILD_TYPE=Debug ../..
```

You can then run the loki tools normally. Performance will typically halve.

#### valgrind

Install valgrind and run as `valgrind /path/to/lokid`. It will be very slow.

### LMDB

Instructions for debugging suspected blockchain corruption as per @HYC

There is an `mdb_stat` command in the LMDB source that can print statistics about the database but it's not routinely built. This can be built with the following command:

```bash
cd ~/loki/external/db_drivers/liblmdb && make
```

The output of `mdb_stat -ea <path to blockchain dir>` will indicate inconsistencies in the blocks, block_heights and block_info table.

The output of `mdb_dump -s blocks <path to blockchain dir>` and `mdb_dump -s block_info <path to blockchain dir>` is useful for indicating whether blocks and block_info contain the same keys.

These records are dumped as hex data, where the first line is the key and the second line is the data.

# Known Issues

## Protocols

### Socket-based

Because of the nature of the socket-based protocols that drive Loki, certain protocol weaknesses are somewhat unavoidable at this time. While these weaknesses can theoretically be fully mitigated, the effort required (the means) may not justify the ends. As such, please consider taking the following precautions if you are a Loki node operator:

- Run `lokid` on a "secured" machine. If operational security is not your forte, at a very minimum, have a dedicated a computer running `lokid` and **do not** browse the web, use email clients, or use any other potentially harmful apps on your `lokid` machine. **Do not click links or load URL/MUA content on the same machine**. Doing so may potentially exploit weaknesses in commands which accept "localhost" and "127.0.0.1".
- If you plan on hosting a public "remote" node, start `lokid` with `--restricted-rpc`. This is a must.

### Blockchain-based

Certain blockchain "features" can be considered "bugs" if misused correctly. Consequently, please consider the following:

- When receiving Loki, be aware that it may be locked for an arbitrary time if the sender elected to, preventing you from spending that Loki until the lock time expires. You may want to hold off acting upon such a transaction until the unlock time lapses. To get a sense of that time, you can consider the remaining blocktime until unlock as seen in the `show_transfers` command.<|MERGE_RESOLUTION|>--- conflicted
+++ resolved
@@ -41,56 +41,32 @@
 packages often include only shared library binaries (`.so`) but not static
 library archives (`.a`).
 
-<<<<<<< HEAD
-| Dep          | Min. version  | Vendored | Debian/Ubuntu pkg  | Arch pkg     | Fedora            | Optional | Purpose          |
-| ------------ | ------------- | -------- | ------------------ | ------------ | ----------------- | -------- | ---------------- |
-| GCC          | 4.7.3         | NO       | `build-essential`  | `base-devel` | `gcc`             | NO       |                  |
-| CMake        | 3.5           | NO       | `cmake`            | `cmake`      | `cmake`           | NO       |                  |
-| pkg-config   | any           | NO       | `pkg-config`       | `base-devel` | `pkgconf`         | NO       |                  |
-| Boost        | 1.58          | NO       | `libboost-all-dev` | `boost`      | `boost-devel`     | NO       | C++ libraries    |
-| OpenSSL      | basically any | NO       | `libssl-dev`       | `openssl`    | `openssl-devel`   | NO       | sha256 sum       |
-| libzmq       | 4.0.0         | NO       | `libzmq3-dev`      | `zeromq`     | `zeromq-devel`    | NO       | ZeroMQ library   |
-| OpenPGM      | ?             | NO       | `libpgm-dev`       | `libpgm`     | `openpgm-devel`   | NO       | For ZeroMQ       |
-| sqlite3      | ?             | YES      | `libsqlite3-dev`   | `sqlite`     | `sqlite-devel`    | NO       | Loki Name System |
-| libnorm[2]   | ?             | NO       | `libnorm-dev`      |              |               `   | YES      | For ZeroMQ       |
-| libunbound   | 1.4.16        | YES      | `libunbound-dev`   | `unbound`    | `unbound-devel`   | NO       | DNS resolver     |
-| libsodium    | ?             | NO       | `libsodium-dev`    | `libsodium`  | `libsodium-devel` | NO       | cryptography     |
-| libunwind    | any           | NO       | `libunwind8-dev`   | `libunwind`  | `libunwind-devel` | YES      | Stack traces     |
-| liblzma      | any           | NO       | `liblzma-dev`      | `xz`         | `xz-devel`        | YES      | For libunwind    |
-| libreadline  | 6.3.0         | NO       | `libreadline6-dev` | `readline`   | `readline-devel`  | YES      | Input editing    |
-| ldns         | 1.6.17        | NO       | `libldns-dev`      | `ldns`       | `ldns-devel`      | YES      | SSL toolkit      |
-| expat        | 1.1           | NO       | `libexpat1-dev`    | `expat`      | `expat-devel`     | YES      | XML parsing      |
-| GTest        | 1.5           | YES      | `libgtest-dev`[1]  | `gtest`      | `gtest-devel`     | YES      | Test suite       |
-| Doxygen      | any           | NO       | `doxygen`          | `doxygen`    | `doxygen`         | YES      | Documentation    |
-| Graphviz     | any           | NO       | `graphviz`         | `graphviz`   | `graphviz`        | YES      | Documentation    |
-=======
-| Dep          | Min. version  | Vendored | Debian/Ubuntu pkg    | Arch pkg     | Fedora              | Optional | Purpose         |
-| ------------ | ------------- | -------- | -------------------- | ------------ | ------------------- | -------- | --------------- |
-| GCC          | 4.7.3         | NO       | `build-essential`    | `base-devel` | `gcc`               | NO       |                 |
-| CMake        | 3.5           | NO       | `cmake`              | `cmake`      | `cmake`             | NO       |                 |
-| pkg-config   | any           | NO       | `pkg-config`         | `base-devel` | `pkgconf`           | NO       |                 |
-| Boost        | 1.58          | NO       | `libboost-all-dev`   | `boost`      | `boost-devel`       | NO       | C++ libraries   |
-| OpenSSL      | basically any | NO       | `libssl-dev`         | `openssl`    | `openssl-devel`     | NO       | sha256 sum      |
-| libzmq       | 3.0.0         | NO       | `libzmq3-dev`        | `zeromq`     | `zeromq-devel`      | NO       | ZeroMQ library  |
-| OpenPGM      | ?             | NO       | `libpgm-dev`         | `libpgm`     | `openpgm-devel`     | NO       | For ZeroMQ      |
-| libnorm[2]   | ?             | NO       | `libnorm-dev`        |              |                     | YES      | For ZeroMQ      |
-| libunbound   | 1.4.16        | YES      | `libunbound-dev`     | `unbound`    | `unbound-devel`     | NO       | DNS resolver    |
-| libsodium    | ?             | NO       | `libsodium-dev`      | `libsodium`  | `libsodium-devel`   | NO       | cryptography    |
-| libunwind    | any           | NO       | `libunwind8-dev`     | `libunwind`  | `libunwind-devel`   | YES      | Stack traces    |
-| liblzma      | any           | NO       | `liblzma-dev`        | `xz`         | `xz-devel`          | YES      | For libunwind   |
-| libreadline  | 6.3.0         | NO       | `libreadline6-dev`   | `readline`   | `readline-devel`    | YES      | Input editing   |
-| ldns         | 1.6.17        | NO       | `libldns-dev`        | `ldns`       | `ldns-devel`        | YES      | SSL toolkit     |
-| expat        | 1.1           | NO       | `libexpat1-dev`      | `expat`      | `expat-devel`       | YES      | XML parsing     |
-| GTest        | 1.5           | YES      | `libgtest-dev`[1]    | `gtest`      | `gtest-devel`       | YES      | Test suite      |
-| Doxygen      | any           | NO       | `doxygen`            | `doxygen`    | `doxygen`           | YES      | Documentation   |
-| Graphviz     | any           | NO       | `graphviz`           | `graphviz`   | `graphviz`          | YES      | Documentation   |
-| lrelease     | ?             | NO       | `qttools5-dev-tools` | `qt5-tools`  | `qt5-linguist`      | YES      | Translations    |
-| libhidapi    | ?             | NO       | `libhidapi-dev`      | `hidapi`     | `hidapi-devel`      | YES      | Hardware wallet |
-| libusb       | ?             | NO       | `libusb-dev`         | `libusb`     | `libusb-devel`      | YES      | Hardware wallet |
-| libprotobuf  | ?             | NO       | `libprotobuf-dev`    | `protobuf`   | `protobuf-devel`    | YES      | Hardware wallet |
-| protoc       | ?             | NO       | `protobuf-compiler`  | `protobuf`   | `protobuf-compiler` | YES      | Hardware wallet |
->>>>>>> 6185d6d6
-
+| Dep          | Min. version  | Vendored | Debian/Ubuntu pkg    | Arch pkg     | Fedora              | Optional | Purpose          |
+| ------------ | ------------- | -------- | ------------------   | ------------ | -----------------   | -------- | ---------------- |
+| GCC          | 4.7.3         | NO       | `build-essential`    | `base-devel` | `gcc`               | NO       |                  |
+| CMake        | 3.5           | NO       | `cmake`              | `cmake`      | `cmake`             | NO       |                  |
+| pkg-config   | any           | NO       | `pkg-config`         | `base-devel` | `pkgconf`           | NO       |                  |
+| Boost        | 1.58          | NO       | `libboost-all-dev`   | `boost`      | `boost-devel`       | NO       | C++ libraries    |
+| OpenSSL      | basically any | NO       | `libssl-dev`         | `openssl`    | `openssl-devel`     | NO       | sha256 sum       |
+| libzmq       | 4.0.0         | NO       | `libzmq3-dev`        | `zeromq`     | `zeromq-devel`      | NO       | ZeroMQ library   |
+| OpenPGM      | ?             | NO       | `libpgm-dev`         | `libpgm`     | `openpgm-devel`     | NO       | For ZeroMQ       |
+| sqlite3      | ?             | YES      | `libsqlite3-dev`     | `sqlite`     | `sqlite-devel`      | NO       | Loki Name System |
+| libnorm[2]   | ?             | NO       | `libnorm-dev`        |              |               `     | YES      | For ZeroMQ       |
+| libunbound   | 1.4.16        | YES      | `libunbound-dev`     | `unbound`    | `unbound-devel`     | NO       | DNS resolver     |
+| libsodium    | ?             | NO       | `libsodium-dev`      | `libsodium`  | `libsodium-devel`   | NO       | cryptography     |
+| libunwind    | any           | NO       | `libunwind8-dev`     | `libunwind`  | `libunwind-devel`   | YES      | Stack traces     |
+| liblzma      | any           | NO       | `liblzma-dev`        | `xz`         | `xz-devel`          | YES      | For libunwind    |
+| libreadline  | 6.3.0         | NO       | `libreadline6-dev`   | `readline`   | `readline-devel`    | YES      | Input editing    |
+| ldns         | 1.6.17        | NO       | `libldns-dev`        | `ldns`       | `ldns-devel`        | YES      | SSL toolkit      |
+| expat        | 1.1           | NO       | `libexpat1-dev`      | `expat`      | `expat-devel`       | YES      | XML parsing      |
+| GTest        | 1.5           | YES      | `libgtest-dev`[1]    | `gtest`      | `gtest-devel`       | YES      | Test suite       |
+| Doxygen      | any           | NO       | `doxygen`            | `doxygen`    | `doxygen`           | YES      | Documentation    |
+| Graphviz     | any           | NO       | `graphviz`           | `graphviz`   | `graphviz`          | YES      | Documentation    |
+| lrelease     | ?             | NO       | `qttools5-dev-tools` | `qt5-tools`  | `qt5-linguist`      | YES      | Translations     |
+| libhidapi    | ?             | NO       | `libhidapi-dev`      | `hidapi`     | `hidapi-devel`      | YES      | Hardware wallet  |
+| libusb       | ?             | NO       | `libusb-dev`         | `libusb`     | `libusb-devel`      | YES      | Hardware wallet  |
+| libprotobuf  | ?             | NO       | `libprotobuf-dev`    | `protobuf`   | `protobuf-devel`    | YES      | Hardware wallet  |
+| protoc       | ?             | NO       | `protobuf-compiler`  | `protobuf`   | `protobuf-compiler` | YES      | Hardware wallet  |
 
 [1] On Debian/Ubuntu `libgtest-dev` only includes sources and headers. You must
 build the library binary manually. This can be done with the following command ```sudo apt-get install libgtest-dev && cd /usr/src/gtest && sudo cmake . && sudo make && sudo mv libg* /usr/lib/ ```
@@ -98,11 +74,7 @@
 
 Install all dependencies at once on Debian/Ubuntu:
 
-<<<<<<< HEAD
-``` sudo apt update && sudo apt install build-essential cmake pkg-config libboost-all-dev libssl-dev libzmq3-dev libunbound-dev libsodium-dev libunwind8-dev liblzma-dev libreadline6-dev libldns-dev libexpat1-dev doxygen graphviz libpgm-dev libsqlite3-dev```
-=======
-``` sudo apt update && sudo apt install build-essential cmake pkg-config libboost-all-dev libssl-dev libzmq3-dev libunbound-dev libsodium-dev libunwind8-dev liblzma-dev libreadline6-dev libldns-dev libexpat1-dev doxygen graphviz libpgm-dev qttools5-dev-tools libhidapi-dev libusb-dev libprotobuf-dev protobuf-compiler ```
->>>>>>> 6185d6d6
+``` sudo apt update && sudo apt install build-essential cmake pkg-config libboost-all-dev libssl-dev libzmq3-dev libunbound-dev libsodium-dev libunwind8-dev liblzma-dev libreadline6-dev libldns-dev libexpat1-dev doxygen graphviz libpgm-dev libsqlite3-dev qttools5-dev-tools libhidapi-dev libusb-dev libprotobuf-dev protobuf-compiler ```
 
 Install all dependencies at once on macOS with the provided Brewfile:
 ``` brew update && brew bundle --file=contrib/brew/Brewfile ```
