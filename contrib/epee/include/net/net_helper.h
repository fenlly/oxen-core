// Copyright (c) 2006-2013, Andrey N. Sabelnikov, www.sabelnikov.net
// All rights reserved.
// 
// Redistribution and use in source and binary forms, with or without
// modification, are permitted provided that the following conditions are met:
// * Redistributions of source code must retain the above copyright
// notice, this list of conditions and the following disclaimer.
// * Redistributions in binary form must reproduce the above copyright
// notice, this list of conditions and the following disclaimer in the
// documentation and/or other materials provided with the distribution.
// * Neither the name of the Andrey N. Sabelnikov nor the
// names of its contributors may be used to endorse or promote products
// derived from this software without specific prior written permission.
// 
// THIS SOFTWARE IS PROVIDED BY THE COPYRIGHT HOLDERS AND CONTRIBUTORS "AS IS" AND
// ANY EXPRESS OR IMPLIED WARRANTIES, INCLUDING, BUT NOT LIMITED TO, THE IMPLIED
// WARRANTIES OF MERCHANTABILITY AND FITNESS FOR A PARTICULAR PURPOSE ARE
// DISCLAIMED. IN NO EVENT SHALL THE COPYRIGHT OWNER  BE LIABLE FOR ANY
// DIRECT, INDIRECT, INCIDENTAL, SPECIAL, EXEMPLARY, OR CONSEQUENTIAL DAMAGES
// (INCLUDING, BUT NOT LIMITED TO, PROCUREMENT OF SUBSTITUTE GOODS OR SERVICES;
// LOSS OF USE, DATA, OR PROFITS; OR BUSINESS INTERRUPTION) HOWEVER CAUSED AND
// ON ANY THEORY OF LIABILITY, WHETHER IN CONTRACT, STRICT LIABILITY, OR TORT
// (INCLUDING NEGLIGENCE OR OTHERWISE) ARISING IN ANY WAY OUT OF THE USE OF THIS
// SOFTWARE, EVEN IF ADVISED OF THE POSSIBILITY OF SUCH DAMAGE.
// 




#pragma once

//#include <Winsock2.h>
//#include <Ws2tcpip.h>
#include <string>
#include <boost/version.hpp>
#include <boost/asio.hpp>
#include <boost/asio/ssl.hpp>
#include <boost/asio/steady_timer.hpp>
#include <boost/lambda/bind.hpp>
#include <boost/lambda/lambda.hpp>
#include <boost/interprocess/detail/atomic.hpp>
#include "net/net_utils_base.h"
#include "net/net_ssl.h"
#include "misc_language.h"

#undef LOKI_DEFAULT_LOG_CATEGORY
#define LOKI_DEFAULT_LOG_CATEGORY "net"

#ifndef MAKE_IP
#define MAKE_IP( a1, a2, a3, a4 )	(a1|(a2<<8)|(a3<<16)|(a4<<24))
#endif


namespace epee
{
namespace net_utils
{

  class blocked_mode_client
	{
		enum try_connect_result_t
		{
			CONNECT_SUCCESS,
			CONNECT_FAILURE,
			CONNECT_NO_SSL,
		};

		
		
				struct handler_obj
				{
					handler_obj(boost::system::error_code& error,	size_t& bytes_transferred):ref_error(error), ref_bytes_transferred(bytes_transferred)
					{}
					handler_obj(const handler_obj& other_obj):ref_error(other_obj.ref_error), ref_bytes_transferred(other_obj.ref_bytes_transferred)
					{}

					boost::system::error_code& ref_error;
					size_t& ref_bytes_transferred;

					void operator()(const boost::system::error_code& error, // Result of operation.
						std::size_t bytes_transferred           // Number of bytes read.
						)
					{
						ref_error = error;
						ref_bytes_transferred = bytes_transferred;
					}
				};
		
	public:
		inline
			blocked_mode_client():m_initialized(false), 
                            m_connected(false), 
                            m_deadline(m_io_service), 
                            m_shutdowned(0),
                            m_ssl_support(epee::net_utils::ssl_support_t::e_ssl_support_autodetect),
                            m_ctx({boost::asio::ssl::context(boost::asio::ssl::context::sslv23), {}}),
                            m_ssl_socket(new boost::asio::ssl::stream<boost::asio::ip::tcp::socket>(m_io_service,m_ctx.context))
		{
			
			
			m_initialized = true;


			// No deadline is required until the first socket operation is started. We
			// set the deadline to positive infinity so that the actor takes no action
			// until a specific deadline is set.
			m_deadline.expires_at(std::chrono::steady_clock::time_point::max());

			// Start the persistent actor that checks for deadline expiry.
			check_deadline();

		}
		inline
			~blocked_mode_client()
		{
			//profile_tools::local_coast lc("~blocked_mode_client()", 3);
			try { shutdown(); }
			catch(...) { /* ignore */ }
		}

		inline void set_ssl(epee::net_utils::ssl_support_t ssl_support = epee::net_utils::ssl_support_t::e_ssl_support_autodetect, const std::pair<std::string, std::string> &private_key_and_certificate_path = {}, const std::list<std::string> &allowed_certificates = std::list<std::string>(), bool allow_any_cert = false)
		{
			if (ssl_support == epee::net_utils::ssl_support_t::e_ssl_support_disabled)
				m_ctx = {boost::asio::ssl::context(boost::asio::ssl::context::sslv23), {}};
			else
				m_ctx = create_ssl_context(private_key_and_certificate_path, allowed_certificates, allow_any_cert);
			m_ssl_support = ssl_support;
		}

    inline
      bool connect(const std::string& addr, int port, std::chrono::milliseconds timeout, const std::string& bind_ip = "0.0.0.0")
    {
      return connect(addr, std::to_string(port), timeout, bind_ip);
    }

    inline
			try_connect_result_t try_connect(const std::string& addr, const std::string& port, const boost::asio::ip::tcp::endpoint &remote_endpoint, std::chrono::milliseconds timeout, const std::string& bind_ip, epee::net_utils::ssl_support_t ssl_support)
		{
				m_ssl_socket->next_layer().open(remote_endpoint.protocol());
				if(bind_ip != "0.0.0.0" && bind_ip != "0" && bind_ip != "" )
				{
					boost::asio::ip::tcp::endpoint local_endpoint(boost::asio::ip::address::from_string(addr.c_str()), 0);
					m_ssl_socket->next_layer().bind(local_endpoint);
				}

				
				m_deadline.expires_from_now(timeout);

				boost::system::error_code ec = boost::asio::error::would_block;

				m_ssl_socket->next_layer().async_connect(remote_endpoint, boost::lambda::var(ec) = boost::lambda::_1);
				while (ec == boost::asio::error::would_block)
				{	
					m_io_service.run_one(); 
				}
				
				if (!ec && m_ssl_socket->next_layer().is_open())
				{
					m_connected = true;
					m_deadline.expires_at(std::chrono::steady_clock::time_point::max());
					// SSL Options
					if (ssl_support == epee::net_utils::ssl_support_t::e_ssl_support_enabled || ssl_support == epee::net_utils::ssl_support_t::e_ssl_support_autodetect)
					{
						if (!ssl_handshake(*m_ssl_socket, boost::asio::ssl::stream_base::client, m_ctx))
						{
							if (ssl_support == epee::net_utils::ssl_support_t::e_ssl_support_autodetect)
							{
								boost::system::error_code ignored_ec;
								m_ssl_socket->next_layer().shutdown(boost::asio::ip::tcp::socket::shutdown_both, ignored_ec);
								m_ssl_socket->next_layer().close();
								m_connected = false;
								return CONNECT_NO_SSL;
							}
							else
							{
								MWARNING("Failed to establish SSL connection");
								m_connected = false;
								return CONNECT_FAILURE;
							}
						}
						m_ssl_support = epee::net_utils::ssl_support_t::e_ssl_support_enabled;
					}
					return CONNECT_SUCCESS;
				}else
				{
					MWARNING("Some problems at connect, message: " << ec.message());
					return CONNECT_FAILURE;
				}

		}

    inline
			bool connect(const std::string& addr, const std::string& port, std::chrono::milliseconds timeout, const std::string& bind_ip = "0.0.0.0")
		{
			m_connected = false;
			try
			{
				m_ssl_socket->next_layer().close();

				// Set SSL options
				// disable sslv2
				m_ctx.context.set_options(boost::asio::ssl::context::default_workarounds | boost::asio::ssl::context::no_sslv2);
				m_ctx.context.set_default_verify_paths();
				m_ssl_socket.reset(new boost::asio::ssl::stream<boost::asio::ip::tcp::socket>(m_io_service, m_ctx.context));

				// Get a list of endpoints corresponding to the server name.

				//////////////////////////////////////////////////////////////////////////

				boost::asio::ip::tcp::resolver resolver(m_io_service);
				boost::asio::ip::tcp::resolver::query query(boost::asio::ip::tcp::v4(), addr, port, boost::asio::ip::tcp::resolver::query::canonical_name);
				boost::asio::ip::tcp::resolver::iterator iterator = resolver.resolve(query);
				boost::asio::ip::tcp::resolver::iterator end;
				if(iterator == end)
				{
					LOG_ERROR("Failed to resolve " << addr);
					return false;
				}

				//////////////////////////////////////////////////////////////////////////

				//boost::asio::ip::tcp::endpoint remote_endpoint(boost::asio::ip::address::from_string(addr.c_str()), port);
				boost::asio::ip::tcp::endpoint remote_endpoint(*iterator);

<<<<<<< HEAD
				m_ssl_socket.next_layer().open(remote_endpoint.protocol());
				if(bind_ip != "0.0.0.0" && bind_ip != "0" && bind_ip != "" )
        {
					boost::asio::ip::tcp::endpoint local_endpoint(boost::asio::ip::address::from_string(addr.c_str()), 0);
					m_ssl_socket.next_layer().bind(local_endpoint);
				}

				m_deadline.expires_from_now(timeout);

				boost::system::error_code ec = boost::asio::error::would_block;
				m_ssl_socket.next_layer().async_connect(remote_endpoint, boost::lambda::var(ec) = boost::lambda::_1);
				while (ec == boost::asio::error::would_block)
				{	
					m_io_service.run_one(); 
				}

				if (!ec && m_ssl_socket.next_layer().is_open())
 				{
					m_connected = true;
					m_deadline.expires_at(std::chrono::steady_clock::time_point::max());
					// SSL Options
					if(m_ssl) {
						// Disable verification of host certificate
						m_ssl_socket.set_verify_mode(boost::asio::ssl::verify_peer);
						// Handshake
						m_ssl_socket.next_layer().set_option(boost::asio::ip::tcp::no_delay(true));
						m_ssl_socket.handshake(boost::asio::ssl::stream_base::client);
					}
					return true;
        }else
				{
					MWARNING("Some problems at connect, message: " << ec.message());
					return false;
=======
				try_connect_result_t try_connect_result = try_connect(addr, port, remote_endpoint, timeout, bind_ip, m_ssl_support);
				if (try_connect_result == CONNECT_FAILURE)
					return false;
				if (m_ssl_support == epee::net_utils::ssl_support_t::e_ssl_support_autodetect)
				{
					m_ssl_support = epee::net_utils::ssl_support_t::e_ssl_support_enabled;
					if (try_connect_result == CONNECT_NO_SSL)
					{
						MERROR("SSL handshake failed on an autodetect connection, reconnecting without SSL");
						m_ssl_support = epee::net_utils::ssl_support_t::e_ssl_support_disabled;
						if (try_connect(addr, port, remote_endpoint, timeout, bind_ip, m_ssl_support) != CONNECT_SUCCESS)
							return false;
					}
>>>>>>> 4466f450
				}
			}
			catch(const boost::system::system_error& er)
			{
				MERROR("Some problems at connect, message: " << er.what());
				return false;
			}
			catch(...)
			{
				MERROR("Some fatal problems.");
				return false;
			}

			return true;
		}

		inline 
		bool disconnect()
		{
			try
			{	
				if(m_connected)
				{
					m_connected = false;
					if(m_ssl_support != epee::net_utils::ssl_support_t::e_ssl_support_disabled)
						shutdown_ssl();
					m_ssl_socket->next_layer().shutdown(boost::asio::ip::tcp::socket::shutdown_both);
				}
			}
			
			catch(const boost::system::system_error& /*er*/)
			{
				//LOG_ERROR("Some problems at disconnect, message: " << er.what());
				return false;
			}
			catch(...)
			{
				//LOG_ERROR("Some fatal problems.");
				return false;
			}
			return true;
		}


		inline 
		bool send(const std::string& buff, std::chrono::milliseconds timeout)
		{

			try
			{
				m_deadline.expires_from_now(timeout);

				// Set up the variable that receives the result of the asynchronous
				// operation. The error code is set to would_block to signal that the
				// operation is incomplete. Asio guarantees that its asynchronous
				// operations will never fail with would_block, so any other value in
				// ec indicates completion.
				boost::system::error_code ec = boost::asio::error::would_block;

				// Start the asynchronous operation itself. The boost::lambda function
				// object is used as a callback and will update the ec variable when the
				// operation completes. The blocking_udp_client.cpp example shows how you
				// can use boost::bind rather than boost::lambda.
				async_write(buff.c_str(), buff.size(), ec);

				// Block until the asynchronous operation has completed.
				while (ec == boost::asio::error::would_block)
				{
					m_io_service.run_one(); 
				}

				if (ec)
				{
					LOG_PRINT_L3("Problems at write: " << ec.message());
          m_connected = false;
					return false;
				}else
				{
					m_deadline.expires_at(std::chrono::steady_clock::time_point::max());
				}
			}

			catch(const boost::system::system_error& er)
			{
				LOG_ERROR("Some problems at connect, message: " << er.what());
				return false;
			}
			catch(...)
			{
				LOG_ERROR("Some fatal problems.");
				return false;
			}

			return true;
		}

		inline 
			bool send(const void* data, size_t sz)
		{
			try
			{
				/*
				m_deadline.expires_from_now(boost::posix_time::milliseconds(m_reciev_timeout));

				// Set up the variable that receives the result of the asynchronous
				// operation. The error code is set to would_block to signal that the
				// operation is incomplete. Asio guarantees that its asynchronous
				// operations will never fail with would_block, so any other value in
				// ec indicates completion.
				boost::system::error_code ec = boost::asio::error::would_block;

				// Start the asynchronous operation itself. The boost::lambda function
				// object is used as a callback and will update the ec variable when the
				// operation completes. The blocking_udp_client.cpp example shows how you
				// can use boost::bind rather than boost::lambda.
				boost::asio::async_write(m_socket, boost::asio::buffer(data, sz), boost::lambda::var(ec) = boost::lambda::_1);

				// Block until the asynchronous operation has completed.
				while (ec == boost::asio::error::would_block)
				{
					m_io_service.run_one();
				}
				*/
				boost::system::error_code ec;

				size_t writen = write(data, sz, ec);

				if (!writen || ec)
				{
					LOG_PRINT_L3("Problems at write: " << ec.message());
          m_connected = false;
					return false;
				}else
				{
					m_deadline.expires_at(std::chrono::steady_clock::time_point::max());
				}
			}

			catch(const boost::system::system_error& er)
			{
				LOG_ERROR("Some problems at send, message: " << er.what());
        m_connected = false;
				return false;
			}
			catch(...)
			{
				LOG_ERROR("Some fatal problems.");
				return false;
			}

			return true;
		}

		bool is_connected(bool *ssl = NULL)
		{
			if (!m_connected || !m_ssl_socket->next_layer().is_open())
				return false;
			if (ssl)
				*ssl = m_ssl_support == epee::net_utils::ssl_support_t::e_ssl_support_enabled;
			return true;
		}

		inline 
		bool recv(std::string& buff, std::chrono::milliseconds timeout)
		{

			try
			{
				// Set a deadline for the asynchronous operation. Since this function uses
				// a composed operation (async_read_until), the deadline applies to the
				// entire operation, rather than individual reads from the socket.
				m_deadline.expires_from_now(timeout);

				// Set up the variable that receives the result of the asynchronous
				// operation. The error code is set to would_block to signal that the
				// operation is incomplete. Asio guarantees that its asynchronous
				// operations will never fail with would_block, so any other value in
				// ec indicates completion.
				//boost::system::error_code ec = boost::asio::error::would_block;

				// Start the asynchronous operation itself. The boost::lambda function
				// object is used as a callback and will update the ec variable when the
				// operation completes. The blocking_udp_client.cpp example shows how you
				// can use boost::bind rather than boost::lambda.

				boost::system::error_code ec = boost::asio::error::would_block;
				size_t bytes_transfered = 0;
			
				handler_obj hndlr(ec, bytes_transfered);

				char local_buff[10000] = {0};
				
				async_read(local_buff, sizeof(local_buff), boost::asio::transfer_at_least(1), hndlr);

				// Block until the asynchronous operation has completed.
				while (ec == boost::asio::error::would_block && !boost::interprocess::ipcdetail::atomic_read32(&m_shutdowned))
				{
					m_io_service.run_one(); 
				}


				if (ec)
				{
                    MTRACE("READ ENDS: Connection err_code " << ec.value());
                    if(ec == boost::asio::error::eof)
                    {
                      MTRACE("Connection err_code eof.");
                      //connection closed there, empty
                      return true;
                    }

					MDEBUG("Problems at read: " << ec.message());
                    m_connected = false;
					return false;
				}else
				{
                    MTRACE("READ ENDS: Success. bytes_tr: " << bytes_transfered);
					m_deadline.expires_at(std::chrono::steady_clock::time_point::max());
				}

				/*if(!bytes_transfered)
					return false;*/

				buff.assign(local_buff, bytes_transfered);
				return true;
			}

			catch(const boost::system::system_error& er)
			{
				LOG_ERROR("Some problems at read, message: " << er.what());
        m_connected = false;
				return false;
			}
			catch(...)
			{
				LOG_ERROR("Some fatal problems at read.");
				return false;
			}



			return false;

		}

		inline bool recv_n(std::string& buff, int64_t sz, std::chrono::milliseconds timeout)
		{

			try
			{
				// Set a deadline for the asynchronous operation. Since this function uses
				// a composed operation (async_read_until), the deadline applies to the
				// entire operation, rather than individual reads from the socket.
				m_deadline.expires_from_now(timeout);

				// Set up the variable that receives the result of the asynchronous
				// operation. The error code is set to would_block to signal that the
				// operation is incomplete. Asio guarantees that its asynchronous
				// operations will never fail with would_block, so any other value in
				// ec indicates completion.
				//boost::system::error_code ec = boost::asio::error::would_block;

				// Start the asynchronous operation itself. The boost::lambda function
				// object is used as a callback and will update the ec variable when the
				// operation completes. The blocking_udp_client.cpp example shows how you
				// can use boost::bind rather than boost::lambda.

				buff.resize(static_cast<size_t>(sz));
				boost::system::error_code ec = boost::asio::error::would_block;
				size_t bytes_transfered = 0;

				
				handler_obj hndlr(ec, bytes_transfered);
				async_read((char*)buff.data(), buff.size(), boost::asio::transfer_at_least(buff.size()), hndlr);
				
				// Block until the asynchronous operation has completed.
				while (ec == boost::asio::error::would_block && !boost::interprocess::ipcdetail::atomic_read32(&m_shutdowned))
				{
					m_io_service.run_one(); 
				}

				if (ec)
				{
					LOG_PRINT_L3("Problems at read: " << ec.message());
          m_connected = false;
					return false;
				}else
				{
					m_deadline.expires_at(std::chrono::steady_clock::time_point::max());
				}

				if(bytes_transfered != buff.size())
				{
					LOG_ERROR("Transferred mismatch with transfer_at_least value: m_bytes_transferred=" << bytes_transfered << " at_least value=" << buff.size());
					return false;
				}

				return true;
			}

			catch(const boost::system::system_error& er)
			{
				LOG_ERROR("Some problems at read, message: " << er.what());
        m_connected = false;
				return false;
			}
			catch(...)
			{
				LOG_ERROR("Some fatal problems at read.");
				return false;
			}



			return false;
		}
		
		bool shutdown()
		{
			m_deadline.cancel();
			boost::system::error_code ec;
			if(m_ssl_support != epee::net_utils::ssl_support_t::e_ssl_support_disabled)
				shutdown_ssl();
			m_ssl_socket->next_layer().cancel(ec);
			if(ec)
				MDEBUG("Problems at cancel: " << ec.message());
			m_ssl_socket->next_layer().shutdown(boost::asio::ip::tcp::socket::shutdown_both, ec);
			if(ec)
				MDEBUG("Problems at shutdown: " << ec.message());
			m_ssl_socket->next_layer().close(ec);
			if(ec)
				MDEBUG("Problems at close: " << ec.message());
			boost::interprocess::ipcdetail::atomic_write32(&m_shutdowned, 1);
      m_connected = false;
			return true;
		}
		
		void set_connected(bool connected)
		{
			m_connected = connected;
		}
		boost::asio::io_service& get_io_service()
		{
			return m_io_service;
		}

		boost::asio::ip::tcp::socket& get_socket()
		{
			return m_ssl_socket->next_layer();
		}
		
	private:

		void check_deadline()
		{
			// Check whether the deadline has passed. We compare the deadline against
			// the current time since a new asynchronous operation may have moved the
			// deadline before this actor had a chance to run.
			if (m_deadline.expires_at() <= std::chrono::steady_clock::now())
			{
				// The deadline has passed. The socket is closed so that any outstanding
				// asynchronous operations are cancelled. This allows the blocked
				// connect(), read_line() or write_line() functions to return.
				LOG_PRINT_L3("Timed out socket");
        m_connected = false;
				m_ssl_socket->next_layer().close();

				// There is no longer an active deadline. The expiry is set to positive
				// infinity so that the actor takes no action until a new deadline is set.
				m_deadline.expires_at(std::chrono::steady_clock::time_point::max());
			}

			// Put the actor back to sleep.
			m_deadline.async_wait(boost::bind(&blocked_mode_client::check_deadline, this));
		}

		void shutdown_ssl() {
			// ssl socket shutdown blocks if server doesn't respond. We close after 2 secs
			boost::system::error_code ec = boost::asio::error::would_block;
			m_deadline.expires_from_now(std::chrono::milliseconds(2000));
			m_ssl_socket->async_shutdown(boost::lambda::var(ec) = boost::lambda::_1);
			while (ec == boost::asio::error::would_block)
			{
				m_io_service.run_one();
			}
			// Ignore "short read" error
			if (ec.category() == boost::asio::error::get_ssl_category() &&
			    ec.value() !=
#if BOOST_VERSION >= 106200
			    boost::asio::ssl::error::stream_truncated
#else // older Boost supports only OpenSSL 1.0, so 1.0-only macros are appropriate
			    ERR_PACK(ERR_LIB_SSL, 0, SSL_R_SHORT_READ)
#endif
			    )
				MDEBUG("Problems at ssl shutdown: " << ec.message());
		}
		
	protected:
		bool write(const void* data, size_t sz, boost::system::error_code& ec)
		{
			bool success;
			if(m_ssl_support == epee::net_utils::ssl_support_t::e_ssl_support_enabled)
				success = boost::asio::write(*m_ssl_socket, boost::asio::buffer(data, sz), ec);
			else
				success = boost::asio::write(m_ssl_socket->next_layer(), boost::asio::buffer(data, sz), ec);
			return success;
		}
		
		void async_write(const void* data, size_t sz, boost::system::error_code& ec) 
		{
			if(m_ssl_support == epee::net_utils::ssl_support_t::e_ssl_support_enabled)
				boost::asio::async_write(*m_ssl_socket, boost::asio::buffer(data, sz), boost::lambda::var(ec) = boost::lambda::_1);
			else
				boost::asio::async_write(m_ssl_socket->next_layer(), boost::asio::buffer(data, sz), boost::lambda::var(ec) = boost::lambda::_1);
		}
		
		void async_read(char* buff, size_t sz, boost::asio::detail::transfer_at_least_t transfer_at_least, handler_obj& hndlr)
		{
			if(m_ssl_support != epee::net_utils::ssl_support_t::e_ssl_support_enabled)
				boost::asio::async_read(m_ssl_socket->next_layer(), boost::asio::buffer(buff, sz), transfer_at_least, hndlr);
			else
				boost::asio::async_read(*m_ssl_socket, boost::asio::buffer(buff, sz), transfer_at_least, hndlr);
			
		}
		
	protected:
		boost::asio::io_service m_io_service;
		epee::net_utils::ssl_context_t m_ctx;
		std::shared_ptr<boost::asio::ssl::stream<boost::asio::ip::tcp::socket>> m_ssl_socket;
		epee::net_utils::ssl_support_t m_ssl_support;
		std::string m_ssl_private_key;
		std::string m_ssl_certificate;
		std::list<std::string> m_ssl_allowed_certificates;
		bool m_ssl_allow_any_cerl;
		bool m_initialized;
		bool m_connected;
		boost::asio::steady_timer m_deadline;
		volatile uint32_t m_shutdowned;
	};


	/************************************************************************/
	/*                                                                      */
	/************************************************************************/
	class async_blocked_mode_client: public blocked_mode_client
	{
	public:
		async_blocked_mode_client():m_send_deadline(blocked_mode_client::m_io_service)
		{

			// No deadline is required until the first socket operation is started. We
			// set the deadline to positive infinity so that the actor takes no action
			// until a specific deadline is set.
			m_send_deadline.expires_at(boost::posix_time::pos_infin);

			// Start the persistent actor that checks for deadline expiry.
			check_send_deadline();
		}
		~async_blocked_mode_client()
		{
			m_send_deadline.cancel();
		}
		
		bool shutdown()
		{
			blocked_mode_client::shutdown();
			m_send_deadline.cancel();
			return true;
		}

		inline 
			bool send(const void* data, size_t sz)
		{
			try
			{
				/*
				m_send_deadline.expires_from_now(boost::posix_time::milliseconds(m_reciev_timeout));

				// Set up the variable that receives the result of the asynchronous
				// operation. The error code is set to would_block to signal that the
				// operation is incomplete. Asio guarantees that its asynchronous
				// operations will never fail with would_block, so any other value in
				// ec indicates completion.
				boost::system::error_code ec = boost::asio::error::would_block;

				// Start the asynchronous operation itself. The boost::lambda function
				// object is used as a callback and will update the ec variable when the
				// operation completes. The blocking_udp_client.cpp example shows how you
				// can use boost::bind rather than boost::lambda.
				boost::asio::async_write(m_socket, boost::asio::buffer(data, sz), boost::lambda::var(ec) = boost::lambda::_1);

				// Block until the asynchronous operation has completed.
				while(ec == boost::asio::error::would_block)
				{
					m_io_service.run_one();
				}*/
				
				boost::system::error_code ec;

				size_t writen = write(data, sz, ec);
				
				if (!writen || ec)
				{
					LOG_PRINT_L3("Problems at write: " << ec.message());
					return false;
				}else
				{
					m_send_deadline.expires_at(boost::posix_time::pos_infin);
				}
			}

			catch(const boost::system::system_error& er)
			{
				LOG_ERROR("Some problems at connect, message: " << er.what());
				return false;
			}
			catch(...)
			{
				LOG_ERROR("Some fatal problems.");
				return false;
			}

			return true;
		}


	private:

		boost::asio::deadline_timer m_send_deadline;

		void check_send_deadline()
		{
			// Check whether the deadline has passed. We compare the deadline against
			// the current time since a new asynchronous operation may have moved the
			// deadline before this actor had a chance to run.
			if (m_send_deadline.expires_at() <= boost::asio::deadline_timer::traits_type::now())
			{
				// The deadline has passed. The socket is closed so that any outstanding
				// asynchronous operations are cancelled. This allows the blocked
				// connect(), read_line() or write_line() functions to return.
				LOG_PRINT_L3("Timed out socket");
				m_ssl_socket->next_layer().close();

				// There is no longer an active deadline. The expiry is set to positive
				// infinity so that the actor takes no action until a new deadline is set.
				m_send_deadline.expires_at(boost::posix_time::pos_infin);
			}

			// Put the actor back to sleep.
			m_send_deadline.async_wait(boost::bind(&async_blocked_mode_client::check_send_deadline, this));
		}
	};
}
}<|MERGE_RESOLUTION|>--- conflicted
+++ resolved
@@ -222,41 +222,6 @@
 				//boost::asio::ip::tcp::endpoint remote_endpoint(boost::asio::ip::address::from_string(addr.c_str()), port);
 				boost::asio::ip::tcp::endpoint remote_endpoint(*iterator);
 
-<<<<<<< HEAD
-				m_ssl_socket.next_layer().open(remote_endpoint.protocol());
-				if(bind_ip != "0.0.0.0" && bind_ip != "0" && bind_ip != "" )
-        {
-					boost::asio::ip::tcp::endpoint local_endpoint(boost::asio::ip::address::from_string(addr.c_str()), 0);
-					m_ssl_socket.next_layer().bind(local_endpoint);
-				}
-
-				m_deadline.expires_from_now(timeout);
-
-				boost::system::error_code ec = boost::asio::error::would_block;
-				m_ssl_socket.next_layer().async_connect(remote_endpoint, boost::lambda::var(ec) = boost::lambda::_1);
-				while (ec == boost::asio::error::would_block)
-				{	
-					m_io_service.run_one(); 
-				}
-
-				if (!ec && m_ssl_socket.next_layer().is_open())
- 				{
-					m_connected = true;
-					m_deadline.expires_at(std::chrono::steady_clock::time_point::max());
-					// SSL Options
-					if(m_ssl) {
-						// Disable verification of host certificate
-						m_ssl_socket.set_verify_mode(boost::asio::ssl::verify_peer);
-						// Handshake
-						m_ssl_socket.next_layer().set_option(boost::asio::ip::tcp::no_delay(true));
-						m_ssl_socket.handshake(boost::asio::ssl::stream_base::client);
-					}
-					return true;
-        }else
-				{
-					MWARNING("Some problems at connect, message: " << ec.message());
-					return false;
-=======
 				try_connect_result_t try_connect_result = try_connect(addr, port, remote_endpoint, timeout, bind_ip, m_ssl_support);
 				if (try_connect_result == CONNECT_FAILURE)
 					return false;
@@ -270,7 +235,6 @@
 						if (try_connect(addr, port, remote_endpoint, timeout, bind_ip, m_ssl_support) != CONNECT_SUCCESS)
 							return false;
 					}
->>>>>>> 4466f450
 				}
 			}
 			catch(const boost::system::system_error& er)
