#pragma once

#include <streambuf>
#include <sstream>
#include <vector>
#include "readline_suspend.h"

namespace rdln
{
  typedef enum { empty, partial, full } linestatus;
  class readline_buffer : public std::stringbuf
  {
  public:
    readline_buffer();
    void start();
    void stop();
    bool is_running() const
    {
      return m_cout_buf != NULL;
    }
    linestatus get_line(std::string& line) const;
    void set_prompt(const std::string& prompt);
    static void add_completion(const std::string& command);
    static const std::vector<std::string>& get_completions();
    
  protected:
    virtual int sync();

  private:
    std::streambuf* m_cout_buf;
    size_t m_prompt_length;
    static std::vector<std::string>& completion_commands();
  };
<<<<<<< HEAD
=======
  
  class suspend_readline
  {
  public:
    suspend_readline();
    ~suspend_readline();
  private:
    readline_buffer* m_buffer;
    bool m_restart;
  };

  void clear_screen();
>>>>>>> 23547e6e
}
<|MERGE_RESOLUTION|>--- conflicted
+++ resolved
@@ -31,19 +31,6 @@
     size_t m_prompt_length;
     static std::vector<std::string>& completion_commands();
   };
-<<<<<<< HEAD
-=======
-  
-  class suspend_readline
-  {
-  public:
-    suspend_readline();
-    ~suspend_readline();
-  private:
-    readline_buffer* m_buffer;
-    bool m_restart;
-  };
 
   void clear_screen();
->>>>>>> 23547e6e
 }
